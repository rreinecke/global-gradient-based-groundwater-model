// This file is part of Eigen, a lightweight C++ template library
// for linear algebra.
//
// Copyright (C) 2011-2014 Gael Guennebaud <gael.guennebaud@inria.fr>
//
// This Source Code Form is subject to the terms of the Mozilla
// Public License v. 2.0. If a copy of the MPL was not distributed
// with this file, You can obtain one at http://mozilla.org/MPL/2.0/.

#ifndef EIGEN_CONJUGATE_GRADIENT_H
#define EIGEN_CONJUGATE_GRADIENT_H

<<<<<<< HEAD
=======
#include <iostream>
>>>>>>> dfdb8c33
#include <fstream>

namespace Eigen { 

namespace internal {

/** \internal Low-level conjugate gradient algorithm
  * \param mat The matrix A
  * \param rhs The right hand side vector b
  * \param x On input and initial solution, on output the computed solution.
  * \param precond A preconditioner being able to efficiently solve for an
  *                approximation of Ax=b (regardless of b)
  * \param iters On input the max number of iteration, on output the number of performed iterations.
  * \param tol_error On input the tolerance error, on output an estimation of the relative error.
  */
template<typename MatrixType, typename Rhs, typename Dest, typename Preconditioner>
EIGEN_DONT_INLINE
void conjugate_gradient(const MatrixType& mat, const Rhs& rhs, Dest& x,
                        const Preconditioner& precond, Index& iters,
                        typename Dest::RealScalar& tol_error,
                        typename Dest::RealScalar& tol_error_inf,
                        Matrix<typename Dest::Scalar, Dynamic, 1> &resid)
{
  using std::sqrt;
  using std::abs;
  typedef typename Dest::RealScalar RealScalar;
  typedef typename Dest::Scalar Scalar;
  typedef Matrix<Scalar,Dynamic,1> VectorType;

    /**
     * Modified version for 3GM
     * Changes iter criterion to inf instead of squared norm.
     * Old code was only commented out.
     * TODO Needs to be refactored into a generic way to pass different norms
     */

  RealScalar tol = tol_error;
  //Get error from input as inf error
  RealScalar tol_inf = tol_error_inf;
  Index maxIters = iters;
  
  Index n = mat.cols();

  VectorType residual = rhs - mat * x; //initial residual
  //RealScalar rhsNorm2 = rhs.squaredNorm();

  RealScalar rhsNormInf = rhs.template lpNorm<Infinity>();
<<<<<<< HEAD
  //std::cout << ".............RHS max: " << rhsNormInf << "\n";
  //std::cout << ".............RHS mean: " << rhs.mean() << "\n";
  //std::cout << ".............Resid mean: " << residual.mean() << "\n";
  //std::cout << ".............Resid max: " << residual.template lpNorm<Infinity>() << "\n";
=======

>>>>>>> dfdb8c33
  //rhsNormInf = rhsNormInf * (rhs.template lpNorm<1>() / rhs.size());
  //if(rhsNorm2 == 0)
  if(rhsNormInf == 0)
  {
    x.setZero();
    iters = 0;
    tol_error_inf = 0;
    return;
  }
  //RealScalar threshold = tol*tol*rhsNorm2;
  //FIX from Eigen 3.3.6
  const RealScalar considerAsZero = (std::numeric_limits<RealScalar>::min)();
  RealScalar threshold = numext::maxi(tol_inf*tol_inf*rhsNormInf,considerAsZero);

  //RealScalar threshold = tol_inf * tol_inf / rhsNormInf;
  RealScalar residualNorm2 = residual.squaredNorm();
  RealScalar residualNormInf = residual.template lpNorm<Infinity>();

  if (residualNormInf < threshold) {
    iters = 0;
    tol_error_inf = sqrt(residualNormInf / rhsNormInf);
    return;
  }

  //if (residualNorm2 < threshold)
  //{
  //  iters = 0;
  //  tol_error = sqrt(residualNorm2 / rhsNorm2);
  //  return;
  //}

  VectorType p(n);
  p = precond.solve(residual);      // initial search direction

  VectorType z(n), tmp(n);
  RealScalar absNew = numext::real(residual.dot(p));  // the square of the absolute value of r scaled by invM
  Index i = 0;
  while(i < maxIters)
  {
    tmp.noalias() = mat * p;                    // the bottleneck of the algorithm

    Scalar alpha = absNew / p.dot(tmp);         // the amount we travel on dir
    x += alpha * p;                             // update solution
    residual -= alpha * tmp;                    // update residual
    
    residualNorm2 = residual.squaredNorm();
    residualNormInf = residual.template lpNorm<Infinity>();

    if(residualNormInf < threshold)
      break;

    //if(residualNorm2 < threshold)
    //  break;
    
    z = precond.solve(residual);                // approximately solve for "A z = residual"

    RealScalar absOld = absNew;
    absNew = numext::real(residual.dot(z));     // update the absolute value of r
    RealScalar beta = absNew / absOld;          // calculate the Gram-Schmidt value used to create the new search direction
    p = z + beta * p;                           // update search direction
    i++;
  }
  tol_error = residualNorm2;
  tol_error_inf = residual.template lpNorm<Infinity>() / rhsNormInf;
  resid = residual;

  iters = i;
}

}

template< typename _MatrixType, int _UpLo=Lower,
          typename _Preconditioner = DiagonalPreconditioner<typename _MatrixType::Scalar> >
class ConjugateGradient;

namespace internal {

template< typename _MatrixType, int _UpLo, typename _Preconditioner>
struct traits<ConjugateGradient<_MatrixType,_UpLo,_Preconditioner> >
{
  typedef _MatrixType MatrixType;
  typedef _Preconditioner Preconditioner;
};

}

/** \ingroup IterativeLinearSolvers_Module
  * \brief A conjugate gradient solver for sparse (or dense) self-adjoint problems
  *
  * This class allows to solve for A.x = b linear problems using an iterative conjugate gradient algorithm.
  * The matrix A must be selfadjoint. The matrix A and the vectors x and b can be either dense or sparse.
  *
  * \tparam _MatrixType the type of the matrix A, can be a dense or a sparse matrix.
  * \tparam _UpLo the triangular part that will be used for the computations. It can be Lower,
  *               \c Upper, or \c Lower|Upper in which the full matrix entries will be considered.
  *               Default is \c Lower, best performance is \c Lower|Upper.
  * \tparam _Preconditioner the type of the preconditioner. Default is DiagonalPreconditioner
  *
  * \implsparsesolverconcept
  *
  * The maximal number of iterations and tolerance value can be controlled via the setMaxIterations()
  * and setTolerance() methods. The defaults are the size of the problem for the maximal number of iterations
  * and NumTraits<Scalar>::epsilon() for the tolerance.
  * 
  * The tolerance corresponds to the relative residual error: |Ax-b|/|b|
  * 
  * \b Performance: Even though the default value of \c _UpLo is \c Lower, significantly higher performance is
  * achieved when using a complete matrix and \b Lower|Upper as the \a _UpLo template parameter. Moreover, in this
  * case multi-threading can be exploited if the user code is compiled with OpenMP enabled.
  * See \ref TopicMultiThreading for details.
  * 
  * This class can be used as the direct solver classes. Here is a typical usage example:
    \code
    int n = 10000;
    VectorXd x(n), b(n);
    SparseMatrix<double> A(n,n);
    // fill A and b
    ConjugateGradient<SparseMatrix<double>, Lower|Upper> cg;
    cg.compute(A);
    x = cg.solve(b);
    std::cout << "#iterations:     " << cg.iterations() << std::endl;
    std::cout << "estimated error: " << cg.error()      << std::endl;
    // update b, and solve again
    x = cg.solve(b);
    \endcode
  * 
  * By default the iterations start with x=0 as an initial guess of the solution.
  * One can control the start using the solveWithGuess() method.
  * 
  * ConjugateGradient can also be used in a matrix-free context, see the following \link MatrixfreeSolverExample example \endlink.
  *
  * \sa class LeastSquaresConjugateGradient, class SimplicialCholesky, DiagonalPreconditioner, IdentityPreconditioner
  */
template< typename _MatrixType, int _UpLo, typename _Preconditioner>
class ConjugateGradient : public IterativeSolverBase<ConjugateGradient<_MatrixType,_UpLo,_Preconditioner> >
{
  typedef IterativeSolverBase<ConjugateGradient> Base;
  using Base::matrix;
  using Base::m_error;
  using Base::m_error_inf;
  using Base::resid;
  using Base::m_iterations;
  using Base::m_info;
  using Base::m_isInitialized;
public:
  typedef _MatrixType MatrixType;
  typedef typename MatrixType::Scalar Scalar;
  typedef typename MatrixType::RealScalar RealScalar;
  typedef _Preconditioner Preconditioner;

  enum {
    UpLo = _UpLo
  };

public:

  /** Default constructor. */
  ConjugateGradient() : Base() {}

  /** Initialize the solver with matrix \a A for further \c Ax=b solving.
    * 
    * This constructor is a shortcut for the default constructor followed
    * by a call to compute().
    * 
    * \warning this class stores a reference to the matrix A as well as some
    * precomputed values that depend on it. Therefore, if \a A is changed
    * this class becomes invalid. Call compute() to update it with the new
    * matrix A, or modify a copy of A.
    */
  template<typename MatrixDerived>
  explicit ConjugateGradient(const EigenBase<MatrixDerived>& A) : Base(A.derived()) {}

  ~ConjugateGradient() {}

  /** \internal */
  template<typename Rhs,typename Dest>
  void _solve_with_guess_impl(const Rhs& b, Dest& x) const
  {
    typedef typename Base::MatrixWrapper MatrixWrapper;
    typedef typename Base::ActualMatrixType ActualMatrixType;
    enum {
      TransposeInput  =   (!MatrixWrapper::MatrixFree)
                      &&  (UpLo==(Lower|Upper))
                      &&  (!MatrixType::IsRowMajor)
                      &&  (!NumTraits<Scalar>::IsComplex)
    };
    typedef typename internal::conditional<TransposeInput,Transpose<const ActualMatrixType>, ActualMatrixType const&>::type RowMajorWrapper;
    EIGEN_STATIC_ASSERT(EIGEN_IMPLIES(MatrixWrapper::MatrixFree,UpLo==(Lower|Upper)),MATRIX_FREE_CONJUGATE_GRADIENT_IS_COMPATIBLE_WITH_UPPER_UNION_LOWER_MODE_ONLY);
    typedef typename internal::conditional<UpLo==(Lower|Upper),
                                           RowMajorWrapper,
                                           typename MatrixWrapper::template ConstSelfAdjointViewReturnType<UpLo>::Type
                                          >::type SelfAdjointWrapper;
    m_iterations = Base::maxIterations();
    m_error_inf = Base::m_tolerance;

    for(Index j=0; j<b.cols(); ++j)
    {
      m_iterations = Base::maxIterations();
      m_error_inf = Base::m_tolerance;

      typename Dest::ColXpr xj(x,j);
      RowMajorWrapper row_mat(matrix());
      internal::conjugate_gradient(SelfAdjointWrapper(row_mat), b.col(j), xj, Base::m_preconditioner, m_iterations, m_error, m_error_inf, resid);
    }

    m_isInitialized = true;
    //m_info = m_error <= Base::m_tolerance ? Success : NoConvergence;
    m_info = m_error_inf <= Base::m_tolerance ? Success : NoConvergence;
  }
  
  /** \internal */
  using Base::_solve_impl;
  template<typename Rhs,typename Dest>
  void _solve_impl(const MatrixBase<Rhs>& b, Dest& x) const
  {
    x.setZero();
    _solve_with_guess_impl(b.derived(),x);
  }

protected:

};

} // end namespace Eigen

#endif // EIGEN_CONJUGATE_GRADIENT_H<|MERGE_RESOLUTION|>--- conflicted
+++ resolved
@@ -10,10 +10,7 @@
 #ifndef EIGEN_CONJUGATE_GRADIENT_H
 #define EIGEN_CONJUGATE_GRADIENT_H
 
-<<<<<<< HEAD
-=======
 #include <iostream>
->>>>>>> dfdb8c33
 #include <fstream>
 
 namespace Eigen { 
@@ -61,14 +58,7 @@
   //RealScalar rhsNorm2 = rhs.squaredNorm();
 
   RealScalar rhsNormInf = rhs.template lpNorm<Infinity>();
-<<<<<<< HEAD
-  //std::cout << ".............RHS max: " << rhsNormInf << "\n";
-  //std::cout << ".............RHS mean: " << rhs.mean() << "\n";
-  //std::cout << ".............Resid mean: " << residual.mean() << "\n";
-  //std::cout << ".............Resid max: " << residual.template lpNorm<Infinity>() << "\n";
-=======
-
->>>>>>> dfdb8c33
+
   //rhsNormInf = rhsNormInf * (rhs.template lpNorm<1>() / rhs.size());
   //if(rhsNorm2 == 0)
   if(rhsNormInf == 0)
