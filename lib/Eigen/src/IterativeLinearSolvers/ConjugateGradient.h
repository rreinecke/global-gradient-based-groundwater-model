// This file is part of Eigen, a lightweight C++ template library
// for linear algebra.
//
// Copyright (C) 2011-2014 Gael Guennebaud <gael.guennebaud@inria.fr>
//
// This Source Code Form is subject to the terms of the Mozilla
// Public License v. 2.0. If a copy of the MPL was not distributed
// with this file, You can obtain one at http://mozilla.org/MPL/2.0/.

#ifndef EIGEN_CONJUGATE_GRADIENT_H
#define EIGEN_CONJUGATE_GRADIENT_H

#include <iostream>
#include <fstream>

namespace Eigen { 

namespace internal {

/** \internal Low-level conjugate gradient algorithm
  * \param mat The matrix A
  * \param rhs The right hand side vector b
  * \param x On input and initial solution, on output the computed solution.
  * \param precond A preconditioner being able to efficiently solve for an
  *                approximation of Ax=b (regardless of b)
  * \param iters On input the max number of iteration, on output the number of performed iterations.
  * \param tol_error On input the tolerance error, on output an estimation of the relative error.
  */
template<typename MatrixType, typename Rhs, typename Dest, typename Preconditioner>
EIGEN_DONT_INLINE
void conjugate_gradient(const MatrixType& mat, const Rhs& rhs, Dest& x,
                        const Preconditioner& precond, Index& iters,
                        typename Dest::RealScalar& tol_error,
                        typename Dest::RealScalar& tol_error_inf,
                        Matrix<typename Dest::Scalar, Dynamic, 1> &resid)
{
  using std::sqrt;
  using std::abs;
  typedef typename Dest::RealScalar RealScalar;
  typedef typename Dest::Scalar Scalar;
  typedef Matrix<Scalar,Dynamic,1> VectorType;

    /**
     * Modified version for 3GM
     * Changes iter criterion to inf instead of squared norm.
     * Old code was only commented out.
     * TODO Needs to be refactored into a generic way to pass different norms
     */

  RealScalar tol = tol_error;
  //Get error from input as inf error
  RealScalar tol_inf = tol_error_inf;
  Index maxIters = iters;
  
  Index n = mat.cols();

  VectorType residual = rhs - mat * x; //initial residual
  //RealScalar rhsNorm2 = rhs.squaredNorm();

  RealScalar rhsNormInf = rhs.template lpNorm<Infinity>();
<<<<<<< HEAD
=======

>>>>>>> 4fbb8aaf
  //rhsNormInf = rhsNormInf * (rhs.template lpNorm<1>() / rhs.size());
  //if(rhsNorm2 == 0)
  if(rhsNormInf == 0)
  {
    x.setZero();
    iters = 0;
    tol_error_inf = 0;
    return;
  }
  //RealScalar threshold = tol*tol*rhsNorm2;
  //FIX from Eigen 3.3.6
  const RealScalar considerAsZero = (std::numeric_limits<RealScalar>::min)();
  RealScalar threshold = numext::maxi(tol_inf*tol_inf*rhsNormInf,considerAsZero);

  //RealScalar threshold = tol_inf * tol_inf / rhsNormInf;
  RealScalar residualNorm2 = residual.squaredNorm();
  RealScalar residualNormInf = residual.template lpNorm<Infinity>();

  if (residualNormInf < threshold) {
    iters = 0;
    tol_error_inf = sqrt(residualNormInf / rhsNormInf);
    return;
  }

  //if (residualNorm2 < threshold)
  //{
  //  iters = 0;
  //  tol_error = sqrt(residualNorm2 / rhsNorm2);
  //  return;
  //}

  VectorType p(n);
  p = precond.solve(residual);      // initial search direction

  VectorType z(n), tmp(n);
  RealScalar absNew = numext::real(residual.dot(p));  // the square of the absolute value of r scaled by invM
  Index i = 0;
  while(i < maxIters)
  {
    tmp.noalias() = mat * p;                    // the bottleneck of the algorithm

    Scalar alpha = absNew / p.dot(tmp);         // the amount we travel on dir
    x += alpha * p;                             // update solution
    residual -= alpha * tmp;                    // update residual
    
    residualNorm2 = residual.squaredNorm();
    residualNormInf = residual.template lpNorm<Infinity>();

    if(residualNormInf < threshold)
      break;

    //if(residualNorm2 < threshold)
    //  break;
    
    z = precond.solve(residual);                // approximately solve for "A z = residual"

    RealScalar absOld = absNew;
    absNew = numext::real(residual.dot(z));     // update the absolute value of r
    RealScalar beta = absNew / absOld;          // calculate the Gram-Schmidt value used to create the new search direction
    p = z + beta * p;                           // update search direction
    i++;
  }
  tol_error = residualNorm2;
  tol_error_inf = residual.template lpNorm<Infinity>() / rhsNormInf;
  resid = residual;

  iters = i;
}

}

template< typename _MatrixType, int _UpLo=Lower,
          typename _Preconditioner = DiagonalPreconditioner<typename _MatrixType::Scalar> >
class ConjugateGradient;

namespace internal {

template< typename _MatrixType, int _UpLo, typename _Preconditioner>
struct traits<ConjugateGradient<_MatrixType,_UpLo,_Preconditioner> >
{
  typedef _MatrixType MatrixType;
  typedef _Preconditioner Preconditioner;
};

}

/** \ingroup IterativeLinearSolvers_Module
  * \brief A conjugate gradient solver for sparse (or dense) self-adjoint problems
  *
  * This class allows to solve for A.x = b linear problems using an iterative conjugate gradient algorithm.
  * The matrix A must be selfadjoint. The matrix A and the vectors x and b can be either dense or sparse.
  *
  * \tparam _MatrixType the type of the matrix A, can be a dense or a sparse matrix.
  * \tparam _UpLo the triangular part that will be used for the computations. It can be Lower,
  *               \c Upper, or \c Lower|Upper in which the full matrix entries will be considered.
  *               Default is \c Lower, best performance is \c Lower|Upper.
  * \tparam _Preconditioner the type of the preconditioner. Default is DiagonalPreconditioner
  *
  * \implsparsesolverconcept
  *
  * The maximal number of iterations and tolerance value can be controlled via the setMaxIterations()
  * and setTolerance() methods. The defaults are the size of the problem for the maximal number of iterations
  * and NumTraits<Scalar>::epsilon() for the tolerance.
  * 
  * The tolerance corresponds to the relative residual error: |Ax-b|/|b|
  * 
  * \b Performance: Even though the default value of \c _UpLo is \c Lower, significantly higher performance is
  * achieved when using a complete matrix and \b Lower|Upper as the \a _UpLo template parameter. Moreover, in this
  * case multi-threading can be exploited if the user code is compiled with OpenMP enabled.
  * See \ref TopicMultiThreading for details.
  * 
  * This class can be used as the direct solver classes. Here is a typical usage example:
    \code
    int n = 10000;
    VectorXd x(n), b(n);
    SparseMatrix<double> A(n,n);
    // fill A and b
    ConjugateGradient<SparseMatrix<double>, Lower|Upper> cg;
    cg.compute(A);
    x = cg.solve(b);
    std::cout << "#iterations:     " << cg.iterations() << std::endl;
    std::cout << "estimated error: " << cg.error()      << std::endl;
    // update b, and solve again
    x = cg.solve(b);
    \endcode
  * 
  * By default the iterations start with x=0 as an initial guess of the solution.
  * One can control the start using the solveWithGuess() method.
  * 
  * ConjugateGradient can also be used in a matrix-free context, see the following \link MatrixfreeSolverExample example \endlink.
  *
  * \sa class LeastSquaresConjugateGradient, class SimplicialCholesky, DiagonalPreconditioner, IdentityPreconditioner
  */
template< typename _MatrixType, int _UpLo, typename _Preconditioner>
class ConjugateGradient : public IterativeSolverBase<ConjugateGradient<_MatrixType,_UpLo,_Preconditioner> >
{
  typedef IterativeSolverBase<ConjugateGradient> Base;
  using Base::matrix;
  using Base::m_error;
  using Base::m_error_inf;
  using Base::resid;
  using Base::m_iterations;
  using Base::m_info;
  using Base::m_isInitialized;
public:
  typedef _MatrixType MatrixType;
  typedef typename MatrixType::Scalar Scalar;
  typedef typename MatrixType::RealScalar RealScalar;
  typedef _Preconditioner Preconditioner;

  enum {
    UpLo = _UpLo
  };

public:

  /** Default constructor. */
  ConjugateGradient() : Base() {}

  /** Initialize the solver with matrix \a A for further \c Ax=b solving.
    * 
    * This constructor is a shortcut for the default constructor followed
    * by a call to compute().
    * 
    * \warning this class stores a reference to the matrix A as well as some
    * precomputed values that depend on it. Therefore, if \a A is changed
    * this class becomes invalid. Call compute() to update it with the new
    * matrix A, or modify a copy of A.
    */
  template<typename MatrixDerived>
  explicit ConjugateGradient(const EigenBase<MatrixDerived>& A) : Base(A.derived()) {}

  ~ConjugateGradient() {}

  /** \internal */
  template<typename Rhs,typename Dest>
  void _solve_with_guess_impl(const Rhs& b, Dest& x) const
  {
    typedef typename Base::MatrixWrapper MatrixWrapper;
    typedef typename Base::ActualMatrixType ActualMatrixType;
    enum {
      TransposeInput  =   (!MatrixWrapper::MatrixFree)
                      &&  (UpLo==(Lower|Upper))
                      &&  (!MatrixType::IsRowMajor)
                      &&  (!NumTraits<Scalar>::IsComplex)
    };
    typedef typename internal::conditional<TransposeInput,Transpose<const ActualMatrixType>, ActualMatrixType const&>::type RowMajorWrapper;
    EIGEN_STATIC_ASSERT(EIGEN_IMPLIES(MatrixWrapper::MatrixFree,UpLo==(Lower|Upper)),MATRIX_FREE_CONJUGATE_GRADIENT_IS_COMPATIBLE_WITH_UPPER_UNION_LOWER_MODE_ONLY);
    typedef typename internal::conditional<UpLo==(Lower|Upper),
                                           RowMajorWrapper,
                                           typename MatrixWrapper::template ConstSelfAdjointViewReturnType<UpLo>::Type
                                          >::type SelfAdjointWrapper;
    m_iterations = Base::maxIterations();
    m_error_inf = Base::m_tolerance;

    for(Index j=0; j<b.cols(); ++j)
    {
      m_iterations = Base::maxIterations();
      m_error_inf = Base::m_tolerance;

      typename Dest::ColXpr xj(x,j);
      RowMajorWrapper row_mat(matrix());
      internal::conjugate_gradient(SelfAdjointWrapper(row_mat), b.col(j), xj, Base::m_preconditioner, m_iterations, m_error, m_error_inf, resid);
    }

    m_isInitialized = true;
    //m_info = m_error <= Base::m_tolerance ? Success : NoConvergence;
    m_info = m_error_inf <= Base::m_tolerance ? Success : NoConvergence;
  }
  
  /** \internal */
  using Base::_solve_impl;
  template<typename Rhs,typename Dest>
  void _solve_impl(const MatrixBase<Rhs>& b, Dest& x) const
  {
    x.setZero();
    _solve_with_guess_impl(b.derived(),x);
  }

protected:

};

} // end namespace Eigen

#endif // EIGEN_CONJUGATE_GRADIENT_H<|MERGE_RESOLUTION|>--- conflicted
+++ resolved
@@ -58,10 +58,7 @@
   //RealScalar rhsNorm2 = rhs.squaredNorm();
 
   RealScalar rhsNormInf = rhs.template lpNorm<Infinity>();
-<<<<<<< HEAD
-=======
-
->>>>>>> 4fbb8aaf
+
   //rhsNormInf = rhsNormInf * (rhs.template lpNorm<1>() / rhs.size());
   //if(rhsNorm2 == 0)
   if(rhsNormInf == 0)
