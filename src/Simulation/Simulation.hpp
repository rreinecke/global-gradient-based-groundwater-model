/*
 * Copyright (c) <2016>, <Robert Reinecke>
 * All rights reserved.
 * Redistribution and use in source and binary forms, with or without modification,
 * are permitted provided that the following conditions are met:
 *
 * 1. Redistributions of source code must retain the above copyright notice,
 * this list of conditions and the following disclaimer.
 * 2. Redistributions in binary form must reproduce the above copyright notice,
 * this list of conditions and the following disclaimer in the documentation and/or other
 * materials provided with the distribution.
 * 3. Neither the name of the copyright holder nor the names of its contributors may be used to endorse
 * or promote products derived from this software without specific prior written permission.
 * THIS SOFTWARE IS PROVIDED BY THE COPYRIGHT HOLDERS AND CONTRIBUTORS "AS IS" AND ANY EXPRESS OR IMPLIED WARRANTIES,
 * INCLUDING, BUT NOT LIMITED TO, THE IMPLIED WARRANTIES OF MERCHANTABILITY
 * AND FITNESS FOR A PARTICULAR PURPOSE ARE DISCLAIMED.
 * IN NO EVENT SHALL THE COPYRIGHT HOLDER OR CONTRIBUTORS BE LIABLE FOR ANY DIRECT, INDIRECT, INCIDENTAL, SPECIAL,
 * EXEMPLARY, OR CONSEQUENTIAL DAMAGES (INCLUDING, BUT NOT LIMITED TO, PROCUREMENT OF SUBSTITUTE GOODS OR SERVICES;
 * LOSS OF USE, DATA, OR PROFITS; OR BUSINESS INTERRUPTION) HOWEVER CAUSED AND ON ANY THEORY OF LIABILITY,
 * WHETHER IN CONTRACT, STRICT LIABILITY, OR TORT (INCLUDING NEGLIGENCE OR OTHERWISE) ARISING IN ANY WAY OUT OF THE USE
 * OF THIS SOFTWARE, EVEN IF ADVISED OF THE POSSIBILITY OF SUCH DAMAGE.
*/

#ifndef GLOBAL_FLOW_SIMULATION_H
#define GLOBAL_FLOW_SIMULATION_H

#include <boost/archive/binary_oarchive.hpp>
#include <boost/archive/binary_iarchive.hpp>
#include <boost/serialization/unordered_map.hpp>
#include <boost/serialization/tracking.hpp>
#include <boost/serialization/export.hpp>
#include <boost/serialization/unique_ptr.hpp>
#include <boost/serialization/vector.hpp>
#include <boost/multiprecision/gmp.hpp>
#include <type_traits>
#include <boost/filesystem.hpp>
#include "../Misc/serializer.hpp"
#include "../Solver/Equation.hpp"
#include "../DataProcessing/DataReader.hpp"
#include "../Logging/Logging.hpp"
#include "../Model/Node.hpp"
#include "../DataProcessing/Neighbouring.hpp"
#include "../Misc/Helpers.hpp"
//#include "sensitivity.hpp"

<<<<<<< HEAD
#include "../Solver/Equation.hpp"
#include "../DataProcessing/DataReader.hpp"
#include "../Logging/Logging.hpp"
#include "../Model/Node.hpp"
#include "../DataProcessing/Neighbouring.hpp"
#include "../Misc/Helpers.hpp"
//#include "sensitivity.hpp"


namespace GlobalFlow {
    namespace Simulation {
        using NodeVector = std::shared_ptr<std::vector<std::unique_ptr<Model::NodeInterface>>>;
        using eq_ptr = std::unique_ptr<GlobalFlow::Solver::Equation>;
        using namespace boost::multiprecision;
        using namespace boost::units;
        namespace fs = boost::filesystem;

        /**
         * @class MassError
         * Simple container for the mass error calulations
         */
        class MassError {
        public:
            MassError(mpf_float_1000 OUT, mpf_float_1000 IN, mpf_float ERR) : OUT(OUT), IN(IN), ERR(ERR) {}

            mpf_float_1000 OUT;
            mpf_float_1000 IN;
            mpf_float ERR = 0;
=======
namespace boost { namespace serialization {

        using NodeVector = std::shared_ptr<std::vector<std::unique_ptr<GlobalFlow::Model::NodeInterface>>>;

        template<class Archive>
        inline void serialize(Archive & ar, NodeVector& foo, const unsigned int file_version){
            LOG(GlobalFlow::debug) << "Serializing called";
        }

        template<class Archive>
        inline void save_construct_data(Archive & ar, const NodeVector* foo, const unsigned int file_version){
            LOG(GlobalFlow::debug) << "Serializing vector";
            ar & foo->get()->size();
            for(auto it=foo->get()->begin(), end=foo->get()->end(); it!=end; ++it){
                ar & *it;
            }
        }

        template<class Archive>
        inline void load_construct_data(Archive & ar, NodeVector* foo, const unsigned int file_version){
            size_t size{0};
            ar & size;
            foo->get()->clear();
            foo->get()->reserve(size);
            for (int i = 0; i <size ; ++i) {
                std::unique_ptr<GlobalFlow::Model::NodeInterface> p;
                ar & p;
                foo->get()->push_back(std::move(p));
            }
        }
    }}


namespace GlobalFlow {
    namespace Simulation {
        using NodeVector = std::shared_ptr<std::vector<std::unique_ptr<Model::NodeInterface>>>;
        using eq_ptr = std::unique_ptr<GlobalFlow::Solver::Equation>;
        using namespace boost::multiprecision;
        using namespace boost::units;
        namespace fs = boost::filesystem;

        /**
         * @class MassError
         * Simple container for the mass error calulations
         */
        class MassError {
        public:
            MassError(mpf_float_1000 OUT, mpf_float_1000 IN, mpf_float_1000 ERR) : OUT(OUT), IN(IN), ERR(ERR) {}

            mpf_float_1000 OUT;
            mpf_float_1000 IN;
            mpf_float_1000 ERR = 0;
>>>>>>> dfdb8c33
        };

        /**
         * @class Simulation
         * The simulation class which holds the equation, options and data instance
<<<<<<< HEAD
         * Further contains methods for calulating the mass balance and sensitivity methods
=======
         * Further contains methods for calculating the mass balance and sensitivity methods
>>>>>>> dfdb8c33
         */
        class Simulation {
            eq_ptr eq;
            DataReader *reader;
            Options op;

        public:
<<<<<<< HEAD

=======
>>>>>>> dfdb8c33
            Simulation() {}
            Simulation(Options op, DataReader *reader); //impl in cpp - not pretty but works

            Solver::Equation *getEquation() { return eq.get(); };

<<<<<<< HEAD
            void save() {
                //Serialize current node state
                if (serialize) {
                    cout << "Saving nodes for faster reboot .. \n";
                    {
                        std::ofstream ofs("savedNodes", ios::out | ios::binary);
                        boost::archive::binary_oarchive outStream(ofs);
                        // write class instance to archive
                        outStream << nodes;
                    }
                    cout << "Nodes saved\n";
                }
            };

            /**
             * Get basic node information by its id
             * @param nodeID
             * @return A string of information
             */
            std::string NodeInfosByID(unsigned long nodeID) {
                Model::NodeInterface *nodeInterface = nodes->at(nodeID).get();
                string out("\n");
                out += "IN: ";
                out += to_string(nodeInterface->getCurrentIN().value());
                out += "\nOUT: ";
                out += to_string(nodeInterface->getCurrentOUT().value());
                out += "\nElevation: ";
                out +=
                        to_string(nodeInterface->getProperties().get<quantity<Model::Meter>,
                                Model::Elevation>().value());
                out += "\nRHS: ";
                out += to_string(nodeInterface->getRHS().value());
                out += "\nHEAD: ";
                out += to_string(nodeInterface->getProperties().get<quantity<Model::Meter>, Model::Head>().value());
                out += "\nArea: ";
                out +=
                        to_string(nodeInterface->getProperties().get<quantity<Model::SquareMeter>,
                                Model::Area>().value());
                out += "\nStorageFlow: ";
                out += to_string(nodeInterface->getTotalStorageFlow().value());
                out += "\nNONStorageFlowIN: ";
                out += to_string(nodeInterface->getNonStorageFlow([](double a) -> bool {
                    return a > 0;
                }).value());
                out += "\nNONStorageFlowOUT: ";
                out += to_string(nodeInterface->getNonStorageFlow([](double a) -> bool {
                    return a < 0;
                }).value());
                out += "\n";
                std::ostringstream strs;
                strs << nodeInterface;
                out += strs.str();

=======
            /**
             * Serialize current node state
             */
            void save() {
                if (serialize) {
                    LOG(stateinfo) << "Saving state for faster reboot..";
                    {
                        std::ofstream ofs(saveName, ios::out | ios::binary);
                        boost::archive::binary_oarchive outStream(ofs);
                        outStream << nodes;
                    }
                    LOG(stateinfo) << "Nodes saved";
                }
            };

            void restore(){
               if(loadNodes) {
                   LOG(stateinfo) << "Restoring state..";
                   {
                        std::ifstream in(saveName, ios::in | ios::binary);
                        boost::archive::binary_iarchive inStream(in);
                        inStream >> nodes;
                   }
                   LOG(stateinfo) << "Restored state successfully..";
               }
            }

            /**
             * Get basic node information by its id
             * @param nodeID
             * @return A string of information
             */
            std::string NodeInfosByID(unsigned long nodeID) {
                Model::NodeInterface *nodeInterface = nodes->at(nodeID).get();
                string out("\n");
                out += "IN: ";
                out += to_string(nodeInterface->getCurrentIN().value());
                out += "\nOUT: ";
                out += to_string(nodeInterface->getCurrentOUT().value());
                out += "\nElevation: ";
                out +=
                        to_string(nodeInterface->getProperties().get<quantity<Model::Meter>,
                                Model::Elevation>().value());
                out += "\nRHS: ";
                out += to_string(nodeInterface->getRHS().value());
                out += "\nHEAD: ";
                out += to_string(nodeInterface->getProperties().get<quantity<Model::Meter>, Model::Head>().value());
                out += "\nArea: ";
                out +=
                        to_string(nodeInterface->getProperties().get<quantity<Model::SquareMeter>,
                                Model::Area>().value());
                out += "\nStorageFlow: ";
                out += to_string(nodeInterface->getTotalStorageFlow().value());
                out += "\nNONStorageFlowIN: ";
                out += to_string(nodeInterface->getNonStorageFlow([](double a) -> bool {
                    return a > 0;
                }).value());
                out += "\nNONStorageFlowOUT: ";
                out += to_string(nodeInterface->getNonStorageFlow([](double a) -> bool {
                    return a < 0;
                }).value());
                out += "\n";
                std::ostringstream strs;
                strs << nodeInterface;
                out += strs.str();

>>>>>>> dfdb8c33
                return out;
            }

            /**
             * Get budget per node
             * @param ids
             * @return
             */
            template<int FieldNum>
            std::string getFlowSumByIDs(std::array<int, FieldNum> ids) {
                double in{0};
                double out{0};
                for (int j = 0; j < nodes->size(); ++j) {
<<<<<<< HEAD
                    auto id = std::find(std::begin(ids), std::end(ids), nodes->at(j)->getSpatialID());
=======
                    auto id = std::find(std::begin(ids), std::end(ids), nodes->at(j)->getID());
>>>>>>> dfdb8c33
                    if (id != std::end(ids)) {
                        in += nodes->at(j)->getIN().value();
                        out += nodes->at(j)->getOUT().value();
                    }
                }
                ostringstream output;
                output << to_string(in) << "\n";
                output << to_string(out);
                return output.str();
            }

            /**
<<<<<<< HEAD
             * Return all external flows seperatly
=======
             * Return all external flows separately
>>>>>>> dfdb8c33
             */
            std::string NodeFlowsByID(unsigned long nodeID) {
                long id{0};
                for (int j = 0; j < nodes->size(); ++j) {
<<<<<<< HEAD
                    if (nodes->at(j)->getSpatialID() == nodeID) {
=======
                    if (nodes->at(j)->getID() == nodeID) {
>>>>>>> dfdb8c33
                        id = j;
                    }
                }
                Model::NodeInterface *nodeInterface = nodes->at(id).get();
                string out("");
                //Flows Budget for
                //ID, Elevation, Head, IN, OUT, Recharge, River_MM, Lake, Wetland
                out += to_string(nodeID);
                out += ",";
                out += to_string(nodeInterface->getProperties().get<quantity<Model::Meter>,
                        Model::Elevation>().value());
                out += ",";
                out += to_string(nodeInterface->getProperties().get<quantity<Model::Meter>,
                        Model::Head>().value());
                out += ",";
                out += to_string(nodeInterface->getIN().value());
                out += ",";
                out += to_string(nodeInterface->getOUT().value());
                out += ",";
                out += to_string(nodeInterface->getExternalFlowVolumeByName(Model::RECHARGE).value());
                out += ",";
                out += to_string(nodeInterface->getExternalFlowVolumeByName(Model::RIVER_MM).value());
                out += ",";
                out += to_string(nodeInterface->getExternalFlowVolumeByName(Model::LAKE).value());
                out += ",";
                out += to_string(nodeInterface->getExternalFlowVolumeByName(Model::WETLAND).value());
                return out;
            }

            /**
<<<<<<< HEAD
             * Calulate the mass error
=======
             * Calculate the mass error
>>>>>>> dfdb8c33
             * @param fun1 Function to get OutFlow
             * @param fun2 Function to get InFlow
             * @return
             */
            template<class FunOut, class FunIn>
            MassError getError(FunOut fun1, FunIn fun2) {
                mpf_float_1000 out = 0;
                mpf_float_1000 in = 0;
<<<<<<< HEAD
                mpf_float error = 0;
=======
                mpf_float_1000 error = 0;

>>>>>>> dfdb8c33
                for (int j = 0; j < nodes->size(); ++j) {
                    out = out + fun1(j);
                    in = in + fun2(j);
                }
                if (abs(in - out) > 0.00001) {
                    error = ((100 * (in - out)) / ((in + out) / 2));
                }
                MassError err(out, in, error);
                return err;
            }

            /**
             * Get the total mass balance
             * @return
             */
            MassError getMassError() {
                return getError([this](int pos) {
                                    return nodes->at(pos)->getOUT().value();
                                },
                                [this](int pos) {
                                    return nodes->at(pos)->getIN().value();
                                });
            }

            /**
             * Get the mass balance for the current step
             * @return
             */
            MassError getCurrentMassError() {
                return getError([this](int pos) {
                                    return nodes->at(pos)->getCurrentOUT().value();
                                },
                                [this](int pos) {
                                    return nodes->at(pos)->getCurrentIN().value();
                                });
            }

            /**
             * Get the flow lost to external flows
             * @return
             */
            double getLossToRivers() {
                double out = 0.0;
                for (int j = 0; j < nodes->size(); ++j) {
                    out += nodes->at(j)->getNonStorageFlow([](double a) -> bool {
                        return a < 0;
                    }).value();
                }
                return out;
            }

            enum Flows {
                RIVERS = 1,
                DRAINS,
                RIVER_MM,
                LAKES,
                WETLANDS,
                GLOBAL_WETLANDS,
                RECHARGE,
                FASTSURFACE,
                NAG,
                STORAGE,
                GENERAL_HEAD_BOUNDARY
            };

            /**
             * Decide if its an In or Outflow
             * @param fun
             * @return
             */
            template<class Fun>
            MassError inline getError(Fun fun) {
                return getError([this, fun](int pos) {
                                    double flow = fun(pos);
                                    return flow < 0 ? flow : 0;
                                },
                                [this, fun](int pos) {
                                    double flow = fun(pos);
                                    return flow > 0 ? flow : 0;
                                });
            }

            /**
             * Helper function for printing the mass balance for each flow
             * @param flow
             * @return
             */
            string getFlowByName(Flows flow) {
                ostringstream stream;
                MassError tmp(0, 0, 0);
                switch (flow) {
                    case GENERAL_HEAD_BOUNDARY:
                        tmp = getError([this](int i) {
<<<<<<< HEAD
					try{ return nodes->at(i)->getExternalFlowVolumeByName(Model::GENERAL_HEAD_BOUNDARY).value();} catch(...){return 0.0; }
			});
                        break;
                    case RECHARGE:
                        tmp = getError([this](int i) {
                             try{ return nodes->at(i)->getExternalFlowVolumeByName(Model::RECHARGE).value();} catch(...){return 0.0; }
=======
                            return nodes->at(i)->getExternalFlowVolumeByName(Model::GENERAL_HEAD_BOUNDARY).value();
                        });
                        break;
                    case RECHARGE:
                        tmp = getError([this](int i) {
                            return nodes->at(i)->getExternalFlowVolumeByName(Model::RECHARGE).value();
>>>>>>> dfdb8c33
                        });
                        break;
                    case FASTSURFACE:
                        tmp = getError([this](int i) {
<<<<<<< HEAD
                            try{ return nodes->at(i)->getExternalFlowVolumeByName(Model::FAST_SURFACE_RUNOFF).value(); } catch(...){return 0.0; }
=======
                            return nodes->at(i)->getExternalFlowVolumeByName(Model::FAST_SURFACE_RUNOFF).value();
>>>>>>> dfdb8c33
                        });
                        break;
                    case NAG:
                        tmp = getError([this](int i) {
<<<<<<< HEAD
                            try{ return nodes->at(i)->getExternalFlowVolumeByName(Model::NET_ABSTRACTION).value();} catch(...){return 0.0; }
=======
                            return nodes->at(i)->getExternalFlowVolumeByName(Model::NET_ABSTRACTION).value();
>>>>>>> dfdb8c33
                        });
                        break;
                    case RIVERS:
                        tmp = getError(
                                [this](int i) {
<<<<<<< HEAD
                                  try{  return nodes->at(i)->getExternalFlowVolumeByName(Model::RIVER).value();} catch(...){return 0.0; }
=======
                                    return nodes->at(i)->getExternalFlowVolumeByName(Model::RIVER).value();
>>>>>>> dfdb8c33
                                });
                        break;
                    case DRAINS:
                        tmp = getError(
                                [this](int i) {
<<<<<<< HEAD
                                try{    return nodes->at(i)->getExternalFlowVolumeByName(Model::DRAIN).value();} catch(...){return 0.0; }
=======
                                    return nodes->at(i)->getExternalFlowVolumeByName(Model::DRAIN).value();
>>>>>>> dfdb8c33
                                });
                        break;
                    case RIVER_MM:
                        tmp = getError([this](int i) {
<<<<<<< HEAD
                            try{ return nodes->at(i)->getExternalFlowVolumeByName(Model::RIVER_MM).value();} catch(...){return 0.0; }
=======
                            return nodes->at(i)->getExternalFlowVolumeByName(Model::RIVER_MM).value();
>>>>>>> dfdb8c33
                        });
                        break;
                    case LAKES:
                        tmp = getError(
                                [this](int i) {
<<<<<<< HEAD
                                try{    return nodes->at(i)->getExternalFlowVolumeByName(Model::LAKE).value();} catch(...){return 0.0; }
=======
                                    return nodes->at(i)->getExternalFlowVolumeByName(Model::LAKE).value();
>>>>>>> dfdb8c33
                                });
                        break;
                    case WETLANDS:
                        tmp = getError([this](int i) {
<<<<<<< HEAD
                            try{ return nodes->at(i)->getExternalFlowVolumeByName(Model::WETLAND).value();} catch(...){return 0.0; }
=======
                            return nodes->at(i)->getExternalFlowVolumeByName(Model::WETLAND).value();
>>>>>>> dfdb8c33
                        });
                        break;
                    case GLOBAL_WETLANDS:
                        tmp = getError([this](int i) {
<<<<<<< HEAD
                            try{ return nodes->at(i)->getExternalFlowVolumeByName(Model::GLOBAL_WETLAND).value();} catch(...){return 0.0; }
                        });
                        break;
                    case STORAGE:
                        tmp = getError([this](int i) {
				       	try{ return nodes->at(i)->getTotalStorageFlow().value();} catch(...){return 0.0; }
					});
=======
                            return nodes->at(i)->getExternalFlowVolumeByName(Model::GLOBAL_WETLAND).value();
                        });
                        break;
                    case STORAGE:
                        tmp = getError([this](int i) { return nodes->at(i)->getTotalStorageFlow().value(); });
>>>>>>> dfdb8c33
                        break;
                }

                stream << "IN :" << tmp.IN << "  OUT :" << tmp.OUT;
                return stream.str();
            }

            /**
             * Prints all mass balances
             */
            void printMassBalances(custom_severity_level level) {
                MassError currentErr = getCurrentMassError();
                MassError totalErr = getMassError();
                LOG(level) << "All units in meter per stepsize";
                LOG(level) << "Step mass error: " << currentErr.ERR << "  IN: " << currentErr.IN << "  Out: "
<<<<<<< HEAD
                           << currentErr.OUT;
                LOG(level) << "Total mass error: " << totalErr.ERR << "  IN: " << totalErr.IN << "  Out: "
                           << totalErr.OUT;
                LOG(level) << "General Head Boundary" << getFlowByName(GENERAL_HEAD_BOUNDARY);
                //LOG(stateinfo) << "Rivers: " << getFlowByName(RIVERS);
                //LOG(stateinfo) << "Drains: " << getFlowByName(DRAINS);
                LOG(level) << "Rivers: " << getFlowByName(RIVER_MM);
=======
                              << currentErr.OUT;
                LOG(level) << "Total mass error: " << totalErr.ERR << "  IN: " << totalErr.IN << "  Out: "
                              << totalErr.OUT;
                LOG(level) << "General Head Boundary: " << getFlowByName(GENERAL_HEAD_BOUNDARY);
                LOG(level) << "Rivers: " << getFlowByName(RIVERS);
                //LOG(stateinfo) << "Drains: " << getFlowByName(DRAINS);
                LOG(level) << "Rivers MM: " << getFlowByName(RIVER_MM);
>>>>>>> dfdb8c33
                LOG(level) << "Lakes: " << getFlowByName(LAKES);
                LOG(level) << "Wetlands: " << getFlowByName(WETLANDS);
                LOG(level) << "Global wetlands: " << getFlowByName(GLOBAL_WETLANDS);
                LOG(level) << "Recharge: " << getFlowByName(RECHARGE);
                //LOG(userinfo) << "Fast Surface Runoff: " << getFlowByName(FASTSURFACE) << "\n";
                LOG(level) << "Net abstraction from groundwater: " << getFlowByName(NAG);
                LOG(level) << "Storage (only valid if transient run): " << getFlowByName(STORAGE);
            }

            DataReader *getDataReader() {
                return this->reader;
            }

<<<<<<< HEAD
            DataReader *getDataReader() {
                return this->reader;
            }

            NodeVector const &getNodes(){
                return nodes;
            }

=======
            NodeVector const &getNodes(){
                return nodes;
            }

>>>>>>> dfdb8c33
            /**
             * Get the residuals of the current iteration
             * @param path
             */
            void writeResiduals(string path) {
                Eigen::Matrix<double, Eigen::Dynamic, 1> vector = eq->getResiduals();
                std::ofstream ofs;
                ofs.open(path, std::ofstream::out | std::ofstream::trunc);
                ofs << "X,Y,data" << "\n";
                for (int i = 0; i < vector.size(); ++i) {
                    //i is node position ->get X and Y
                    auto lat = nodes->at(i)->getProperties().get<double, Model::Lat>();
                    auto lon = nodes->at(i)->getProperties().get<double, Model::Lon>();
                    double val = vector[i];
                    ofs << lat << "," << lon << "," << val << "\n";
                }
                ofs.close();
            }

<<<<<<< HEAD

        private:
            NodeVector nodes;

=======
            bool isRestored(){ return succefullyRestored; }

        private:
            NodeVector nodes;

>>>>>>> dfdb8c33
            int initNodes() {
                LOG(userinfo) << FMAG(BOLD("Starting G³M"));
                nodes->reserve(op.getNumberOfNodes() * op.getNumberOfLayers());
                reader->initNodes(nodes);
                reader->readData(op);
                return op.getNumberOfNodes() * op.getNumberOfLayers();
            };


<<<<<<< HEAD
            bool serialize = false;
            bool loadNodes = false;
=======
            bool serialize{false};
            bool loadNodes{false};
            std::string saveName{".cached_simulation"};
            bool succefullyRestored{false};
>>>>>>> dfdb8c33
        };

    }
}//ns
#endif<|MERGE_RESOLUTION|>--- conflicted
+++ resolved
@@ -43,36 +43,6 @@
 #include "../Misc/Helpers.hpp"
 //#include "sensitivity.hpp"
 
-<<<<<<< HEAD
-#include "../Solver/Equation.hpp"
-#include "../DataProcessing/DataReader.hpp"
-#include "../Logging/Logging.hpp"
-#include "../Model/Node.hpp"
-#include "../DataProcessing/Neighbouring.hpp"
-#include "../Misc/Helpers.hpp"
-//#include "sensitivity.hpp"
-
-
-namespace GlobalFlow {
-    namespace Simulation {
-        using NodeVector = std::shared_ptr<std::vector<std::unique_ptr<Model::NodeInterface>>>;
-        using eq_ptr = std::unique_ptr<GlobalFlow::Solver::Equation>;
-        using namespace boost::multiprecision;
-        using namespace boost::units;
-        namespace fs = boost::filesystem;
-
-        /**
-         * @class MassError
-         * Simple container for the mass error calulations
-         */
-        class MassError {
-        public:
-            MassError(mpf_float_1000 OUT, mpf_float_1000 IN, mpf_float ERR) : OUT(OUT), IN(IN), ERR(ERR) {}
-
-            mpf_float_1000 OUT;
-            mpf_float_1000 IN;
-            mpf_float ERR = 0;
-=======
 namespace boost { namespace serialization {
 
         using NodeVector = std::shared_ptr<std::vector<std::unique_ptr<GlobalFlow::Model::NodeInterface>>>;
@@ -125,17 +95,12 @@
             mpf_float_1000 OUT;
             mpf_float_1000 IN;
             mpf_float_1000 ERR = 0;
->>>>>>> dfdb8c33
         };
 
         /**
          * @class Simulation
          * The simulation class which holds the equation, options and data instance
-<<<<<<< HEAD
-         * Further contains methods for calulating the mass balance and sensitivity methods
-=======
          * Further contains methods for calculating the mass balance and sensitivity methods
->>>>>>> dfdb8c33
          */
         class Simulation {
             eq_ptr eq;
@@ -143,29 +108,37 @@
             Options op;
 
         public:
-<<<<<<< HEAD
-
-=======
->>>>>>> dfdb8c33
             Simulation() {}
             Simulation(Options op, DataReader *reader); //impl in cpp - not pretty but works
 
             Solver::Equation *getEquation() { return eq.get(); };
 
-<<<<<<< HEAD
+            /**
+             * Serialize current node state
+             */
             void save() {
-                //Serialize current node state
                 if (serialize) {
-                    cout << "Saving nodes for faster reboot .. \n";
+                    LOG(stateinfo) << "Saving state for faster reboot..";
                     {
-                        std::ofstream ofs("savedNodes", ios::out | ios::binary);
+                        std::ofstream ofs(saveName, ios::out | ios::binary);
                         boost::archive::binary_oarchive outStream(ofs);
-                        // write class instance to archive
                         outStream << nodes;
                     }
-                    cout << "Nodes saved\n";
+                    LOG(stateinfo) << "Nodes saved";
                 }
             };
+
+            void restore(){
+               if(loadNodes) {
+                   LOG(stateinfo) << "Restoring state..";
+                   {
+                        std::ifstream in(saveName, ios::in | ios::binary);
+                        boost::archive::binary_iarchive inStream(in);
+                        inStream >> nodes;
+                   }
+                   LOG(stateinfo) << "Restored state successfully..";
+               }
+            }
 
             /**
              * Get basic node information by its id
@@ -206,74 +179,6 @@
                 strs << nodeInterface;
                 out += strs.str();
 
-=======
-            /**
-             * Serialize current node state
-             */
-            void save() {
-                if (serialize) {
-                    LOG(stateinfo) << "Saving state for faster reboot..";
-                    {
-                        std::ofstream ofs(saveName, ios::out | ios::binary);
-                        boost::archive::binary_oarchive outStream(ofs);
-                        outStream << nodes;
-                    }
-                    LOG(stateinfo) << "Nodes saved";
-                }
-            };
-
-            void restore(){
-               if(loadNodes) {
-                   LOG(stateinfo) << "Restoring state..";
-                   {
-                        std::ifstream in(saveName, ios::in | ios::binary);
-                        boost::archive::binary_iarchive inStream(in);
-                        inStream >> nodes;
-                   }
-                   LOG(stateinfo) << "Restored state successfully..";
-               }
-            }
-
-            /**
-             * Get basic node information by its id
-             * @param nodeID
-             * @return A string of information
-             */
-            std::string NodeInfosByID(unsigned long nodeID) {
-                Model::NodeInterface *nodeInterface = nodes->at(nodeID).get();
-                string out("\n");
-                out += "IN: ";
-                out += to_string(nodeInterface->getCurrentIN().value());
-                out += "\nOUT: ";
-                out += to_string(nodeInterface->getCurrentOUT().value());
-                out += "\nElevation: ";
-                out +=
-                        to_string(nodeInterface->getProperties().get<quantity<Model::Meter>,
-                                Model::Elevation>().value());
-                out += "\nRHS: ";
-                out += to_string(nodeInterface->getRHS().value());
-                out += "\nHEAD: ";
-                out += to_string(nodeInterface->getProperties().get<quantity<Model::Meter>, Model::Head>().value());
-                out += "\nArea: ";
-                out +=
-                        to_string(nodeInterface->getProperties().get<quantity<Model::SquareMeter>,
-                                Model::Area>().value());
-                out += "\nStorageFlow: ";
-                out += to_string(nodeInterface->getTotalStorageFlow().value());
-                out += "\nNONStorageFlowIN: ";
-                out += to_string(nodeInterface->getNonStorageFlow([](double a) -> bool {
-                    return a > 0;
-                }).value());
-                out += "\nNONStorageFlowOUT: ";
-                out += to_string(nodeInterface->getNonStorageFlow([](double a) -> bool {
-                    return a < 0;
-                }).value());
-                out += "\n";
-                std::ostringstream strs;
-                strs << nodeInterface;
-                out += strs.str();
-
->>>>>>> dfdb8c33
                 return out;
             }
 
@@ -287,11 +192,7 @@
                 double in{0};
                 double out{0};
                 for (int j = 0; j < nodes->size(); ++j) {
-<<<<<<< HEAD
-                    auto id = std::find(std::begin(ids), std::end(ids), nodes->at(j)->getSpatialID());
-=======
                     auto id = std::find(std::begin(ids), std::end(ids), nodes->at(j)->getID());
->>>>>>> dfdb8c33
                     if (id != std::end(ids)) {
                         in += nodes->at(j)->getIN().value();
                         out += nodes->at(j)->getOUT().value();
@@ -304,20 +205,12 @@
             }
 
             /**
-<<<<<<< HEAD
-             * Return all external flows seperatly
-=======
              * Return all external flows separately
->>>>>>> dfdb8c33
              */
             std::string NodeFlowsByID(unsigned long nodeID) {
                 long id{0};
                 for (int j = 0; j < nodes->size(); ++j) {
-<<<<<<< HEAD
-                    if (nodes->at(j)->getSpatialID() == nodeID) {
-=======
                     if (nodes->at(j)->getID() == nodeID) {
->>>>>>> dfdb8c33
                         id = j;
                     }
                 }
@@ -348,11 +241,7 @@
             }
 
             /**
-<<<<<<< HEAD
-             * Calulate the mass error
-=======
              * Calculate the mass error
->>>>>>> dfdb8c33
              * @param fun1 Function to get OutFlow
              * @param fun2 Function to get InFlow
              * @return
@@ -361,12 +250,8 @@
             MassError getError(FunOut fun1, FunIn fun2) {
                 mpf_float_1000 out = 0;
                 mpf_float_1000 in = 0;
-<<<<<<< HEAD
-                mpf_float error = 0;
-=======
                 mpf_float_1000 error = 0;
 
->>>>>>> dfdb8c33
                 for (int j = 0; j < nodes->size(); ++j) {
                     out = out + fun1(j);
                     in = in + fun2(j);
@@ -460,106 +345,59 @@
                 switch (flow) {
                     case GENERAL_HEAD_BOUNDARY:
                         tmp = getError([this](int i) {
-<<<<<<< HEAD
-					try{ return nodes->at(i)->getExternalFlowVolumeByName(Model::GENERAL_HEAD_BOUNDARY).value();} catch(...){return 0.0; }
-			});
+                            return nodes->at(i)->getExternalFlowVolumeByName(Model::GENERAL_HEAD_BOUNDARY).value();
+                        });
                         break;
                     case RECHARGE:
                         tmp = getError([this](int i) {
-                             try{ return nodes->at(i)->getExternalFlowVolumeByName(Model::RECHARGE).value();} catch(...){return 0.0; }
-=======
-                            return nodes->at(i)->getExternalFlowVolumeByName(Model::GENERAL_HEAD_BOUNDARY).value();
-                        });
-                        break;
-                    case RECHARGE:
-                        tmp = getError([this](int i) {
                             return nodes->at(i)->getExternalFlowVolumeByName(Model::RECHARGE).value();
->>>>>>> dfdb8c33
                         });
                         break;
                     case FASTSURFACE:
                         tmp = getError([this](int i) {
-<<<<<<< HEAD
-                            try{ return nodes->at(i)->getExternalFlowVolumeByName(Model::FAST_SURFACE_RUNOFF).value(); } catch(...){return 0.0; }
-=======
                             return nodes->at(i)->getExternalFlowVolumeByName(Model::FAST_SURFACE_RUNOFF).value();
->>>>>>> dfdb8c33
                         });
                         break;
                     case NAG:
                         tmp = getError([this](int i) {
-<<<<<<< HEAD
-                            try{ return nodes->at(i)->getExternalFlowVolumeByName(Model::NET_ABSTRACTION).value();} catch(...){return 0.0; }
-=======
                             return nodes->at(i)->getExternalFlowVolumeByName(Model::NET_ABSTRACTION).value();
->>>>>>> dfdb8c33
                         });
                         break;
                     case RIVERS:
                         tmp = getError(
                                 [this](int i) {
-<<<<<<< HEAD
-                                  try{  return nodes->at(i)->getExternalFlowVolumeByName(Model::RIVER).value();} catch(...){return 0.0; }
-=======
                                     return nodes->at(i)->getExternalFlowVolumeByName(Model::RIVER).value();
->>>>>>> dfdb8c33
                                 });
                         break;
                     case DRAINS:
                         tmp = getError(
                                 [this](int i) {
-<<<<<<< HEAD
-                                try{    return nodes->at(i)->getExternalFlowVolumeByName(Model::DRAIN).value();} catch(...){return 0.0; }
-=======
                                     return nodes->at(i)->getExternalFlowVolumeByName(Model::DRAIN).value();
->>>>>>> dfdb8c33
                                 });
                         break;
                     case RIVER_MM:
                         tmp = getError([this](int i) {
-<<<<<<< HEAD
-                            try{ return nodes->at(i)->getExternalFlowVolumeByName(Model::RIVER_MM).value();} catch(...){return 0.0; }
-=======
                             return nodes->at(i)->getExternalFlowVolumeByName(Model::RIVER_MM).value();
->>>>>>> dfdb8c33
                         });
                         break;
                     case LAKES:
                         tmp = getError(
                                 [this](int i) {
-<<<<<<< HEAD
-                                try{    return nodes->at(i)->getExternalFlowVolumeByName(Model::LAKE).value();} catch(...){return 0.0; }
-=======
                                     return nodes->at(i)->getExternalFlowVolumeByName(Model::LAKE).value();
->>>>>>> dfdb8c33
                                 });
                         break;
                     case WETLANDS:
                         tmp = getError([this](int i) {
-<<<<<<< HEAD
-                            try{ return nodes->at(i)->getExternalFlowVolumeByName(Model::WETLAND).value();} catch(...){return 0.0; }
-=======
                             return nodes->at(i)->getExternalFlowVolumeByName(Model::WETLAND).value();
->>>>>>> dfdb8c33
                         });
                         break;
                     case GLOBAL_WETLANDS:
                         tmp = getError([this](int i) {
-<<<<<<< HEAD
-                            try{ return nodes->at(i)->getExternalFlowVolumeByName(Model::GLOBAL_WETLAND).value();} catch(...){return 0.0; }
-                        });
-                        break;
-                    case STORAGE:
-                        tmp = getError([this](int i) {
-				       	try{ return nodes->at(i)->getTotalStorageFlow().value();} catch(...){return 0.0; }
-					});
-=======
                             return nodes->at(i)->getExternalFlowVolumeByName(Model::GLOBAL_WETLAND).value();
                         });
                         break;
                     case STORAGE:
                         tmp = getError([this](int i) { return nodes->at(i)->getTotalStorageFlow().value(); });
->>>>>>> dfdb8c33
                         break;
                 }
 
@@ -575,15 +413,6 @@
                 MassError totalErr = getMassError();
                 LOG(level) << "All units in meter per stepsize";
                 LOG(level) << "Step mass error: " << currentErr.ERR << "  IN: " << currentErr.IN << "  Out: "
-<<<<<<< HEAD
-                           << currentErr.OUT;
-                LOG(level) << "Total mass error: " << totalErr.ERR << "  IN: " << totalErr.IN << "  Out: "
-                           << totalErr.OUT;
-                LOG(level) << "General Head Boundary" << getFlowByName(GENERAL_HEAD_BOUNDARY);
-                //LOG(stateinfo) << "Rivers: " << getFlowByName(RIVERS);
-                //LOG(stateinfo) << "Drains: " << getFlowByName(DRAINS);
-                LOG(level) << "Rivers: " << getFlowByName(RIVER_MM);
-=======
                               << currentErr.OUT;
                 LOG(level) << "Total mass error: " << totalErr.ERR << "  IN: " << totalErr.IN << "  Out: "
                               << totalErr.OUT;
@@ -591,7 +420,6 @@
                 LOG(level) << "Rivers: " << getFlowByName(RIVERS);
                 //LOG(stateinfo) << "Drains: " << getFlowByName(DRAINS);
                 LOG(level) << "Rivers MM: " << getFlowByName(RIVER_MM);
->>>>>>> dfdb8c33
                 LOG(level) << "Lakes: " << getFlowByName(LAKES);
                 LOG(level) << "Wetlands: " << getFlowByName(WETLANDS);
                 LOG(level) << "Global wetlands: " << getFlowByName(GLOBAL_WETLANDS);
@@ -605,21 +433,10 @@
                 return this->reader;
             }
 
-<<<<<<< HEAD
-            DataReader *getDataReader() {
-                return this->reader;
-            }
-
             NodeVector const &getNodes(){
                 return nodes;
             }
 
-=======
-            NodeVector const &getNodes(){
-                return nodes;
-            }
-
->>>>>>> dfdb8c33
             /**
              * Get the residuals of the current iteration
              * @param path
@@ -639,18 +456,11 @@
                 ofs.close();
             }
 
-<<<<<<< HEAD
+            bool isRestored(){ return succefullyRestored; }
 
         private:
             NodeVector nodes;
 
-=======
-            bool isRestored(){ return succefullyRestored; }
-
-        private:
-            NodeVector nodes;
-
->>>>>>> dfdb8c33
             int initNodes() {
                 LOG(userinfo) << FMAG(BOLD("Starting G³M"));
                 nodes->reserve(op.getNumberOfNodes() * op.getNumberOfLayers());
@@ -660,15 +470,10 @@
             };
 
 
-<<<<<<< HEAD
-            bool serialize = false;
-            bool loadNodes = false;
-=======
             bool serialize{false};
             bool loadNodes{false};
             std::string saveName{".cached_simulation"};
             bool succefullyRestored{false};
->>>>>>> dfdb8c33
         };
 
     }
