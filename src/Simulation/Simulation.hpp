/*
 * Copyright (c) <2016>, <Robert Reinecke>
 * All rights reserved.
 * Redistribution and use in source and binary forms, with or without modification,
 * are permitted provided that the following conditions are met:
 *
 * 1. Redistributions of source code must retain the above copyright notice,
 * this list of conditions and the following disclaimer.
 * 2. Redistributions in binary form must reproduce the above copyright notice,
 * this list of conditions and the following disclaimer in the documentation and/or other
 * materials provided with the distribution.
 * 3. Neither the name of the copyright holder nor the names of its contributors may be used to endorse
 * or promote products derived from this software without specific prior written permission.
 * THIS SOFTWARE IS PROVIDED BY THE COPYRIGHT HOLDERS AND CONTRIBUTORS "AS IS" AND ANY EXPRESS OR IMPLIED WARRANTIES,
 * INCLUDING, BUT NOT LIMITED TO, THE IMPLIED WARRANTIES OF MERCHANTABILITY
 * AND FITNESS FOR A PARTICULAR PURPOSE ARE DISCLAIMED.
 * IN NO EVENT SHALL THE COPYRIGHT HOLDER OR CONTRIBUTORS BE LIABLE FOR ANY DIRECT, INDIRECT, INCIDENTAL, SPECIAL,
 * EXEMPLARY, OR CONSEQUENTIAL DAMAGES (INCLUDING, BUT NOT LIMITED TO, PROCUREMENT OF SUBSTITUTE GOODS OR SERVICES;
 * LOSS OF USE, DATA, OR PROFITS; OR BUSINESS INTERRUPTION) HOWEVER CAUSED AND ON ANY THEORY OF LIABILITY,
 * WHETHER IN CONTRACT, STRICT LIABILITY, OR TORT (INCLUDING NEGLIGENCE OR OTHERWISE) ARISING IN ANY WAY OUT OF THE USE
 * OF THIS SOFTWARE, EVEN IF ADVISED OF THE POSSIBILITY OF SUCH DAMAGE.
*/

#ifndef GLOBAL_FLOW_SIMULATION_H
#define GLOBAL_FLOW_SIMULATION_H

#include <boost/archive/binary_oarchive.hpp>
#include <boost/archive/binary_iarchive.hpp>
#include <boost/serialization/unordered_map.hpp>
#include <boost/serialization/tracking.hpp>
#include <boost/serialization/export.hpp>
#include <boost/serialization/unique_ptr.hpp>
#include <boost/serialization/vector.hpp>
#include <boost/multiprecision/gmp.hpp>
#include <type_traits>
#include <boost/filesystem.hpp>
#include "../Misc/serializer.hpp"
#include "../Solver/Equation.hpp"
#include "../DataProcessing/DataReader.hpp"
#include "../Logging/Logging.hpp"
#include "../Model/Node.hpp"
#include "../DataProcessing/Neighbouring.hpp"
#include "../Misc/Helpers.hpp"
//#include "sensitivity.hpp"

namespace boost { namespace serialization {

        using NodeVector = std::shared_ptr<std::vector<std::unique_ptr<GlobalFlow::Model::NodeInterface>>>;

        template<class Archive>
        inline void serialize(Archive & ar, NodeVector& foo, const unsigned int file_version){
            LOG(GlobalFlow::debug) << "Serializing called";
        }


<<<<<<< HEAD
        /**
         * Calulate the mass error
         * @param fun1 Function to get OutFlow
         * @param fun2 Function to get InFlow
         * @return
         */
        template<class FunOut, class FunIn>
        MassError getError(FunOut fun1, FunIn fun2) {
            mpf_float_1000 out = 0;
            mpf_float_1000 in = 0;
            mpf_float_1000 error = 0;

            for (int j = 0; j < nodes->size(); ++j) {
                out = out + fun1(j);
                in = in + fun2(j);
            }

            if (abs(in - out) > 0.00001) {
                error = ((100 * (in - out)) / ((in + out) / 2));
            }
            MassError err(out, in, error);
            return err;
=======
        template<class Archive>
        inline void save_construct_data(Archive & ar, const NodeVector* foo, const unsigned int file_version){
            LOG(GlobalFlow::debug) << "Serializing vector";
            ar & foo->get()->size();
            for(auto it=foo->get()->begin(), end=foo->get()->end(); it!=end; ++it){
                ar & *it;
            }
>>>>>>> 3c8dc195
        }

        template<class Archive>
        inline void load_construct_data(Archive & ar, NodeVector* foo, const unsigned int file_version){
            size_t size{0};
            ar & size;
            foo->get()->clear();
            foo->get()->reserve(size);
            for (int i = 0; i <size ; ++i) {
                std::unique_ptr<GlobalFlow::Model::NodeInterface> p;
                ar & p;
                foo->get()->push_back(std::move(p));
            }
        }
    }}



namespace GlobalFlow {
    namespace Simulation {
        using NodeVector = std::shared_ptr<std::vector<std::unique_ptr<Model::NodeInterface>>>;
        using eq_ptr = std::unique_ptr<GlobalFlow::Solver::Equation>;
        using namespace boost::multiprecision;
        using namespace boost::units;
        namespace fs = boost::filesystem;

        /**
         * @class MassError
         * Simple container for the mass error calulations
         */
        class MassError {
        public:
            MassError(mpf_float_1000 OUT, mpf_float_1000 IN, mpf_float ERR) : OUT(OUT), IN(IN), ERR(ERR) {}

            mpf_float_1000 OUT;
            mpf_float_1000 IN;
            mpf_float ERR = 0;
        };

        /**
         * @class Simulation
         * The simulation class which holds the equation, options and data instance
         * Further contains methods for calulating the mass balance and sensitivity methods
         */
        class Simulation {
            eq_ptr eq;
            DataReader *reader;
            Options op;

        public:
            Simulation() {}
            Simulation(Options op, DataReader *reader); //impl in cpp - not pretty but works

            Solver::Equation *getEquation() { return eq.get(); };

            /**
             * Serialize current node state
             */
            void save() {
                if (serialize) {
                    LOG(stateinfo) << "Saving state for faster reboot..";
                    {
                        std::ofstream ofs(saveName, ios::out | ios::binary);
                        boost::archive::binary_oarchive outStream(ofs);
                        outStream << nodes;
                    }
                    LOG(stateinfo) << "Nodes saved";
                }
            };

            void restore(){
               if(loadNodes) {
                   LOG(stateinfo) << "Restoring state..";
                   {
                        std::ifstream in(saveName, ios::in | ios::binary);
                        boost::archive::binary_iarchive inStream(in);
                        inStream >> nodes;
                   }
                   LOG(stateinfo) << "Restored state successfully..";
               }
            }

            /**
             * Get basic node information by its id
             * @param nodeID
             * @return A string of information
             */
            std::string NodeInfosByID(unsigned long nodeID) {
                Model::NodeInterface *nodeInterface = nodes->at(nodeID).get();
                string out("\n");
                out += "IN: ";
                out += to_string(nodeInterface->getCurrentIN().value());
                out += "\nOUT: ";
                out += to_string(nodeInterface->getCurrentOUT().value());
                out += "\nElevation: ";
                out +=
                        to_string(nodeInterface->getProperties().get<quantity<Model::Meter>,
                                Model::Elevation>().value());
                out += "\nRHS: ";
                out += to_string(nodeInterface->getRHS().value());
                out += "\nHEAD: ";
                out += to_string(nodeInterface->getProperties().get<quantity<Model::Meter>, Model::Head>().value());
                out += "\nArea: ";
                out +=
                        to_string(nodeInterface->getProperties().get<quantity<Model::SquareMeter>,
                                Model::Area>().value());
                out += "\nStorageFlow: ";
                out += to_string(nodeInterface->getTotalStorageFlow().value());
                out += "\nNONStorageFlowIN: ";
                out += to_string(nodeInterface->getNonStorageFlow([](double a) -> bool {
                    return a > 0;
                }).value());
                out += "\nNONStorageFlowOUT: ";
                out += to_string(nodeInterface->getNonStorageFlow([](double a) -> bool {
                    return a < 0;
                }).value());
                out += "\n";
                std::ostringstream strs;
                strs << nodeInterface;
                out += strs.str();

                return out;
            }

            /**
             * Get budget per node
             * @param ids
             * @return
             */
            template<int FieldNum>
            std::string getFlowSumByIDs(std::array<int, FieldNum> ids) {
                double in{0};
                double out{0};
                for (int j = 0; j < nodes->size(); ++j) {
                    auto id = std::find(std::begin(ids), std::end(ids), nodes->at(j)->getID());
                    if (id != std::end(ids)) {
                        in += nodes->at(j)->getIN().value();
                        out += nodes->at(j)->getOUT().value();
                    }
                }
                ostringstream output;
                output << to_string(in) << "\n";
                output << to_string(out);
                return output.str();
            }

            /**
             * Return all external flows seperatly
             */
            std::string NodeFlowsByID(unsigned long nodeID) {
                long id{0};
                for (int j = 0; j < nodes->size(); ++j) {
                    if (nodes->at(j)->getID() == nodeID) {
                        id = j;
                    }
                }
                Model::NodeInterface *nodeInterface = nodes->at(id).get();
                string out("");
                //Flows Budget for
                //ID, Elevation, Head, IN, OUT, Recharge, River_MM, Lake, Wetland
                out += to_string(nodeID);
                out += ",";
                out += to_string(nodeInterface->getProperties().get<quantity<Model::Meter>,
                        Model::Elevation>().value());
                out += ",";
                out += to_string(nodeInterface->getProperties().get<quantity<Model::Meter>,
                        Model::Head>().value());
                out += ",";
                out += to_string(nodeInterface->getIN().value());
                out += ",";
                out += to_string(nodeInterface->getOUT().value());
                out += ",";
                out += to_string(nodeInterface->getExternalFlowVolumeByName(Model::RECHARGE).value());
                out += ",";
                out += to_string(nodeInterface->getExternalFlowVolumeByName(Model::RIVER_MM).value());
                out += ",";
                out += to_string(nodeInterface->getExternalFlowVolumeByName(Model::LAKE).value());
                out += ",";
                out += to_string(nodeInterface->getExternalFlowVolumeByName(Model::WETLAND).value());
                return out;
            }

            /**
             * Calulate the mass error
             * @param fun1 Function to get OutFlow
             * @param fun2 Function to get InFlow
             * @return
             */
            template<class FunOut, class FunIn>
            MassError getError(FunOut fun1, FunIn fun2) {
                mpf_float_1000 out = 0;
                mpf_float_1000 in = 0;
                mpf_float error = 0;
                for (int j = 0; j < nodes->size(); ++j) {
                    out = out + fun1(j);
                    in = in + fun2(j);
                }
                if (abs(in - out) > 0.00001) {
                    error = ((100 * (in - out)) / ((in + out) / 2));
                }
                MassError err(out, in, error);
                return err;
            }

            /**
             * Get the total mass balance
             * @return
             */
            MassError getMassError() {
                return getError([this](int pos) {
                                    return nodes->at(pos)->getOUT().value();
                                },
                                [this](int pos) {
                                    return nodes->at(pos)->getIN().value();
                                });
            }

            /**
             * Get the mass balance for the current step
             * @return
             */
            MassError getCurrentMassError() {
                return getError([this](int pos) {
                                    return nodes->at(pos)->getCurrentOUT().value();
                                },
                                [this](int pos) {
                                    return nodes->at(pos)->getCurrentIN().value();
                                });
            }

            /**
             * Get the flow lost to external flows
             * @return
             */
            double getLossToRivers() {
                double out = 0.0;
                for (int j = 0; j < nodes->size(); ++j) {
                    out += nodes->at(j)->getNonStorageFlow([](double a) -> bool {
                        return a < 0;
                    }).value();
                }
                return out;
            }

            enum Flows {
                RIVERS = 1,
                DRAINS,
                RIVER_MM,
                LAKES,
                WETLANDS,
                GLOBAL_WETLANDS,
                RECHARGE,
                FASTSURFACE,
                NAG,
                STORAGE,
                GENERAL_HEAD_BOUNDARY
            };

            /**
             * Decide if its an In or Outflow
             * @param fun
             * @return
             */
            template<class Fun>
            MassError inline getError(Fun fun) {
                return getError([this, fun](int pos) {
                                    double flow = fun(pos);
                                    return flow < 0 ? flow : 0;
                                },
                                [this, fun](int pos) {
                                    double flow = fun(pos);
                                    return flow > 0 ? flow : 0;
                                });
            }

            /**
             * Helper function for printing the mass balance for each flow
             * @param flow
             * @return
             */
            string getFlowByName(Flows flow) {
                ostringstream stream;
                MassError tmp(0, 0, 0);
                switch (flow) {
                    case GENERAL_HEAD_BOUNDARY:
                        tmp = getError([this](int i) {
                            return nodes->at(i)->getExternalFlowVolumeByName(Model::GENERAL_HEAD_BOUNDARY).value();
                        });
                        break;
                    case RECHARGE:
                        tmp = getError([this](int i) {
                            return nodes->at(i)->getExternalFlowVolumeByName(Model::RECHARGE).value();
                        });
                        break;
                    case FASTSURFACE:
                        tmp = getError([this](int i) {
                            return nodes->at(i)->getExternalFlowVolumeByName(Model::FAST_SURFACE_RUNOFF).value();
                        });
                        break;
                    case NAG:
                        tmp = getError([this](int i) {
                            return nodes->at(i)->getExternalFlowVolumeByName(Model::NET_ABSTRACTION).value();
                        });
                        break;
                    case RIVERS:
                        tmp = getError(
                                [this](int i) {
                                    return nodes->at(i)->getExternalFlowVolumeByName(Model::RIVER).value();
                                });
                        break;
                    case DRAINS:
                        tmp = getError(
                                [this](int i) {
                                    return nodes->at(i)->getExternalFlowVolumeByName(Model::DRAIN).value();
                                });
                        break;
                    case RIVER_MM:
                        tmp = getError([this](int i) {
                            return nodes->at(i)->getExternalFlowVolumeByName(Model::RIVER_MM).value();
                        });
                        break;
                    case LAKES:
                        tmp = getError(
                                [this](int i) {
                                    return nodes->at(i)->getExternalFlowVolumeByName(Model::LAKE).value();
                                });
                        break;
                    case WETLANDS:
                        tmp = getError([this](int i) {
                            return nodes->at(i)->getExternalFlowVolumeByName(Model::WETLAND).value();
                        });
                        break;
                    case GLOBAL_WETLANDS:
                        tmp = getError([this](int i) {
                            return nodes->at(i)->getExternalFlowVolumeByName(Model::GLOBAL_WETLAND).value();
                        });
                        break;
                    case STORAGE:
                        tmp = getError([this](int i) { return nodes->at(i)->getTotalStorageFlow().value(); });
                        break;
                }

                stream << "IN :" << tmp.IN << "  OUT :" << tmp.OUT;
                return stream.str();
            }

            /**
             * Prints all mass balances
             */
            void printMassBalances(custom_severity_level level) {
                MassError currentErr = getCurrentMassError();
                MassError totalErr = getMassError();
                LOG(level) << "All units in meter per stepsize";
                LOG(level) << "Step mass error: " << currentErr.ERR << "  IN: " << currentErr.IN << "  Out: "
                              << currentErr.OUT;
                LOG(level) << "Total mass error: " << totalErr.ERR << "  IN: " << totalErr.IN << "  Out: "
                              << totalErr.OUT;
                LOG(level) << "General Head Boundary" << getFlowByName(GENERAL_HEAD_BOUNDARY);
                LOG(stateinfo) << "Rivers: " << getFlowByName(RIVERS);
                //LOG(stateinfo) << "Drains: " << getFlowByName(DRAINS);
                LOG(level) << "Rivers MM: " << getFlowByName(RIVER_MM);
                LOG(level) << "Lakes: " << getFlowByName(LAKES);
                LOG(level) << "Wetlands: " << getFlowByName(WETLANDS);
                LOG(level) << "Global wetlands: " << getFlowByName(GLOBAL_WETLANDS);
                LOG(level) << "Recharge: " << getFlowByName(RECHARGE);
                //LOG(userinfo) << "Fast Surface Runoff: " << getFlowByName(FASTSURFACE) << "\n";
                LOG(level) << "Net abstraction from groundwater: " << getFlowByName(NAG);
                LOG(level) << "Storage (only valid if transient run): " << getFlowByName(STORAGE);
            }

            DataReader *getDataReader() {
                return this->reader;
            }

            NodeVector const &getNodes(){
                return nodes;
            }

            /**
             * Get the residuals of the current iteration
             * @param path
             */
            void writeResiduals(string path) {
                Eigen::Matrix<long double, Eigen::Dynamic, 1> vector = eq->getResiduals();
                std::ofstream ofs;
                ofs.open(path, std::ofstream::out | std::ofstream::trunc);
                ofs << "X,Y,data" << "\n";
                for (int i = 0; i < vector.size(); ++i) {
                    //i is node position ->get X and Y
                    auto lat = nodes->at(i)->getProperties().get<double, Model::Lat>();
                    auto lon = nodes->at(i)->getProperties().get<double, Model::Lon>();
                    double val = vector[i];
                    ofs << lat << "," << lon << "," << val << "\n";
                }
                ofs.close();
            }

            bool isRestored(){ return succefullyRestored; }

        private:
            NodeVector nodes;

            int initNodes() {
                LOG(userinfo) << FMAG(BOLD("Starting G³M"));
                nodes->reserve(op.getNumberOfNodes() * op.getNumberOfLayers());
                reader->initNodes(nodes);
                reader->readData(op);
                return op.getNumberOfNodes() * op.getNumberOfLayers();
            };


            bool serialize{false};
            bool loadNodes{false};
            std::string saveName{".cached_simulation"};
            bool succefullyRestored{false};
        };

    }
}//ns
#endif<|MERGE_RESOLUTION|>--- conflicted
+++ resolved
@@ -51,32 +51,8 @@
         inline void serialize(Archive & ar, NodeVector& foo, const unsigned int file_version){
             LOG(GlobalFlow::debug) << "Serializing called";
         }
-
-
-<<<<<<< HEAD
-        /**
-         * Calulate the mass error
-         * @param fun1 Function to get OutFlow
-         * @param fun2 Function to get InFlow
-         * @return
-         */
-        template<class FunOut, class FunIn>
-        MassError getError(FunOut fun1, FunIn fun2) {
-            mpf_float_1000 out = 0;
-            mpf_float_1000 in = 0;
-            mpf_float_1000 error = 0;
-
-            for (int j = 0; j < nodes->size(); ++j) {
-                out = out + fun1(j);
-                in = in + fun2(j);
-            }
-
-            if (abs(in - out) > 0.00001) {
-                error = ((100 * (in - out)) / ((in + out) / 2));
-            }
-            MassError err(out, in, error);
-            return err;
-=======
+        
+
         template<class Archive>
         inline void save_construct_data(Archive & ar, const NodeVector* foo, const unsigned int file_version){
             LOG(GlobalFlow::debug) << "Serializing vector";
@@ -84,7 +60,6 @@
             for(auto it=foo->get()->begin(), end=foo->get()->end(); it!=end; ++it){
                 ar & *it;
             }
->>>>>>> 3c8dc195
         }
 
         template<class Archive>
@@ -117,11 +92,11 @@
          */
         class MassError {
         public:
-            MassError(mpf_float_1000 OUT, mpf_float_1000 IN, mpf_float ERR) : OUT(OUT), IN(IN), ERR(ERR) {}
+            MassError(mpf_float_1000 OUT, mpf_float_1000 IN, mpf_float_1000 ERR) : OUT(OUT), IN(IN), ERR(ERR) {}
 
             mpf_float_1000 OUT;
             mpf_float_1000 IN;
-            mpf_float ERR = 0;
+            mpf_float_1000 ERR = 0;
         };
 
         /**
@@ -277,7 +252,7 @@
             MassError getError(FunOut fun1, FunIn fun2) {
                 mpf_float_1000 out = 0;
                 mpf_float_1000 in = 0;
-                mpf_float error = 0;
+                mpf_float_1000 error = 0;
                 for (int j = 0; j < nodes->size(); ++j) {
                     out = out + fun1(j);
                     in = in + fun2(j);
