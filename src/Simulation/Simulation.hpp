/*
 * Copyright (c) <2016>, <Robert Reinecke>
 * All rights reserved.
 * Redistribution and use in source and binary forms, with or without modification,
 * are permitted provided that the following conditions are met:
 *
 * 1. Redistributions of source code must retain the above copyright notice,
 * this list of conditions and the following disclaimer.
 * 2. Redistributions in binary form must reproduce the above copyright notice,
 * this list of conditions and the following disclaimer in the documentation and/or other
 * materials provided with the distribution.
 * 3. Neither the name of the copyright holder nor the names of its contributors may be used to endorse
 * or promote products derived from this software without specific prior written permission.
 * THIS SOFTWARE IS PROVIDED BY THE COPYRIGHT HOLDERS AND CONTRIBUTORS "AS IS" AND ANY EXPRESS OR IMPLIED WARRANTIES,
 * INCLUDING, BUT NOT LIMITED TO, THE IMPLIED WARRANTIES OF MERCHANTABILITY
 * AND FITNESS FOR A PARTICULAR PURPOSE ARE DISCLAIMED.
 * IN NO EVENT SHALL THE COPYRIGHT HOLDER OR CONTRIBUTORS BE LIABLE FOR ANY DIRECT, INDIRECT, INCIDENTAL, SPECIAL,
 * EXEMPLARY, OR CONSEQUENTIAL DAMAGES (INCLUDING, BUT NOT LIMITED TO, PROCUREMENT OF SUBSTITUTE GOODS OR SERVICES;
 * LOSS OF USE, DATA, OR PROFITS; OR BUSINESS INTERRUPTION) HOWEVER CAUSED AND ON ANY THEORY OF LIABILITY,
 * WHETHER IN CONTRACT, STRICT LIABILITY, OR TORT (INCLUDING NEGLIGENCE OR OTHERWISE) ARISING IN ANY WAY OUT OF THE USE
 * OF THIS SOFTWARE, EVEN IF ADVISED OF THE POSSIBILITY OF SUCH DAMAGE.
*/

#ifndef GLOBAL_FLOW_SIMULATION_H
#define GLOBAL_FLOW_SIMULATION_H

#include <boost/archive/binary_oarchive.hpp>
#include <boost/archive/binary_iarchive.hpp>
#include <boost/serialization/unordered_map.hpp>
#include <boost/serialization/tracking.hpp>
#include <boost/serialization/export.hpp>
#include <boost/serialization/unique_ptr.hpp>
#include <boost/serialization/vector.hpp>
#include <boost/multiprecision/gmp.hpp>
#include <type_traits>
#include <boost/filesystem.hpp>
#include "../Misc/serializer.hpp"
#include "../Solver/Equation.hpp"
#include "../DataProcessing/DataReader.hpp"
#include "../Logging/Logging.hpp"
#include "../Model/Node.hpp"
#include "../DataProcessing/Neighbouring.hpp"
#include "../Misc/Helpers.hpp"
//#include "sensitivity.hpp"

namespace boost { namespace serialization {

        using NodeVector = std::shared_ptr<std::vector<std::unique_ptr<GlobalFlow::Model::NodeInterface>>>;

        template<class Archive>
        inline void serialize(Archive & ar, NodeVector& foo, const unsigned int file_version){
            LOG(GlobalFlow::debug) << "Serializing called";
        }

        template<class Archive>
        inline void save_construct_data(Archive & ar, const NodeVector* foo, const unsigned int file_version){
            LOG(GlobalFlow::debug) << "Serializing vector";
            ar & foo->get()->size();
            for(auto it=foo->get()->begin(), end=foo->get()->end(); it!=end; ++it){
                ar & *it;
            }
        }

        template<class Archive>
        inline void load_construct_data(Archive & ar, NodeVector* foo, const unsigned int file_version){
            size_t size{0};
            ar & size;
            foo->get()->clear();
            foo->get()->reserve(size);
            for (int i = 0; i <size ; ++i) {
                std::unique_ptr<GlobalFlow::Model::NodeInterface> p;
                ar & p;
                foo->get()->push_back(std::move(p));
            }
        }
    }}


namespace GlobalFlow {
    namespace Simulation {
        using NodeVector = std::shared_ptr<std::vector<std::unique_ptr<Model::NodeInterface>>>;
        using eq_ptr = std::unique_ptr<GlobalFlow::Solver::Equation>;
        using namespace boost::multiprecision;
        using namespace boost::units;
        namespace fs = boost::filesystem;

        /**
         * @class MassError
         * Simple container for the mass error calculations
         */
        class MassError {
        public:
            MassError(mpf_float_1000 OUT, mpf_float_1000 IN, mpf_float_1000 ERR) : OUT(OUT), IN(IN), ERR(ERR) {}

            mpf_float_1000 OUT;
            mpf_float_1000 IN;
            mpf_float_1000 ERR = 0;
        };

        /**
         * @class Simulation
         * The simulation class which holds the equation, options and data instance
         * Further contains methods for calculating the mass balance and sensitivity methods
         */
        class Simulation {
            eq_ptr eq;
            DataReader *reader;
            Options op;

        public:
            Simulation() {}
            Simulation(Options op, DataReader *reader); //impl in cpp - not pretty but works

            Solver::Equation *getEquation() { return eq.get(); };

            /**
             * Serialize current node state
             */
            void save() {
                if (serialize) {
                    LOG(stateinfo) << "Saving state for faster reboot..";
                    {
                        std::ofstream ofs(saveName,  std::ios::out |  std::ios::binary);
                        boost::archive::binary_oarchive outStream(ofs);
                        outStream << nodes;
                    }
                    LOG(stateinfo) << "Nodes saved";
                }
            };

            void restore(){
                if(loadNodes) {
                    LOG(stateinfo) << "Restoring state..";
                    {
                        std::ifstream in(saveName,  std::ios::in |  std::ios::binary);
                        boost::archive::binary_iarchive inStream(in);
                        inStream >> nodes;
                    }
                    LOG(stateinfo) << "Restored state successfully..";
                }
            }

            /**
             * Get basic node information by its id
             * @param nodeID
             * @return A string of information
             */
            std::string NodeInfosByID(unsigned long nodeID) {
                Model::NodeInterface *nodeInterface = nodes->at(nodeID).get();
                std::string out("\n");
                out += "IN: ";
                out += to_string(nodeInterface->getCurrentIN().value());
                out += "\nOUT: ";
                out += to_string(nodeInterface->getCurrentOUT().value());
                out += "\nElevation: ";
                out +=
                        to_string(nodeInterface->getProperties().get<quantity<Model::Meter>,
                                Model::Elevation>().value());
                out += "\nRHS: ";
                out += to_string(nodeInterface->getRHS().value());
                out += "\nHEAD: ";
                out += to_string(nodeInterface->getProperties().get<quantity<Model::Meter>, Model::Head>().value());
                out += "\nArea: ";
                out +=
                        to_string(nodeInterface->getProperties().get<quantity<Model::SquareMeter>,
                                Model::Area>().value());
                out += "\nStorageFlow: ";
                out += to_string(nodeInterface->getTotalStorageFlow().value());
                out += "\nNONStorageFlowIN: ";
                out += to_string(nodeInterface->getNonStorageFlow([](double a) -> bool {
                    return a > 0;
                }).value());
                out += "\nNONStorageFlowOUT: ";
                out += to_string(nodeInterface->getNonStorageFlow([](double a) -> bool {
                    return a < 0;
                }).value());
                out += "\n";
                std::ostringstream strs;
                strs << nodeInterface;
                out += strs.str();

                return out;
            }

            /**
             * Get budget per node
             * @param ids
             * @return
             */
            template<int FieldNum>
            std::string getFlowSumByIDs(std::array<int, FieldNum> ids) {
                double in{0};
                double out{0};
                for (int j = 0; j < nodes->size(); ++j) {
                    auto id = std::find(std::begin(ids), std::end(ids), nodes->at(j)->getSpatID());
                    if (id != std::end(ids)) {
                        in += nodes->at(j)->getIN().value();
                        out += nodes->at(j)->getOUT().value();
                    }
                }
                std::ostringstream output;
                output << to_string(in) << "\n";
                output << to_string(out);
                return output.str();
            }

            /**
             * Return all external flows separately
             */
            std::string NodeFlowsByID(unsigned long spatID) {
                long id{0};
                for (int j = 0; j < nodes->size(); ++j) {
                    if (nodes->at(j)->getSpatID() == spatID) {
                        id = j;
                    }
                }
                Model::NodeInterface *nodeInterface = nodes->at(id).get();
                std::string out("");
                //Flows Budget for
                //ID, Elevation, Head, IN, OUT, Recharge, River_MM, Lake, Global lake, Wetland, Global wetland
                out += to_string(spatID);
                out += ",";
                out += to_string(nodeInterface->getProperties().get<quantity<Model::Meter>,
                        Model::Elevation>().value());
                out += ",";
                out += to_string(nodeInterface->getProperties().get<quantity<Model::Meter>,
                        Model::Head>().value());
                out += ",";
                out += to_string(nodeInterface->getIN().value());
                out += ",";
                out += to_string(nodeInterface->getOUT().value());
                out += ",";
                out += to_string(nodeInterface->getExternalFlowVolumeByName(Model::RECHARGE).value());
                out += ",";
                out += to_string(nodeInterface->getExternalFlowVolumeByName(Model::RIVER_MM).value());
                out += ",";
                out += to_string(nodeInterface->getExternalFlowVolumeByName(Model::LAKE).value());
                out += ",";
                out += to_string(nodeInterface->getExternalFlowVolumeByName(Model::GLOBAL_LAKE).value());
                out += ",";
                out += to_string(nodeInterface->getExternalFlowVolumeByName(Model::WETLAND).value());
                out += ",";
                out += to_string(nodeInterface->getExternalFlowVolumeByName(Model::GLOBAL_WETLAND).value());
                return out;
            }

            /**
             * Decide if its an In or Outflow
             * @param fun
             * @return
             */
            template<class Fun>
            MassError inline getError(Fun fun) {
                return getError([this, fun](int pos) {
                                    double flow = fun(pos);
                                    return flow < 0 ? flow : 0;
                                }, // fun1 for getError(fun1, fun2): if flow at pos is negative return it, else return 0
                                [this, fun](int pos) {
                                    double flow = fun(pos);
                                    return flow > 0 ? flow : 0;
                                }); // fun2 for getError(fun1, fun2): if flow at pos is positive return it, else return 0
            }

            /**
             * Calculate the mass error
             * @param fun1 Function to get OutFlow
             * @param fun2 Function to get InFlow
             * @return
             */
            template<class FunOut, class FunIn>
            MassError getError(FunOut fun1, FunIn fun2) {
                mpf_float_1000 out = 0;
                mpf_float_1000 in = 0;
                mpf_float_1000 error = 0;

                for (int j = 0; j < nodes->size(); ++j) {
                    out = out + fun1(j);
                    in = in + fun2(j);
                }
<<<<<<< HEAD
                if (abs(in - out) > 0.00001) {
=======
                if (abs(in - abs(out)) > 0.00001) {
>>>>>>> 25d96746
                    error = ((100 * (in - abs(out))) / ((in + abs(out)) / 2));
                }
                MassError err(out, in, error);
                return err;
            }

            /**
             * Get the total mass balance
             * @return
             */
            MassError getMassError() {
                return getError([this](int pos) { return nodes->at(pos)->getOUT().value(); },
                                [this](int pos) { return nodes->at(pos)->getIN().value(); } );
            }

            /**
             * Get the mass balance for the current step
             * @return
             */
            MassError getCurrentMassError() {
                return getError([this](int pos) { return nodes->at(pos)->getCurrentOUT().value(); },
                                [this](int pos) { return nodes->at(pos)->getCurrentIN().value(); } );
            }

            /**
             * Get the total vdf mass balance
             * @return
             */
            MassError getVDFMassError() {
                return getError([this](int pos) { return nodes->at(pos)->getVDF_OUT().value(); },
                                [this](int pos) { return nodes->at(pos)->getVDF_IN().value(); } );
            }

            MassError getZoneChangeMassError() {
                return getError([this](int pos) { return nodes->at(pos)->getZCHG_OUT().value(); },
                                [this](int pos) { return nodes->at(pos)->getZCHG_IN().value(); } );
            }

            MassError getInstantaneousMixingMassError(){
                return getError([this](int pos) { return nodes->at(pos)->getInstantaneousMixing(false).value(); },
                                [this](int pos) { return nodes->at(pos)->getInstantaneousMixing(true).value(); } );
            }

            MassError getTipToeTrackingMassError(){
                return getError([this](int pos) { return nodes->at(pos)->getTipToeTrackingZoneChange(false).value(); },
                                [this](int pos) { return nodes->at(pos)->getTipToeTrackingZoneChange(true).value(); } );
            }

            /**
             * Get the mass balance for the current step
             * @return
             */
            MassError getGNCMassError() {
                return getError([this](int pos) { return nodes->at(pos)->getGNC_OUT().value(); },
                                [this](int pos) { return nodes->at(pos)->getGNC_IN().value(); } );
            }

            /**
             * Get the flow lost to external flows
             * @return
             */
            double getLossToRivers() {
                double out = 0.0;
                for (int j = 0; j < nodes->size(); ++j) {
                    out += nodes->at(j)->getNonStorageFlow([](double a) -> bool {
                        return a < 0;
                    }).value();
                }
                return out;
            }

            enum Flows {
                RIVERS = 1,
                DRAINS,
                RIVER_MM,
                LAKES,
<<<<<<< HEAD
                GLOBAL_LAKES, // Question: GLOBAL_LAKES?
=======
                GLOBAL_LAKES,
>>>>>>> 25d96746
                WETLANDS,
                GLOBAL_WETLANDS,
                RECHARGE,
                FASTSURFACE,
                NAG,
                STORAGE,
                GENERAL_HEAD_BOUNDARY
            };

            /**
             * Helper function for printing the mass balance for each flow
             * @param flow
             * @return
             */
            std::string getMassErrorByFlowName(Flows flow) {
                std::ostringstream stream;
                MassError tmp(0, 0, 0);
                switch (flow) {
                    case GENERAL_HEAD_BOUNDARY:
                        tmp = getError([this](int i) {
                            try{return nodes->at(i)->getExternalFlowVolumeByName(Model::GENERAL_HEAD_BOUNDARY).value();} catch(...){return 0.0;}
                        });
                        break;
                    case RECHARGE:
                        tmp = getError([this](int i) {
                            try{return nodes->at(i)->getExternalFlowVolumeByName(Model::RECHARGE).value();} catch(...){return 0.0;}
                        });
                        break;
                    case FASTSURFACE:
                        tmp = getError([this](int i) {
                            try{return nodes->at(i)->getExternalFlowVolumeByName(Model::FAST_SURFACE_RUNOFF).value();} catch(...){return 0.0;}
                        });
                        break;
                    case NAG:
                        tmp = getError([this](int i) {
                            try{return nodes->at(i)->getExternalFlowVolumeByName(Model::NET_ABSTRACTION).value();} catch(...){return 0.0;}
                        });
                        break;
                    case RIVERS:
                        tmp = getError([this](int i) {
                                    try{return nodes->at(i)->getExternalFlowVolumeByName(Model::RIVER).value();} catch(...){return 0.0;}
                                });
                        break;
                    case DRAINS:
                        tmp = getError(
                                [this](int i) {
                                    try{return nodes->at(i)->getExternalFlowVolumeByName(Model::DRAIN).value();} catch(...){return 0.0;}
                                });
                        break;
                    case RIVER_MM:
                        tmp = getError([this](int i) {
                            try{return nodes->at(i)->getExternalFlowVolumeByName(Model::RIVER_MM).value();} catch(...){return 0.0;}
                        });
                        break;
                    case LAKES:
                        tmp = getError(
                                [this](int i) {
                                    try{return nodes->at(i)->getExternalFlowVolumeByName(Model::LAKE).value();} catch(...){return 0.0;}
                                });
                        break;
                    case GLOBAL_LAKES:
                        tmp = getError(
                                [this](int i) {
                                    try{return nodes->at(i)->getExternalFlowVolumeByName(Model::GLOBAL_LAKE).value();} catch(...){return 0.0;}
                                });
                        break;
                    case GLOBAL_LAKES:
                        tmp = getError(
                                [this](int i) {
                                    return nodes->at(i)->getExternalFlowVolumeByName(Model::GLOBAL_LAKE).value();
                                });
                        break;
                    case WETLANDS:
                        tmp = getError([this](int i) {
                            try{return nodes->at(i)->getExternalFlowVolumeByName(Model::WETLAND).value();} catch(...){return 0.0;}
                        });
                        break;
                    case GLOBAL_WETLANDS:
                        tmp = getError([this](int i) {
                            try{return nodes->at(i)->getExternalFlowVolumeByName(Model::GLOBAL_WETLAND).value();} catch(...){return 0.0;}
                        });
                        break;
                    case STORAGE:
                        tmp = getError([this](int i) {
                            try{return nodes->at(i)->getTotalStorageFlow().value();} catch(...){return 0.0;}
                        });
                        break;
                }

                stream << "In: " << tmp.IN << "  Out: " << tmp.OUT;
                return stream.str();
            }


            class MassErrorTooBig : public std::exception {
                virtual const char *what() const throw() { return "Step mass error or Total mass error > 1"; }
            };

            /**
             * Prints all mass balances
             */
            void printMassBalances(custom_severity_level level) {
                LOG(level) << "All units in cubic meter per step size";
<<<<<<< HEAD
                MassError currentErr = getCurrentMassError();
                LOG(level) << "Step mass error: " << currentErr.ERR <<
                                "  In: " << currentErr.IN <<
                                "  Out: " << currentErr.OUT;
                MassError totalErr = getMassError();
                LOG(level) << "Total mass error: " << totalErr.ERR <<
                                "  In: " << totalErr.IN <<
                                "  Out: " << totalErr.OUT;
                LOG(level) << "General Head Boundary: " << getMassErrorByFlowName(GENERAL_HEAD_BOUNDARY);
                LOG(level) << "Rivers: " << getMassErrorByFlowName(RIVERS);
                //LOG(stateinfo) << "Drains: " << getMassErrorByFlowName(DRAINS);
                LOG(level) << "Rivers MM: " << getMassErrorByFlowName(RIVER_MM);
                LOG(level) << "Lakes: " << getMassErrorByFlowName(LAKES);
                LOG(level) << "Global lakes: " << getMassErrorByFlowName(GLOBAL_LAKES);
                LOG(level) << "Wetlands: " << getMassErrorByFlowName(WETLANDS);
                LOG(level) << "Global wetlands: " << getMassErrorByFlowName(GLOBAL_WETLANDS);
                LOG(level) << "Recharge: " << getMassErrorByFlowName(RECHARGE);
                //LOG(userinfo) << "Fast Surface Runoff: " << getMassErrorByFlowName(FASTSURFACE) << "\n";
                LOG(level) << "Net abstraction from groundwater: " << getMassErrorByFlowName(NAG);
                LOG(level) << "Storage (only valid if transient run): " << getMassErrorByFlowName(STORAGE);

                if (op.isDensityVariable()){
                    MassError vdfErr = getVDFMassError();
                    LOG(level) << "Total VDF mass error (sum over all zones): " << vdfErr.ERR <<
                               "  In: " << vdfErr.IN <<
                               "  Out: " << vdfErr.OUT;

                    MassError zchgErr = getZoneChangeMassError();
                    LOG(level) << "Zone change (sum over all zones): " << zchgErr.ERR <<
                               "  In: " << zchgErr.IN <<
                               "  Out: " << zchgErr.OUT;

                    MassError imixErr = getInstantaneousMixingMassError();
                    LOG(level) << "Instantaneous mixing (sum over all zones): " << imixErr.ERR <<
                               "  In: " << imixErr.IN <<
                               "  Out: " << imixErr.OUT;

                    MassError tttErr = getTipToeTrackingMassError();
                    LOG(level) << "Tip toe tracking (sum over all zones): " << tttErr.ERR <<
                               "  In: " << tttErr.IN <<
                               "  Out: " << tttErr.OUT;

                }

                if (op.isGridRefined()){
                    MassError gncErr = getGNCMassError();
                    LOG(level) << "Total GNC mass error: " << gncErr.ERR <<
                               "  In: " << gncErr.IN <<
                               "  Out: " << gncErr.OUT;
                }

=======
                LOG(level) << "General Head Boundary: " << getMassErrorByFlowName(GENERAL_HEAD_BOUNDARY);
                LOG(level) << "Rivers: " << getMassErrorByFlowName(RIVERS);
                LOG(level) << "Rivers MM: " << getMassErrorByFlowName(RIVER_MM);
                LOG(level) << "Lakes: " << getMassErrorByFlowName(LAKES);
                LOG(level) << "Global lakes: " << getMassErrorByFlowName(GLOBAL_LAKES);
                LOG(level) << "Wetlands: " << getMassErrorByFlowName(WETLANDS);
                LOG(level) << "Global wetlands: " << getMassErrorByFlowName(GLOBAL_WETLANDS);
                LOG(level) << "Recharge: " << getMassErrorByFlowName(RECHARGE);
                LOG(level) << "Net abstraction from groundwater: " << getMassErrorByFlowName(NAG);
                LOG(level) << "Storage (only valid if transient run): " << getMassErrorByFlowName(STORAGE);
                MassError currentErr = getCurrentMassError();
                LOG(level) << "Step mass error: " << currentErr.ERR <<
                           "  In: " << currentErr.IN << "  Out: " << currentErr.OUT;
                MassError totalErr = getMassError();
                LOG(level) << "Total mass error: " << totalErr.ERR <<
                           "  In: " << totalErr.IN << "  Out: " << totalErr.OUT;
                if (abs(currentErr.ERR) > 1 || abs(totalErr.ERR) > 1){
                    LOG(GlobalFlow::critical) << "Step mass error or Total mass error > 1 --> quitting";
                    throw new MassErrorTooBig();
                }
                if (op.isDensityVariable()){
                    MassError vdfErr = getVDFMassError();
                    LOG(level) << "Total VDF mass error (sum over all zones): " << vdfErr.ERR <<
                               "  In: " << vdfErr.IN << "  Out: " << vdfErr.OUT;
                    MassError zchgErr = getZoneChangeMassError();
                    LOG(level) << "Zone change (sum over all zones): " << zchgErr.ERR <<
                               "  In: " << zchgErr.IN << "  Out: " << zchgErr.OUT;
                    MassError imixErr = getInstantaneousMixingMassError();
                    LOG(level) << "Instantaneous mixing (sum over all zones): " << imixErr.ERR <<
                               "  In: " << imixErr.IN << "  Out: " << imixErr.OUT;
                    MassError tttErr = getTipToeTrackingMassError();
                    LOG(level) << "Tip toe tracking (sum over all zones): " << tttErr.ERR <<
                               "  In: " << tttErr.IN << "  Out: " << tttErr.OUT;
                }
                if (op.isGridRefined()){
                    MassError gncErr = getGNCMassError();
                    LOG(level) << "Total GNC mass error: " << gncErr.ERR <<
                               "  In: " << gncErr.IN << "  Out: " << gncErr.OUT;
                }
>>>>>>> 25d96746
            }

            DataReader *getDataReader() {
                return this->reader;
            }

            NodeVector const &getNodes(){
                return nodes;
            }

            /**
             * Get the residuals of the current iteration
             * @param path
             */
            void writeResiduals( std::string path ) {
                Eigen::Matrix<double, Eigen::Dynamic, 1> vector = eq->getResiduals();
                std::ofstream ofs;
                ofs.open(path, std::ofstream::out | std::ofstream::trunc);
                ofs << "X,Y,data" << "\n";
                for (int i = 0; i < vector.size(); ++i) {
                    //i is node position ->get X and Y
                    auto lat = nodes->at(i)->getProperties().get<double, Model::Lat>();
                    auto lon = nodes->at(i)->getProperties().get<double, Model::Lon>();
                    double val = vector[i];
                    ofs << lat << "," << lon << "," << val << "\n";
                }
                ofs.close();
            }

            bool isRestored(){ return succefullyRestored; }

        private:
            NodeVector nodes;

            void initNodes() {
                LOG(userinfo) << FMAG(BOLD("Starting G³M"));
                nodes->reserve(op.getNumberOfNodesPerLayer() * op.getNumberOfLayers());
                reader->initNodes(nodes);
                reader->readData(op);
            };


            bool serialize{false};
            bool loadNodes{false};
            std::string saveName{".cached_simulation"};
            bool succefullyRestored{false};
        };

    }
}//ns
#endif<|MERGE_RESOLUTION|>--- conflicted
+++ resolved
@@ -277,11 +277,7 @@
                     out = out + fun1(j);
                     in = in + fun2(j);
                 }
-<<<<<<< HEAD
-                if (abs(in - out) > 0.00001) {
-=======
                 if (abs(in - abs(out)) > 0.00001) {
->>>>>>> 25d96746
                     error = ((100 * (in - abs(out))) / ((in + abs(out)) / 2));
                 }
                 MassError err(out, in, error);
@@ -358,11 +354,7 @@
                 DRAINS,
                 RIVER_MM,
                 LAKES,
-<<<<<<< HEAD
-                GLOBAL_LAKES, // Question: GLOBAL_LAKES?
-=======
                 GLOBAL_LAKES,
->>>>>>> 25d96746
                 WETLANDS,
                 GLOBAL_WETLANDS,
                 RECHARGE,
@@ -429,12 +421,6 @@
                                     try{return nodes->at(i)->getExternalFlowVolumeByName(Model::GLOBAL_LAKE).value();} catch(...){return 0.0;}
                                 });
                         break;
-                    case GLOBAL_LAKES:
-                        tmp = getError(
-                                [this](int i) {
-                                    return nodes->at(i)->getExternalFlowVolumeByName(Model::GLOBAL_LAKE).value();
-                                });
-                        break;
                     case WETLANDS:
                         tmp = getError([this](int i) {
                             try{return nodes->at(i)->getExternalFlowVolumeByName(Model::WETLAND).value();} catch(...){return 0.0;}
@@ -466,59 +452,6 @@
              */
             void printMassBalances(custom_severity_level level) {
                 LOG(level) << "All units in cubic meter per step size";
-<<<<<<< HEAD
-                MassError currentErr = getCurrentMassError();
-                LOG(level) << "Step mass error: " << currentErr.ERR <<
-                                "  In: " << currentErr.IN <<
-                                "  Out: " << currentErr.OUT;
-                MassError totalErr = getMassError();
-                LOG(level) << "Total mass error: " << totalErr.ERR <<
-                                "  In: " << totalErr.IN <<
-                                "  Out: " << totalErr.OUT;
-                LOG(level) << "General Head Boundary: " << getMassErrorByFlowName(GENERAL_HEAD_BOUNDARY);
-                LOG(level) << "Rivers: " << getMassErrorByFlowName(RIVERS);
-                //LOG(stateinfo) << "Drains: " << getMassErrorByFlowName(DRAINS);
-                LOG(level) << "Rivers MM: " << getMassErrorByFlowName(RIVER_MM);
-                LOG(level) << "Lakes: " << getMassErrorByFlowName(LAKES);
-                LOG(level) << "Global lakes: " << getMassErrorByFlowName(GLOBAL_LAKES);
-                LOG(level) << "Wetlands: " << getMassErrorByFlowName(WETLANDS);
-                LOG(level) << "Global wetlands: " << getMassErrorByFlowName(GLOBAL_WETLANDS);
-                LOG(level) << "Recharge: " << getMassErrorByFlowName(RECHARGE);
-                //LOG(userinfo) << "Fast Surface Runoff: " << getMassErrorByFlowName(FASTSURFACE) << "\n";
-                LOG(level) << "Net abstraction from groundwater: " << getMassErrorByFlowName(NAG);
-                LOG(level) << "Storage (only valid if transient run): " << getMassErrorByFlowName(STORAGE);
-
-                if (op.isDensityVariable()){
-                    MassError vdfErr = getVDFMassError();
-                    LOG(level) << "Total VDF mass error (sum over all zones): " << vdfErr.ERR <<
-                               "  In: " << vdfErr.IN <<
-                               "  Out: " << vdfErr.OUT;
-
-                    MassError zchgErr = getZoneChangeMassError();
-                    LOG(level) << "Zone change (sum over all zones): " << zchgErr.ERR <<
-                               "  In: " << zchgErr.IN <<
-                               "  Out: " << zchgErr.OUT;
-
-                    MassError imixErr = getInstantaneousMixingMassError();
-                    LOG(level) << "Instantaneous mixing (sum over all zones): " << imixErr.ERR <<
-                               "  In: " << imixErr.IN <<
-                               "  Out: " << imixErr.OUT;
-
-                    MassError tttErr = getTipToeTrackingMassError();
-                    LOG(level) << "Tip toe tracking (sum over all zones): " << tttErr.ERR <<
-                               "  In: " << tttErr.IN <<
-                               "  Out: " << tttErr.OUT;
-
-                }
-
-                if (op.isGridRefined()){
-                    MassError gncErr = getGNCMassError();
-                    LOG(level) << "Total GNC mass error: " << gncErr.ERR <<
-                               "  In: " << gncErr.IN <<
-                               "  Out: " << gncErr.OUT;
-                }
-
-=======
                 LOG(level) << "General Head Boundary: " << getMassErrorByFlowName(GENERAL_HEAD_BOUNDARY);
                 LOG(level) << "Rivers: " << getMassErrorByFlowName(RIVERS);
                 LOG(level) << "Rivers MM: " << getMassErrorByFlowName(RIVER_MM);
@@ -558,7 +491,6 @@
                     LOG(level) << "Total GNC mass error: " << gncErr.ERR <<
                                "  In: " << gncErr.IN << "  Out: " << gncErr.OUT;
                 }
->>>>>>> 25d96746
             }
 
             DataReader *getDataReader() {
