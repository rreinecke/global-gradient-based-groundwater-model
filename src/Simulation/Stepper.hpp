/*
 * Copyright (c) <2016>, <Robert Reinecke>
 * All rights reserved.
 * Redistribution and use in source and binary forms, with or without modification, are permitted provided that the following conditions are met:
 *
 * 1. Redistributions of source code must retain the above copyright notice, this list of conditions and the following disclaimer.
 * 2. Redistributions in binary form must reproduce the above copyright notice, this list of conditions and the following disclaimer in the documentation and/or other materials provided with the distribution.
 * 3. Neither the name of the copyright holder nor the names of its contributors may be used to endorse or promote products derived from this software without specific prior written permission.
 * THIS SOFTWARE IS PROVIDED BY THE COPYRIGHT HOLDERS AND CONTRIBUTORS "AS IS" AND ANY EXPRESS OR IMPLIED WARRANTIES, INCLUDING, BUT NOT LIMITED TO, THE IMPLIED WARRANTIES OF MERCHANTABILITY AND FITNESS FOR A PARTICULAR PURPOSE ARE DISCLAIMED.
 * IN NO EVENT SHALL THE COPYRIGHT HOLDER OR CONTRIBUTORS BE LIABLE FOR ANY DIRECT, INDIRECT, INCIDENTAL, SPECIAL, EXEMPLARY, OR CONSEQUENTIAL DAMAGES (INCLUDING, BUT NOT LIMITED TO, PROCUREMENT OF SUBSTITUTE GOODS OR SERVICES; LOSS OF USE, DATA, OR PROFITS; OR BUSINESS INTERRUPTION)
 * HOWEVER CAUSED AND ON ANY THEORY OF LIABILITY, WHETHER IN CONTRACT, STRICT LIABILITY, OR TORT (INCLUDING NEGLIGENCE OR OTHERWISE) ARISING IN ANY WAY OUT OF THE USE OF THIS SOFTWARE, EVEN IF ADVISED OF THE POSSIBILITY OF SUCH DAMAGE.
*/

#ifndef GLOBAL_FLOW_STEPPER_HPP
#define GLOBAL_FLOW_STEPPER_HPP

#include "../Solver/Equation.hpp"

namespace GlobalFlow {
    namespace Simulation {

<<<<<<< HEAD
	/** @class Enum for stepsizes
	 *  @bug cannot use double value e.g. for week: 7.5 should be a struct instead
	 */
        enum TimeFrame {
            DAY = 1,
	    WEEK = 7,
            FORTNIGHT = 15,
	    MONTH = 30,
	    YEAR = 360
        };


=======
        enum TimeFrame {
            DAY = 1,
            MONTH = 30,
            YEAR = 360
        };

>>>>>>> 4fbb8aaf
        typedef std::pair<Solver::Equation *, double> step;

        /**
         * @class AbstractStepper An iterator in order to iterate simply over simulation steps
         * Holds a pointer to the equation and the choosen stepsize
         */
        class AbstractStepper {
        public:
            virtual Solver::Equation *
            get(int col) const = 0;
        };

        /**
         * @class Iterator The internal iterator holding the current simulation step
         */
        class Iterator {
        public:
            Iterator(const AbstractStepper *stepper, TimeFrame time, int steps, double pos, bool dynStep = false)
                    : _pos(pos), _stepper(stepper), _time(time), _dynStep(dynStep), _totalSteps(steps) {
                assert( ((dynStep) ? steps>1 : true) && "Dynamic steps not valid for 1 step");
                if(_dynStep){calcInit();}
            }

            /**
             * @note This should only be used in a for-each loop
             * This allows for a temporal error of 1e-2
             */
            bool operator!=(const Iterator &other) const {
                if (_dynStep) {
                    return not((_pos - 1e-2) >= _totalSteps and other._pos >= _totalSteps);
                } else {
                    return static_cast<int>(_pos) != static_cast<int>(other._pos);
                }
            }

            step operator*() const {
                return {_stepper->get(0), _pos};
            };

            const Iterator &operator++() {
                if (_dynStep) {
                    double __delta{0};
                    __delta = _delta_t_n * _p;
                    _delta_t_n = __delta;
<<<<<<< HEAD
		    LOG(debug) << "Stepsize delta " << __delta;
		    LOG(debug) << "Stepsize: " << _time *  __delta;
                    _stepper->get(0)->updateStepSize(_time * __delta);
                    _pos = _pos + __delta;
		    LOG(debug) << "Current position " << _pos;
=======
                    _stepper->get(0)->updateStepSize(__delta);
                    _pos = _pos + __delta;
>>>>>>> 4fbb8aaf
                } else {
                    ++_pos;
                }
                return *this;
            }

            const void calcInit() {
                double __delta{0};
                __delta = _totalSteps * ((_p - 1) / (std::pow(_p, _totalSteps) - 1));
                _delta_t_n = __delta;
<<<<<<< HEAD
                _stepper->get(0)->updateStepSize(_time * __delta);
		LOG(debug) << "Stepsize: " << _time * __delta;
=======
                _stepper->get(0)->updateStepSize(__delta);
>>>>>>> 4fbb8aaf
                _pos = _pos + __delta;
            }

        private:
            double _pos; //delta t
            double _delta_t_n{0}; //last delta
            const double _p{1.2}; //The step multiplier
            const bool _dynStep{false};
            const int _totalSteps;
            const AbstractStepper *_stepper;
            const TimeFrame _time;
        };

        /**
         * @class Stepper An instance holding the simulation iterator
         */
        class Stepper : public AbstractStepper {
        public:

            Stepper(Solver::Equation *eq, const TimeFrame time, const size_t steps, bool dynStep = false)
                    : _equation(eq), _timeFrame(time), _steps(steps), _dyn(dynStep) {
                _equation->updateStepSize(_timeFrame);
            }

            virtual Solver::Equation *
            get(int col) const {
                return _equation;
            }

            Iterator
            begin() const {
                return Iterator(this, _timeFrame, this->_steps, 0, _dyn);
            }

            Iterator
            end() const {
                return Iterator(this, _timeFrame, this->_steps, this->_steps, _dyn);
            }

            const TimeFrame
            getStepSize() {
                return _timeFrame;
            };

        private:
            Solver::Equation *_equation;
            const TimeFrame _timeFrame;
            const size_t _steps;
            const bool _dyn;
        };

    }
}//ns
#endif<|MERGE_RESOLUTION|>--- conflicted
+++ resolved
@@ -19,27 +19,17 @@
 namespace GlobalFlow {
     namespace Simulation {
 
-<<<<<<< HEAD
-	/** @class Enum for stepsizes
-	 *  @bug cannot use double value e.g. for week: 7.5 should be a struct instead
-	 */
+        /** @class Enum for stepsizes
+         *  @bug cannot use double value e.g. for week: 7.5 should be a struct instead
+         */
         enum TimeFrame {
             DAY = 1,
-	    WEEK = 7,
+	          WEEK = 7,
             FORTNIGHT = 15,
-	    MONTH = 30,
-	    YEAR = 360
+	          MONTH = 30,
+	          YEAR = 360
         };
 
-
-=======
-        enum TimeFrame {
-            DAY = 1,
-            MONTH = 30,
-            YEAR = 360
-        };
-
->>>>>>> 4fbb8aaf
         typedef std::pair<Solver::Equation *, double> step;
 
         /**
@@ -84,16 +74,13 @@
                     double __delta{0};
                     __delta = _delta_t_n * _p;
                     _delta_t_n = __delta;
-<<<<<<< HEAD
-		    LOG(debug) << "Stepsize delta " << __delta;
-		    LOG(debug) << "Stepsize: " << _time *  __delta;
+
+                    LOG(debug) << "Stepsize delta " << __delta;
+                    LOG(debug) << "Stepsize: " << _time *  __delta;
                     _stepper->get(0)->updateStepSize(_time * __delta);
                     _pos = _pos + __delta;
-		    LOG(debug) << "Current position " << _pos;
-=======
-                    _stepper->get(0)->updateStepSize(__delta);
-                    _pos = _pos + __delta;
->>>>>>> 4fbb8aaf
+                    LOG(debug) << "Current position " << _pos;
+
                 } else {
                     ++_pos;
                 }
@@ -104,12 +91,8 @@
                 double __delta{0};
                 __delta = _totalSteps * ((_p - 1) / (std::pow(_p, _totalSteps) - 1));
                 _delta_t_n = __delta;
-<<<<<<< HEAD
                 _stepper->get(0)->updateStepSize(_time * __delta);
-		LOG(debug) << "Stepsize: " << _time * __delta;
-=======
-                _stepper->get(0)->updateStepSize(__delta);
->>>>>>> 4fbb8aaf
+		            LOG(debug) << "Stepsize: " << _time * __delta;
                 _pos = _pos + __delta;
             }
 
