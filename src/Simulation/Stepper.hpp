/*
 * Copyright (c) <2016>, <Robert Reinecke>
 * All rights reserved.
 * Redistribution and use in source and binary forms, with or without modification, are permitted provided that the following conditions are met:
 *
 * 1. Redistributions of source code must retain the above copyright notice, this list of conditions and the following disclaimer.
 * 2. Redistributions in binary form must reproduce the above copyright notice, this list of conditions and the following disclaimer in the documentation and/or other materials provided with the distribution.
 * 3. Neither the name of the copyright holder nor the names of its contributors may be used to endorse or promote products derived from this software without specific prior written permission.
 * THIS SOFTWARE IS PROVIDED BY THE COPYRIGHT HOLDERS AND CONTRIBUTORS "AS IS" AND ANY EXPRESS OR IMPLIED WARRANTIES, INCLUDING, BUT NOT LIMITED TO, THE IMPLIED WARRANTIES OF MERCHANTABILITY AND FITNESS FOR A PARTICULAR PURPOSE ARE DISCLAIMED.
 * IN NO EVENT SHALL THE COPYRIGHT HOLDER OR CONTRIBUTORS BE LIABLE FOR ANY DIRECT, INDIRECT, INCIDENTAL, SPECIAL, EXEMPLARY, OR CONSEQUENTIAL DAMAGES (INCLUDING, BUT NOT LIMITED TO, PROCUREMENT OF SUBSTITUTE GOODS OR SERVICES; LOSS OF USE, DATA, OR PROFITS; OR BUSINESS INTERRUPTION)
 * HOWEVER CAUSED AND ON ANY THEORY OF LIABILITY, WHETHER IN CONTRACT, STRICT LIABILITY, OR TORT (INCLUDING NEGLIGENCE OR OTHERWISE) ARISING IN ANY WAY OUT OF THE USE OF THIS SOFTWARE, EVEN IF ADVISED OF THE POSSIBILITY OF SUCH DAMAGE.
*/

#ifndef GLOBAL_FLOW_STEPPER_HPP
#define GLOBAL_FLOW_STEPPER_HPP

#include "../Solver/Equation.hpp"

namespace GlobalFlow {
    namespace Simulation {

        /** @class Enum for step-sizes
         *  @bug cannot use double value e.g. for week: 7.5 should be a struct instead
         *  @bug MONTH always 30 days not 28,30,31
         */
         //TODO: completely replace with something new; right now TimeFrame replaced by int for easy WaterGAP coupling; TimeFrame only used in this file
        enum TimeFrame {
            DAY = 1,
<<<<<<< HEAD
            TWO_DAYS = 2,
            FOUR_DAYS = 4,
            WEEK = 7,
            TEN_DAYS = 10,
            FORTNIGHT = 15,
	        MONTH = 30,
	        YEAR = 365,
            TWO_YEARS = 730
=======
	        WEEK = 7,
            FORTNIGHT = 15,
	        MONTH = 30,
	        YEAR = 360
>>>>>>> 2f82361f
        };

        typedef std::pair<Solver::Equation *, double> step;

        /**
         * @class AbstractStepper An iterator in order to iterate simply over simulation steps
         * Holds a pointer to the equation and the chosen step-size
         */
        class AbstractStepper {
        public:
            virtual Solver::Equation *get(int col) const = 0;
        };

        /**
         * @class Iterator The internal iterator holding the current simulation step
         */
        class Iterator {
        public:
            //Iterator(const AbstractStepper *stepper, TimeFrame time, int steps, double pos, bool dynStep = false)
            Iterator(const AbstractStepper *stepper, int time, int steps, double pos, bool dynStep = false)
                    : _pos(pos), _stepper(stepper), _time(time), _dynStep(dynStep), _totalSteps(steps) {
                assert( ((dynStep) ? steps>1 : true) && "Dynamic steps not valid for 1 step");
                if(_dynStep){calcInit();}
            }

            /**
             * @note This should only be used in a for-each loop
             * This allows for a temporal error of 1e-2
             */
            bool operator!=(const Iterator &other) const {
                if (_dynStep) {
                    return not((_pos - 1e-2) >= _totalSteps and other._pos >= _totalSteps);
                } else {
                    return static_cast<int>(_pos) != static_cast<int>(other._pos);
                }
            }

            step operator*() const {
                return {_stepper->get(0), _pos};
            };

            const Iterator &operator++() {
                if (_dynStep) {
                    double __delta{0};
                    __delta = _delta_t_n * _p;
                    _delta_t_n = __delta;

                    LOG(debug) << "Stepsize delta " << __delta;
                    LOG(debug) << "Stepsize: " << double(_time) *  __delta;
                    _stepper->get(0)->updateStepModifier(double(_time) * __delta);
                    _pos = _pos + __delta;
                    LOG(debug) << "Current position " << _pos;

                } else {
                    ++_pos;
                }
                return *this;
            }

            const void calcInit() {
                double __delta{0};
                __delta = _totalSteps * ((_p - 1) / (std::pow(_p, _totalSteps) - 1));
                _delta_t_n = __delta;
                _stepper->get(0)->updateStepModifier(double(_time) * __delta);
		            LOG(debug) << "Stepsize: " << double(_time) * __delta;
                _pos = _pos + __delta;
            }

        private:
            double _pos; //delta t
            double _delta_t_n{0}; //last delta
            const double _p{1.2}; //The step multiplier
            const bool _dynStep{false};
            const int _totalSteps;
            const AbstractStepper *_stepper;
            //const TimeFrame _time;
            const int _time;
        };

        /**
         * @class Stepper An instance holding the simulation iterator
         */
        class Stepper : public AbstractStepper {
        public:
            //Stepper(Solver::Equation *eq, const TimeFrame time, const size_t steps, bool dynStep = false)
            Stepper(Solver::Equation *eq, const int time, const size_t steps, bool dynStep = false)
                    : _equation(eq), _timeFrame(time), _steps(steps), _dyn(dynStep) {
                _equation->updateStepModifier(_timeFrame);
            }

            virtual Solver::Equation *
            get(int col) const {
                return _equation;
            }

            Iterator
            begin() const {
                return Iterator(this, _timeFrame, this->_steps, 0, _dyn);
            }

            Iterator
            end() const {
                return Iterator(this, _timeFrame, this->_steps, this->_steps, _dyn);
            }

            //const TimeFrame getStepSize() {
            const int getStepSize() {
                return _timeFrame;
            };

        private:
            Solver::Equation *_equation;
            //const TimeFrame _timeFrame;
            const int _timeFrame;
            const size_t _steps;
            const bool _dyn;
        };

    }
}//ns
#endif<|MERGE_RESOLUTION|>--- conflicted
+++ resolved
@@ -21,12 +21,9 @@
 
         /** @class Enum for step-sizes
          *  @bug cannot use double value e.g. for week: 7.5 should be a struct instead
-         *  @bug MONTH always 30 days not 28,30,31
          */
-         //TODO: completely replace with something new; right now TimeFrame replaced by int for easy WaterGAP coupling; TimeFrame only used in this file
         enum TimeFrame {
             DAY = 1,
-<<<<<<< HEAD
             TWO_DAYS = 2,
             FOUR_DAYS = 4,
             WEEK = 7,
@@ -35,12 +32,6 @@
 	        MONTH = 30,
 	        YEAR = 365,
             TWO_YEARS = 730
-=======
-	        WEEK = 7,
-            FORTNIGHT = 15,
-	        MONTH = 30,
-	        YEAR = 360
->>>>>>> 2f82361f
         };
 
         typedef std::pair<Solver::Equation *, double> step;
@@ -89,8 +80,8 @@
                     _delta_t_n = __delta;
 
                     LOG(debug) << "Stepsize delta " << __delta;
-                    LOG(debug) << "Stepsize: " << double(_time) *  __delta;
-                    _stepper->get(0)->updateStepModifier(double(_time) * __delta);
+                    LOG(debug) << "Stepsize: " << _time *  __delta;
+                    _stepper->get(0)->updateStepSize(_time * __delta);
                     _pos = _pos + __delta;
                     LOG(debug) << "Current position " << _pos;
 
@@ -104,8 +95,8 @@
                 double __delta{0};
                 __delta = _totalSteps * ((_p - 1) / (std::pow(_p, _totalSteps) - 1));
                 _delta_t_n = __delta;
-                _stepper->get(0)->updateStepModifier(double(_time) * __delta);
-		            LOG(debug) << "Stepsize: " << double(_time) * __delta;
+                _stepper->get(0)->updateStepSize(_time * __delta);
+		            LOG(debug) << "Stepsize: " << _time * __delta;
                 _pos = _pos + __delta;
             }
 
@@ -128,7 +119,7 @@
             //Stepper(Solver::Equation *eq, const TimeFrame time, const size_t steps, bool dynStep = false)
             Stepper(Solver::Equation *eq, const int time, const size_t steps, bool dynStep = false)
                     : _equation(eq), _timeFrame(time), _steps(steps), _dyn(dynStep) {
-                _equation->updateStepModifier(_timeFrame);
+                _equation->updateStepSize(_timeFrame);
             }
 
             virtual Solver::Equation *
