--- conflicted
+++ resolved
@@ -20,142 +20,20 @@
 #include <boost/optional/optional.hpp>
 
 namespace GlobalFlow {
-    namespace Simulation {
-
-        using namespace std;
-
-        enum Stepsize {
-            DAILY,
-            MONTHLY
-        };
+namespace Simulation {
+
+using namespace std;
+
+enum Stepsize {
+    DAILY,
+    MONTHLY
+};
 
 /**
  * @class Options
  * Reads simulation options from a JSON file
  * Defines getters and setters for options
  */
-<<<<<<< HEAD
-        class Options {
-        private:
-            //++Input data++//
-            vector<string> ELEVATION_a;
-            vector<string> EFOLDING_a;
-            vector<string> SLOPE_a;
-            vector<string> EQ_WTD_a;
-            vector<string> BLUE_ELEVATION_a;
-
-            string ELEVATION{""};
-            string EFOLDING{""};
-            string SLOPE{""};
-            string EQ_WTD{""};
-            string BLUE_ELEVATION{""};
-
-            string RECHARGE{""};
-            string LITHOLOGY{""};
-            string RIVERS{""};
-            string GLOBAL_LAKES{""};
-            string GLOBAL_WETLANDS{""};
-            string LOCAL_LAKES{""};
-            string LOCAL_WETLANDS{""};
-            string K_DIR{""};
-            string RIVER_K_DIR{""};
-            string OCEAN_K_DIR{""};
-            string SS_FILE{""};
-            string SY_FILE{""};
-            string AQ_DEPTH{""};
-
-            //++Special mappings++//
-            string NODEID_ARCID{""};
-
-            //++General configuration++//
-            long NUMBER_OF_NODES{0};
-            double SPATIAL_RESOLUTION_MINUTE{600};
-
-            int LAYERS{0};
-            int IITER{0};
-            int I_ITTER{0};
-            double RCLOSE{0.1};
-            string SOLVER{"PCG"};
-            string NODES{""};
-            int THREADS{0};
-            bool CACHE{false};
-            bool ADAPTIVE_STEPSIZE{false};
-            Stepsize stepsize{DAILY};
-            string WETTING_APPROACH{"nwt"};
-            int INITAL_HEAD{0};
-            double K{0.001};
-            double OCEAN_K{0.1};
-            vector<int> AQUIFER_DEPTH{100};
-            double ANISOTROPY{10};
-            double SPECIFIC_YIELD{0.15};
-            double SPECIFIC_STORAGE{0.000015};
-
-            string BOUNDARY_CONDITION{"SeaLevel"};
-            bool SENSITIVITY{false};
-            bool ONE_LAYER{false};
-            vector<bool> CONFINED{};
-            string BASE_PATH{"data"};
-            bool k_from_lith{true};
-            bool k_ocean_from_file{false};
-            bool specificstorage_from_file{false};
-            bool specificyield_from_file{false};
-            bool k_river_from_file{false};
-            bool aquifer_depth_from_file{false};
-
-            bool ROW_COLS{false};
-            double MAX_HEAD_CHANGE{0.01};
-            bool DAMPING{false};
-            double MIN_DAMP{0.01};
-            double MAX_DAMP{0.5};
-
-        public:
-
-            enum BoundaryCondition {
-                CONSTANT_HEAD_SEA_LEVEL,
-                CONSTANT_HEAD_NEIGHBOUR,
-                STATIC_HEAD_SEA_LEVEL
-            };
-
-            void setClosingCrit(double crit) { RCLOSE = crit; }
-
-            void setDamping(bool set) { DAMPING = set; }
-
-            bool isDampingEnabled() { return DAMPING; }
-
-            double getMinDamp() { return MIN_DAMP; }
-
-            double getMaxDamp() { return MAX_DAMP; }
-
-            double getMaxHeadChange() { return MAX_HEAD_CHANGE; }
-
-            bool isConfined(int layer) { return CONFINED[layer]; }
-
-            bool isOneLayerApproach() { return ONE_LAYER; }
-
-            vector<bool> getConfinements() { return CONFINED; }
-
-            BoundaryCondition getBoundaryCondition() {
-                if (BOUNDARY_CONDITION == "SeaLevel") {
-                    return BoundaryCondition::CONSTANT_HEAD_SEA_LEVEL;
-                }
-                if (BOUNDARY_CONDITION == "NeighbourHead") {
-                    return BoundaryCondition::CONSTANT_HEAD_NEIGHBOUR;
-                }
-                return BoundaryCondition::STATIC_HEAD_SEA_LEVEL;
-            }
-
-            bool isSensitivity() { return SENSITIVITY; }
-
-            bool isKFromLith() { return k_from_lith; }
-
-            bool isKOceanFile() { return k_ocean_from_file; }
-
-            bool isSpecificStorageFile() { return specificstorage_from_file; }
-
-            bool isSpecificYieldFile() { return specificyield_from_file; }
-
-            bool isKRiverFile() { return k_river_from_file; }
-=======
 class Options {
 
         //++Input data++//
@@ -238,39 +116,21 @@
             GENERAL_HEAD_NEIGHBOUR,
             STATIC_HEAD_SEA_LEVEL
         };
->>>>>>> dfdb8c33
-
-            bool isAquiferDepthDile() { return aquifer_depth_from_file; }
-
-            string getKDir() { return K_DIR; }
-
-            string getKRiverDir() { return RIVER_K_DIR; }
-
-            string getKOceanDir() { return OCEAN_K_DIR; }
-
-            string getSSDir() { return SS_FILE; }
-
-            string getSYDir() { return SY_FILE; }
-
-            string getAQDepthDir() { return AQ_DEPTH; }
-
-<<<<<<< HEAD
-            bool isRowCol() { return ROW_COLS; }
-
-            int getInnerItter() { return I_ITTER; }
-
-            long
-            getNumberOfNodes() {
-                return NUMBER_OF_NODES;
-            };
-
-            double getSpatialResolutionMinute() const {
-                return SPATIAL_RESOLUTION_MINUTE;
-            }
-
-            void setSpatialResolutionMinute(double spatialResolutionMinute) {
-                SPATIAL_RESOLUTION_MINUTE = spatialResolutionMinute;
-=======
+
+        void setClosingCrit(double crit) { RCLOSE = crit; }
+
+        void setDamping(bool set) { DAMPING = set; }
+
+        bool isDampingEnabled() { return DAMPING; }
+
+        double getMinDamp() { return MIN_DAMP; }
+
+        double getMaxDamp() { return MAX_DAMP; }
+
+        double getMaxHeadChange() { return MAX_HEAD_CHANGE; }
+
+        bool isConfined(int layer) { return CONFINED[layer]; }
+
     	bool isOneLayerApproach() { return ONE_LAYER; }
 
         vector<bool> getConfinements() { return CONFINED; }
@@ -281,111 +141,47 @@
             }
             if (BOUNDARY_CONDITION == "GeneralHeadNeighbour") {
                 return BoundaryCondition::GENERAL_HEAD_NEIGHBOUR;
->>>>>>> dfdb8c33
             }
-
-            int
-            getNumberOfLayers() {
-                return LAYERS;
-            }
-
-            int
-            getMaxIterations() {
-                return IITER;
-            }
-
-<<<<<<< HEAD
-            double
-            getConverganceCriteria() {
-                return RCLOSE;
-            }
-=======
+            return BoundaryCondition::STATIC_HEAD_SEA_LEVEL;
+        }
+
+        bool isSensitivity() { return SENSITIVITY; }
+
+        bool isKFromLith() { return k_from_lith; }
+
         bool isKGHBFile() { return k_ghb_from_file; }
->>>>>>> dfdb8c33
-
-            string
-            getSolverName() {
-                return SOLVER;
-            }
-
-            bool disableDryCells() {
-                if (WETTING_APPROACH == "nwt") {
-                    return false;
-                }
-                if (WETTING_APPROACH == "classic") {
-                    return true;
-                }
-                return false;
-            }
-
-            //string getBasePath() {
-            //    return BASE_PATH;
-            //}
-
-            string
-            getNodesDir() {
-                return NODES;
-            }
-
-            string
-            getElevation() {
-                return ELEVATION;
-            }
-
-            string
-            getEfolding() {
-                return EFOLDING;
-            }
-
-<<<<<<< HEAD
-            string
-            getEqWTD() {
-                return EQ_WTD;
-            }
-=======
+
+        bool isSpecificStorageFile() { return specificstorage_from_file; }
+
+        bool isSpecificYieldFile() { return specificyield_from_file; }
+
+        bool isKRiverFile() { return k_river_from_file; }
+
+        bool isAquiferDepthDile() { return aquifer_depth_from_file; }
+
+        string getKDir() { return K_DIR; }
+
+        string getKRiverDir() { return RIVER_K_DIR; }
+
         string getKGHBDir() { return GHB_K_DIR; }
->>>>>>> dfdb8c33
-
-            string getSlope() {
-                return SLOPE;
-            }
-
-            string getBlue() {
-                return BLUE_ELEVATION;
-            }
-
-            vector<string>
-            getElevation_A() {
-                return ELEVATION_a;
-            }
-
-<<<<<<< HEAD
-            vector<string>
-            getEfolding_a() {
-                return EFOLDING_a;
-            }
-=======
+
+        string getSSDir() { return SS_FILE; }
+
+        string getSYDir() { return SY_FILE; }
+
+        string getAQDepthDir() { return AQ_DEPTH; }
+
         string getInitialHeadsDir() {return INITIAL_HEADS;}
 
         bool isRowCol() { return ROW_COLS; }
->>>>>>> dfdb8c33
-
-            vector<string>
-            getEqWTD_a() {
-                return EQ_WTD_a;
-            }
-
-            vector<string>
-            getSlope_a() {
-                return SLOPE_a;
-            }
-
-<<<<<<< HEAD
-            vector<string>
-            getBlue_a() {
-                return BLUE_ELEVATION_a;
-            }
-=======
+
+        int getInnerItter() { return I_ITTER; }
+
+        long
+        getNumberOfNodes() {
+            return NUMBER_OF_NODES;
+        };
+
         long
         getNumberOfRows() {
             return NUMBER_OF_ROWS;
@@ -410,120 +206,26 @@
         getNumberOfLayers() {
             return LAYERS;
         }
->>>>>>> dfdb8c33
-
-            string
-            getRecharge() {
-                return RECHARGE;
+
+        int
+        getMaxIterations() {
+            return IITER;
+        }
+
+        double
+        getConverganceCriteria() {
+            return RCLOSE;
+        }
+
+        string
+        getSolverName() {
+            return SOLVER;
+        }
+
+        bool disableDryCells() {
+            if (WETTING_APPROACH == "nwt") {
+                return false;
             }
-
-            string
-            getLithology() {
-                return LITHOLOGY;
-            }
-
-            string
-            getRivers() {
-                return RIVERS;
-            }
-
-            string
-            getGlobalLakes() {
-                return GLOBAL_LAKES;
-            }
-<<<<<<< HEAD
-
-            string
-            getGlobalWetlands() {
-                return GLOBAL_WETLANDS;
-            }
-
-            string
-            getLocalLakes() {
-                return LOCAL_LAKES;
-            }
-
-            string
-            getLocalWetlands() {
-                return LOCAL_WETLANDS;
-            }
-
-            string
-            getMapping() {
-                return NODEID_ARCID;
-            }
-
-            int
-            getThreads() {
-                return THREADS;
-            }
-
-            const bool
-            adaptiveStepsizeEnabled() {
-                return ADAPTIVE_STEPSIZE;
-            }
-
-            //Computations are all based on daily
-            const int getStepsizeModifier(){
-                switch (stepsize) {
-                    case DAILY:
-                        return 1;
-                    case MONTHLY:
-                        return 31;
-                }
-                throw std::out_of_range("No valid stepsize\n");
-            }
-
-            bool
-            cacheEnabled() {
-                return CACHE;
-            }
-
-            int
-            getInitialHead() {
-                return INITAL_HEAD;
-            }
-
-            double
-            getInitialK() {
-                return K;
-            }
-
-            double
-            getOceanConduct() {
-                return OCEAN_K;
-            }
-
-            vector<int>
-            getAquiferDepth() {
-                return AQUIFER_DEPTH;
-            }
-
-            double
-            getAnisotropy() {
-                return ANISOTROPY;
-            }
-
-            double
-            getSpecificYield() {
-                return SPECIFIC_YIELD;
-            }
-
-            double
-            getSpecificStorage() {
-                return SPECIFIC_STORAGE;
-            }
-
-            void
-            load(const std::string &filename);
-
-            //FIXME implement node serialization
-            void
-            save(const std::string &filename);
-        };
-
-    }
-=======
             if (WETTING_APPROACH == "classic") {
                 return true;
             }
@@ -698,6 +400,5 @@
 };
 
 }
->>>>>>> dfdb8c33
 }//ns
 #endif //COVERAGE_OPTIONS_H