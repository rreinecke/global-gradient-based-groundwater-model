--- conflicted
+++ resolved
@@ -28,36 +28,6 @@
             return -conductance;
         case RIVER_MM:
             //Can happen in transient coupling
-<<<<<<< HEAD
-            if (flowHead <= bottom){
-		    //stil allow gaining conditions!
-		    if(head >= bottom){return -calcERC(recharge, eq_head, head, eqFlow);}
-		    return out;}
-            return -calcERC(recharge, eq_head, head, eqFlow);
-        case WETLAND:
-            //Can happen in transient coupling
-            if (flowHead <= bottom){
-		    if(head >= bottom){return -conductance;}
-		    return out; }
-            return -conductance;
-        case GLOBAL_WETLAND:
-            //Can happen in transient coupling
-            if (flowHead <= bottom){ 
-		    if(head >= bottom){return -conductance;}
-		    return out; }
-            return -conductance;
-        case LAKE:
-            //Can happen in transient coupling
-            if (flowHead <= bottom){ 
-		    if(head >= bottom){return -conductance;}
-		    return out; }
-            return -conductance;
-        case GLOBAL_LAKE:
-            //Can happen in transient coupling
-            if (flowHead <= bottom){
-                if(head >= bottom){return -conductance;}
-                return out; }
-=======
             //stil allow gaining conditions!
             if(head >= bottom){return -calcERC(recharge, eq_head, head, eqFlow);}
         case WETLAND:
@@ -83,7 +53,6 @@
 		        if (head >= bottom) { return -conductance; }
 		        return out;
             }
->>>>>>> dfdb8c33
             return -conductance;
         case DRAIN:
             if (head > flowHead) {
@@ -123,19 +92,6 @@
             return conductance * flowHead;
         case RIVER_MM:
             //Can happen in transient coupling
-<<<<<<< HEAD
-            if (flowHead <= bottom){ 
-		        if(head >= bottom){
-		            return calcERC(recharge, eq_head, head, eqFlow) * flowHead;}
-		        return out;
-            }
-            return calcERC(recharge, eq_head, head, eqFlow) * flowHead;
-        case WETLAND:
-            //Can happen in transient coupling
-            if (flowHead <= bottom){ 
-		    if(head >= bottom){return conductance * flowHead;}
-		    return out; }
-=======
             if(head >= bottom){return calcERC(recharge, eq_head, head, eqFlow) * flowHead;}
 		    return out;
         case WETLAND:
@@ -144,37 +100,20 @@
 		        if(head >= bottom){return conductance * flowHead;}
 		        return out;
             }
->>>>>>> dfdb8c33
             return conductance * flowHead;
         case GLOBAL_WETLAND:
             //Can happen in transient coupling
             if (flowHead <= bottom){ 
-<<<<<<< HEAD
-		    if(head >= bottom){return conductance * flowHead;}
-		    return out; }
-=======
 		        if(head >= bottom){return conductance * flowHead;}
 		        return out;
             }
->>>>>>> dfdb8c33
             return conductance * flowHead;
         case LAKE:
             //Can happen in transient coupling
             if (flowHead <= bottom){ 
-<<<<<<< HEAD
-		    if(head >= bottom){return conductance * flowHead;}
-		    return out; }
-            return conductance * flowHead;
-        case GLOBAL_LAKE:
-            //Can happen in transient coupling
-            if (flowHead <= bottom){
-                if(head >= bottom){return conductance * flowHead;}
-                return out; }
-=======
 		        if(head >= bottom){return conductance * flowHead;}
 		        return out;
             }
->>>>>>> dfdb8c33
             return conductance * flowHead;
         case DRAIN:
             if (head > flowHead) {
@@ -245,11 +184,7 @@
     }
 
     out = (current_recharge * (p * si::si_dimensionless) + eq_flow) / stage;
-<<<<<<< HEAD
-    NANChecker(out.value(), "ERC Recharge Problem");
-=======
     NANChecker(out.value(), "ERC Recharge problem");
->>>>>>> dfdb8c33
 
     if (out < conductance) {
         //Only happens if cell was loosing in eq and is now gaining
@@ -270,11 +205,7 @@
         if (out.value() > 1e+10) {
             out = 1e+10 * si::square_meter / day;
         }
-<<<<<<< HEAD
-        NANChecker(out.value(), "ERC high flow head Problem");
-=======
         NANChecker(out.value(), "ERC Problem high flow head");
->>>>>>> dfdb8c33
         if (out.value() <= 0) {
             LOG(critical) << "conductance <= 0";
         }
