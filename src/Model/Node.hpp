/*
 * Copyright (c) <2016>, <Robert Reinecke>
 * All rights reserved.
 * Redistribution and use in source and binary forms, with or without modification,
 * are permitted provided that the following conditions are met:
 *
 * 1. Redistributions of source code must retain the above copyright notice,
 * this list of conditions and the following disclaimer.
 * 2. Redistributions in binary form must reproduce the above copyright notice,
 * this list of conditions and the following disclaimer in the documentation and/or other
 * materials provided with the distribution.
 * 3. Neither the name of the copyright holder nor the names of its contributors may be used to endorse
 * or promote products derived from this software without specific prior written permission.
 * THIS SOFTWARE IS PROVIDED BY THE COPYRIGHT HOLDERS AND CONTRIBUTORS "AS IS" AND ANY EXPRESS OR IMPLIED WARRANTIES,
 * INCLUDING, BUT NOT LIMITED TO, THE IMPLIED WARRANTIES OF MERCHANTABILITY
 * AND FITNESS FOR A PARTICULAR PURPOSE ARE DISCLAIMED.
 * IN NO EVENT SHALL THE COPYRIGHT HOLDER OR CONTRIBUTORS BE LIABLE FOR ANY DIRECT, INDIRECT, INCIDENTAL, SPECIAL,
 * EXEMPLARY, OR CONSEQUENTIAL DAMAGES (INCLUDING, BUT NOT LIMITED TO, PROCUREMENT OF SUBSTITUTE GOODS OR SERVICES;
 * LOSS OF USE, DATA, OR PROFITS; OR BUSINESS INTERRUPTION) HOWEVER CAUSED AND ON ANY THEORY OF LIABILITY,
 * WHETHER IN CONTRACT, STRICT LIABILITY, OR TORT (INCLUDING NEGLIGENCE OR OTHERWISE) ARISING IN ANY WAY OUT OF THE USE
 * OF THIS SOFTWARE, EVEN IF ADVISED OF THE POSSIBILITY OF SUCH DAMAGE.
*/

#ifndef GLOBAL_FLOW_NODE_HPP
#define GLOBAL_FLOW_NODE_HPP

#include <iostream>
#include <vector>
#include <string>
#include <unordered_map>
#include <numeric>
#include <future>
#include <forward_list>
#include "ExternalFlows.hpp"
#include "FluidMechanics.hpp"
#include "PhysicalProperties.hpp"
#include "../Misc/Helpers.hpp"

namespace GlobalFlow {
    namespace Model {
/**
 * Neighbouring positions for cells (side-view)
 *     TOP
 * LEFT * RIGHT
 *     DOWN
 *
<<<<<<< HEAD
 *
 * Top view:
 *     FRONT
 * LEFT * RIGHT
 *     BACK
 *
 *  Top view with refinement:
 *          FRONTLEFT FRONTRIGHT
 * LEFTFRONT      ******        RIGHTFRONT
 *                *node*
 * LEFTBACK       ******        RIGHTBACK
 *          BACKLEFT  BACKRIGHT
 *
 */
        enum NeighbourPosition {
            TOP = 1,
            DOWN,       // 2
            RIGHT,      // 3
            LEFT,       // 4
            FRONT,      // 5
            BACK,       // 6
            RIGHTFRONT, // 7
            RIGHTBACK,  // 8
            LEFTFRONT,  // 9
            LEFTBACK,   // 10
            FRONTLEFT,  // 11
            FRONTRIGHT, // 12
            BACKLEFT,   // 13
            BACKRIGHT   // 14
        };
    }
=======
 * In Z (Top view):
 * FRONT (larger ID) * BACK (smaller ID)
 */
enum NeighbourPosition {
    TOP = 1,
    DOWN,
    RIGHT,//EAST
    LEFT,//WEST
    FRONT,//NORTH
    BACK//SOUTH
};
}
>>>>>>> 2f82361f
}

namespace std {
    template<>
    struct hash<GlobalFlow::Model::NeighbourPosition> {
        typedef GlobalFlow::Model::NeighbourPosition argument_type;
        typedef std::underlying_type<argument_type>::type underlying_type;

        std::size_t operator()(const argument_type &arg) const {
            std::hash<underlying_type> hasher;
            return hasher(static_cast< underlying_type >( arg ));
        }
    };
}

namespace GlobalFlow {
    namespace Model {

        using namespace boost::units;

        class NodeInterface;

        using p_node = std::unique_ptr<GlobalFlow::Model::NodeInterface>;
        using NodeVector = std::shared_ptr<std::vector<std::unique_ptr<GlobalFlow::Model::NodeInterface>>>;

/**
 * Interface defining required fields for a node.
 * A node is the central computational and spatial unit.
 * A simulated area is seperated into a discrete raster of cells or nodes
 * (separate computational units which stay in contact to ech other).
 * Is equal to 'cell'.
 *
 * Nodes can be of different physical property e.g. different size.
 */
        class NodeInterface {
        private:
            virtual void
            __setHeadChange(t_meter change) = 0;

            virtual t_meter
            __calcInitialHead(t_meter initialParam) = 0;

            virtual bool
            __isStaticNode() = 0;

            /**
             * @brief Calculates e-folding depth from input data.
             * @param z The vertical size of the computing cell.
             * @return A dimensionless factor that can be used to modify
             * hydraulic conductance depending on depth.
             *
             * E-Folding function as defined by Ying Fan et al. e^(-(Depth - Factor)).
             */
            t_dim efoldingFromData(t_meter z) {
                auto folding = get<t_meter, EFolding>();
                if (folding == 0.0 * si::meter)
                    return 1 * si::si_dimensionless;
                //Alter if a different size should be used and not full vertical size
                //z = (z / (2 * si::si_dimensionless));
                t_dim out = exp(-z / folding);
                if (out == 0 * si::si_dimensionless)
                    return 1e-7 * si::si_dimensionless;
                return out;
            }

            /**
             * @brief Apply function to all layers of the model.
             * @param &&...p A list of functions forwarded to setAttribute.
             *
             * Apply an attribute to all layers at same position as the node.
             * A function passed in addition modifies the attribute depending on the layer.
             * Stops on last layer.
             */
            template<class... Params>
            void
            applyToAllLayers(Params &&...p) {
                try {
                    this->getNeighbour(DOWN)->setAttribute(std::forward<Params>(p)...);
                } catch (...) {} //We are on last layer nothing to do
            };

            template<class ApplyFunction>
            void
            setAttribute(ApplyFunction fun) {
                fun(this);
                applyToAllLayers(std::forward<ApplyFunction>(fun));
            };

        protected:
            const std::shared_ptr<std::vector<std::unique_ptr<NodeInterface>>> nodes;
            std::unordered_map<NeighbourPosition, large_num> neighbours;
            std::unordered_map<FlowType, ExternalFlow, FlowTypeHash> externalFlows;
            int numOfExternalFlows{0};
            bool initial_head{true};
            bool simpleDistance{false};
            bool steadyState{false};
            int zoneOfSinks; // individual for each node
            int zoneOfSources; // individual for each node

            friend class FluidMechanics;

            FluidMechanics mechanics;
            PhysicalProperties fields;

            /*
            * Short helper functions to make the code more readable
            */
            template<typename T, typename F>
            T get() { return fields.get<T, F>(); }

            template<typename T, typename F>
            void set(const T &value) { return fields.set<T, F>(value); }

            template<typename T, typename F>
            T getFrom(NodeInterface *nodeInterface, NeighbourPosition pos) {
                return nodeInterface->getNeighbour(pos)->getProperties().get<T, F>();
            }

            using map_itter = std::unordered_map<NeighbourPosition, large_num>::const_iterator;

            p_node & at(map_itter pos) { return nodes->at(pos->second); }

            template<typename T, typename F>
            T getAt(map_itter pos) {
                return at(pos)->get<T, F>();
            }

            /**
             * @brief Uses specific storage to calculate storativity
             * @return Squaremeter
             */
            t_s_meter getStorageCapacity__Primary() noexcept {
                t_s_meter out = get<quantity<perUnit>, SpecificStorage>().value()
                                                                       * get<t_c_meter, VolumeOfCell>().value() * si::square_meter;
                return out;
            }

            /**
             * @brief Uses specific yield to calculate storativity
             * @return Squaremeter
             */
            t_s_meter getStorageCapacity__Secondary() noexcept {
                return get<t_dim, SpecificYield>() * get<t_s_meter, Area>();
            }

            /**
             * @brief Flow volume IN or OUT of cell
             * @return Flow volume
             */
            template<typename CompareFunction>
            t_vol_t getFlow(CompareFunction compare) noexcept {
                t_vol_t out = 0.0 * si::cubic_meter / day;
                t_vol_t storageFlow = 0.0 * si::cubic_meter / day;
                if (not steadyState) {
                    storageFlow = getTotalStorageFlow();
                    if (compare(storageFlow.value()))
                        out += boost::units::abs(storageFlow);
                }
                out += getNonStorageFlow(std::forward<CompareFunction>(compare));
                return out;
            }

        public:
            virtual ~NodeInterface() = default;

            friend class boost::serialization::access;
            template<class Archive>
            void serialize(Archive & ar, const unsigned int version) {
                LOG(debug) << "Serializing abstract node";
                ar & nodes;
                ar & neighbours;
                ar & externalFlows;
                ar & numOfExternalFlows;
                ar & initial_head;
                ar & simpleDistance;
                ar & steadyState;
                ar & fields;
                ar & cached;
                ar & eq_flow;
            }

            /**
             * @brief Overload ostream operator "<<" to return various node properties
             */
            friend std::ostream & operator<< (std::ostream & stream, const p_node & pNode) {
                stream << "Node properties:"
                << "\nID [large_num]: "<< pNode->get<large_num, ID>()
                << "\nSpatID [large_num]: " << pNode->get<large_num, SpatID>()
                << "\nLat [double]: " << pNode->get<double, Lat>()
                << "\nLon [double]: " << pNode->get<double, Lon>()
                << "\nLayer [int]: " << pNode->get<int, Layer>()
                << "\nStepModifier [-]: " << pNode->get<t_dim, StepModifier>().value()
                << "\nArea [m²]: " << pNode->get<t_s_meter, Area>().value()
                << "\nVerticalSize [m]: " << pNode->get<t_meter, VerticalSize>().value()
                << "\nElevation [m]: " << pNode->get<t_meter, Elevation>().value()
                << "\nTopElevation [m]: " << pNode->get<t_meter, TopElevation>().value()
                << "\nEFolding [m]: " << pNode->get<t_meter, EFolding>().value()
                << "\nConfinement [bool]: " << pNode->get<bool, Confinement>()
                << "\nK [m/s]: " << pNode->get<t_vel, K>().value()
                << "\nAnisotropy [-]: " << pNode->get<t_dim, Anisotropy>().value()
                << "\nOUT [m³]: " << pNode->get<t_c_meter, OUT>().value()
                << "\nIN [m³]: " << pNode->get<t_c_meter, IN>().value()
                << "\nHead [m]: " << pNode->get<t_meter, Head>().value()
                << "\nEQHead [m]: " << pNode->get<t_meter, EQHead>().value()
                << "\nSpecificYield [-]: " << pNode->get<t_dim, SpecificYield>().value()
                << "\nSpecificStorage [perUnit]: " << pNode->get<quantity < perUnit>, SpecificStorage>().value()
                << "\nEdgeLengthLeftRight [m]: " << pNode->get<t_meter, EdgeLengthLeftRight>().value()
                << "\nEdgeLengthFrontBack [m]: " << pNode->get<t_meter, EdgeLengthFrontBack>().value()
                << "\nSurfaceLeftRight [m²]: " << pNode->get<t_s_meter, SurfaceLeftRight>().value()
                << "\nSurfaceFrontBack [m²]: " << pNode->get<t_s_meter, SurfaceFrontBack>().value()
                << "\nEffectivePorosity [-]: " << pNode->get<t_dim, EffectivePorosity>().value()
                << "\nDensityVariable [-]: " << pNode->get<bool, DensityVariable>()
                << "\nMaxTipSlope [-]: " << pNode->get<t_dim, MaxTipSlope>().value()
                << "\nMaxToeSlope [-]: " << pNode->get<t_dim, MaxToeSlope>().value()
                << "\nSlopeAdjFactor [-]: " << pNode->get<t_dim, SlopeAdjFactor>().value()
                << "\nVDFLock [-]: " << pNode->get<t_meter, VDFLock>().value();

                std::unordered_map<NeighbourPosition, large_num> neighbourList = pNode->getListOfNeighbours();
                if(neighbourList.find(DOWN) != neighbourList.end()) {
                    stream << "\nDOWN neighbour lat [double]: " << pNode->getNeighbour(DOWN)->get<double, Lat>()
                         << "\nDOWN neighbour lon [double]: " << pNode->getNeighbour(DOWN)->get<double, Lon>();
                }
                if(neighbourList.find(TOP) != neighbourList.end()) {
                    stream << "\nTOP neighbour lat [double]: " << pNode->getNeighbour(TOP)->get<double, Lat>()
                        << "\nTOP neighbour lon [double]: " << pNode->getNeighbour(TOP)->get<double, Lon>();
                }
                if(neighbourList.find(LEFT) != neighbourList.end()) {
                    stream << "\nLEFT neighbour lat [double]: " << pNode->getNeighbour(LEFT)->get<double, Lat>()
                         << "\nLEFT neighbour lon [double]: " << pNode->getNeighbour(LEFT)->get<double, Lon>();
                }
                if(neighbourList.find(RIGHT) != neighbourList.end()) {
                    stream << "\nRIGHT neighbour lat [double]: " << pNode->getNeighbour(RIGHT)->get<double, Lat>()
                          << "\nRIGHT neighbour lon [double]: " << pNode->getNeighbour(RIGHT)->get<double, Lon>();
                }
                if(neighbourList.find(FRONT) != neighbourList.end()) {
                    stream << "\nFRONT neighbour lat [double]: " << pNode->getNeighbour(FRONT)->get<double, Lat>()
                        << "\nFRONT neighbour lon [double]: " << pNode->getNeighbour(FRONT)->get<double, Lon>();
                }
                if(neighbourList.find(BACK) != neighbourList.end()) {
                    stream << "\nBACK neighbour lat [double]: " << pNode->getNeighbour(BACK)->get<double, Lat>()
                         << "\nBACK neighbour lon [double]: " << pNode->getNeighbour(BACK)->get<double, Lon>();
                }

                if (pNode->hasGHB()) {
                    stream << "\nGHB conductance: "
                           << pNode->getExternalFlowConductance(Model::GENERAL_HEAD_BOUNDARY).value();
                    stream << "\nGHB elevation: "
                           << pNode->getExternalFlowElevation(Model::GENERAL_HEAD_BOUNDARY).value();
                }

                if (pNode->hasTypeOfExternalFlow(RECHARGE)){
                    stream << "\nRecharge: "
                           << pNode->getExternalFlowByName(Model::RECHARGE).getRecharge().value();
                }

                stream << "\nZone of sinks: " << pNode->zoneOfSinks;
                stream << "\nZone of sources: " << pNode->zoneOfSources;

                return stream;
            };

            /**
             * @brief Constructor of abstract class NodeInterface
             * @param nodes Vector of all other existing nodes
             * @param lat The latitude
             * @param lon The Longitude
             * @param area Area in m²
             * @param SpatID Unique Spat-ID
             * @param ID Internal ID = Position in vector
             * @param K Hydraulic conductivity in meter/day (default)
             * @param aquiferDepth Vertical size of the cell
             * @param anisotropy Modifier for vertical conductivity based on horizontal
             * @param specificYield Yield of storage for dewatered conditions
             * @param specificStorage Specific storage - currently for confined and unconfined
             * @param confined Is node in a confined layer
             *
             */
            NodeInterface(NodeVector nodes,
                          double lat,
                          double lon,
                          t_s_meter area,
                          t_meter edgeLengthLeftRight,
                          t_meter edgeLengthFrontBack,
                          large_num SpatID,
                          large_num ID,
                          t_vel K,
                          t_meter head,
                          double aquiferDepth,
                          double anisotropy,
                          double specificYield,
                          double specificStorage,
                          bool useEfolding,
                          bool confined,
                          int refID,
                          bool densityVariable,
                          std::vector<t_dim> delnus,
                          std::vector<t_dim> nusInZones,
                          double effPorosity,
                          double maxTipSlope,
                          double maxToeSlope,
                          double minDepthFactor,
                          double slopeAdjFactor,
                          t_meter vdfLock);

/*****************************************************************
Get Properties
******************************************************************/

            large_num getID() { return get<large_num, ID>(); }

            t_vel getK__pure() noexcept { return get<t_vel, K>(); }

<<<<<<< HEAD
            /**
             * @brief Get hydraulic conductivity
             * @return hydraulic conductivity (scaled by e-folding)
             */
            t_vel getK() noexcept {
                if (get<bool, UseEfolding>()){
                    t_dim e_fold{1 * si::si_dimensionless};
                    if (get<int, Layer>() > 0) {
                        e_fold = efoldingFromData(get<t_meter, VerticalSize>());
                    }
                    t_vel out = get<t_vel, K>() * e_fold * get<t_dim, StepModifier>();
                    if (out < 1e-20 * si::meter / day) {
                        out = 1e-20 * si::meter / day;
                    }
                    return out;
                } else {
                    return get<t_vel, K>() * get<t_dim, StepModifier>();
                }
            }
=======
        /**
         * @brief Constructor of abstract class NodeInterface
         * @param nodes Vector of all other existing nodes
         * @param lat The latitude
         * @param lon The Longitude
         * @param area Area in m²
         * @param SpatID Unique ARC-ID specified by Kassel
         * @param ID Internal ID = Position in vector
         * @param K Hydraulic conductivity in meter/day (default)
         * @param stepModifier Modfies default step size of day (default=1)
         * @param aquiferDepth Vertical size of the cell
         * @param anisotropy Modifier for vertical conductivity based on horizontal
         * @param specificYield Yield of storage for dewatered conditions
         * @param specificStorage Specific storage - currently for confined and unconfined
         * @param confined Is node in a confined layer
         *
         */
        NodeInterface(NodeVector nodes,
                      double lat,
                      double lon,
                      t_s_meter area,
                      t_meter edgeLengthLeftRight,
                      t_meter edgeLengthFrontBack,
                      large_num SpatID,
                      large_num ID,
                      t_vel K,
                      int stepModifier,
                      double aquiferDepth,
                      double anisotropy,
                      double specificYield,
                      double specificStorage,
                      bool confined);

        virtual ~NodeInterface() = default;

        /**
        * @return The spatial ID of the node
        *
        */
        large_num getSpatialID() { return get<large_num, SpatID>(); }
        /**
        * @return The position in the node vector
        */
        large_num getID() { return get<large_num, SpatID>(); }
>>>>>>> 2f82361f

/*****************************************************************
Set Properties
******************************************************************/

            /**
             * @brief Set elevation on top layer and propagate to lower layers
             * @param elevation The top elevation (e.g. from DEM)
             */
            void setElevation(t_meter elevation) {
                set < t_meter, Elevation > (elevation);
                set < t_meter, TopElevation > (elevation);
                applyToAllLayers([this](NodeInterface *node) {
                    try {
                        node->getProperties().set<t_meter, TopElevation>(getFrom<t_meter, TopElevation>(node, TOP));
                        node->getProperties().set<t_meter, Elevation>(
                                getFrom<t_meter, Elevation>(node, TOP) - getFrom<t_meter, VerticalSize>(node, TOP));
                    }
                    catch (...) {}
                });
            };

            /**
             * @brief Set e-folding factor from data on all layers
             * @param e-fold
             */
            void setEfold(double efold) {
                set < t_meter, EFolding > (efold * si::meter);
                applyToAllLayers([efold](NodeInterface *nodeInterface) {
                    try { nodeInterface->setEfold(efold); }
                    catch (...) {}
                });
            };

            /**
             * @brief Calculated equilibrium groundwater-head from eq_wtd
             * Assumes that if initialhead = false that the eq_head is also used as initial head
             * @param head
             */
            void setEqHead(t_meter wtd) {
                t_meter eqhead = get<t_meter, Elevation>() - wtd;
                //if (eqhead.value() > 500) {
                //	eqhead = 500 * si::meter;
                //}
                set < t_meter, EQHead > (eqhead);
                setHead_direct(eqhead.value());
                //setHead_direct(get<t_meter, Elevation>().value());
                applyToAllLayers([eqhead](NodeInterface *nodeInterface) {
                    try {
                        nodeInterface->setHead_direct(eqhead.value());
                        nodeInterface->set<t_meter, EQHead>(eqhead);
                    }
                    catch (...) {}
                });
            }

            /**
             * @brief Update the current head change (in comparison to last time step)
             * @note Should only be called at end of time step
             */
            void updateHeadChange() noexcept {
                set < t_meter, HeadChange_TZero > (get<t_meter, Head>() - get<t_meter, Head_TZero>());
                set < t_meter, Head_TZero > (get<t_meter, Head>());
            }

            void initHead_t0() noexcept { set < t_meter, Head_TZero > (get<t_meter, Head>()); }

            void setHead(t_meter head) noexcept {
                NANChecker(head.value(), "Set Head");
                set<t_meter, Head>(head);
            }

            void setHead_direct(double head) noexcept { set < t_meter, Head > (head * si::meter); }

/*****************************************************************
Helpers
******************************************************************/

            /**
             * Calculated equilibrium flow to neighbouring cells
             * Static thus calculated only once.
             *
             * Depends on: K in cell and eq_head in all 6 neighbours
             */
            bool cached{false};
            t_vol_t eq_flow{0 * si::cubic_meter / day};

            template<class HeadType>
            FlowInputHor createDataTuple(map_itter got) {
                return std::make_tuple(at(got)->getK(),
                                       getK(),
                                       at(got)->getNodeLength(got), // length of neighbour node (parallel to direction)
                                       getNodeLength(got), // length of this node (parallel to direction)
                                       std::min(getNodeWidth(got), at(got)->getNodeWidth(got)), // width of smaller node (perpendicular to direction)
                                       getAt<t_meter, HeadType>(got),
                                       get<t_meter, HeadType>(),
                                       getAt<t_meter, Elevation>(got),
                                       get<t_meter, Elevation>(),
                                       getAt<t_meter, VerticalSize>(got),
                                       get<t_meter, VerticalSize>(),
                                       get<bool, Confinement>());
            }

            FlowInputVert createDataTuple(map_itter got) {
                return std::make_tuple(at(got)->getK_vertical(),
                                       getK_vertical(),
                                       get<t_meter, VerticalSize>(),
                                       getAt<t_meter, VerticalSize>(got),
                                       get<t_meter, Head>(),
                                       getAt<t_meter, Head>(got),
                                       get<t_meter, Elevation>(),
                                       getAt<t_meter, Elevation>(got),
                                       get<t_s_meter, Area>(),
                                       get<bool, Confinement>());
            }

            /**
             * @brief Cuts off all heads above surface elevation
             * @warning Should only be used in spin up phase!
             * @return Bool if node was reset
             */
            bool resetFloodingHead() noexcept {
                auto elevation = get<t_meter, Elevation>();
                if (get<t_meter, Head>() > elevation) {
                    set < t_meter, Head > (elevation);
                    return true;
                }
                return false;
            }

            /**
             * @brief Scales river conduct by 50%
             * @warning Should only be used in spin up phase
             */
            void scaleRiverConduct() {
                eq_flow = eq_flow * 1.5;
            }

/*****************************************************************
Calculate
******************************************************************/

            /**
             * Calculate the lateral groundwater flow to the neighbouring nodes
             * Generic function used for calculating equilibrium and current step flow
             * @return
             */
            template<class HeadType>
            t_vol_t calcLateralFlows(bool onlyOut) {
                t_vol_t lateral_flow{0 * si::cubic_meter / day};
                std::forward_list<NeighbourPosition> possible_neighbours = getPossibleNeighbours_horizontal();

                for (const auto &position: possible_neighbours) {
                    auto got = neighbours.find(position);
                    if (got != neighbours.end()) { //There is a neighbour node
                        t_s_meter_t conductance;

                        if (get<int, Layer>() > 0 and get<bool, UseEfolding>()) {
                            conductance = mechanics.calculateEFoldingConductance(createDataTuple<Head>(got), get<t_meter, EFolding>(), getAt<t_meter, EFolding>(got));
                        } else {
                        conductance = mechanics.calculateHarmonicMeanConductance(createDataTuple<Head>(got));
                        }

                        t_vol_t flow = conductance * (get<t_meter, HeadType>() - getAt<t_meter, HeadType>(got));

                        if (onlyOut) {
                            if (flow.value() > 0) { lateral_flow = lateral_flow - flow; }
                        } else { lateral_flow = lateral_flow - flow; }
                    }
                }
                return lateral_flow;
            }

            /**
             * Calculate the equilibrium lateral flows
             * @return eq lateral flow
             */
            t_vol_t getEqFlow() noexcept {
                if (not cached) {
                    t_vol_t lateral_flow = calcLateralFlows<EQHead>(false);
                    NANChecker(lateral_flow.value(), "Eq Flow");
                    eq_flow = lateral_flow;
                    cached = true;
                }
                return eq_flow;
            }

            /**
             * Get the current lateral flow
             * @return lateral flows
             */
            t_vol_t getLateralFlows() {
                return calcLateralFlows<Head>(false) * get<t_dim, StepModifier>();
            }

            /**
             * Get the current lateral out flows
             * @return lateral outflows
             */
            t_vol_t getLateralOutFlows() {
                return calcLateralFlows<Head>(true) * get<t_dim, StepModifier>();
            }

            /**
             * @brief Get hydraulic vertical conductivity
             * @return hydraulic conductivity scaled by anisotropy (scaled by e-folding)
             */
            t_vel getK_vertical() noexcept { return (getK() / get<t_dim, Anisotropy>()); }

            /**
             * @brief Modify hydraulic conductivity (applied to all layers below)
             * @param conduct conductivity (if e-folding enabled scaled on layers)
             */
            void setK(t_vel conduct) {
                setK_direct(conduct);
                applyToAllLayers([&conduct](NodeInterface *nodeInterface) {
                    nodeInterface->getProperties().set<t_vel, K>(conduct);
                });
            }

            /**
             * @brief Modify hydraulic conductivity (no e-folding, no layers)
             * @param conduct conductivity
             */
            void setK_direct(t_vel conduct) { set < t_vel, K > (conduct); }


            int getSpatID() {return (int) get<large_num, SpatID>();}

            double getLat() {return get<double, Lat>();}

            double getLon() {return get<double, Lon>();}

            int getRefID() {return get<int, RefID>(); }

<<<<<<< HEAD
            t_s_meter getArea(){return get<t_s_meter, Area>();}
=======
        /**
         * @brief Get hydraulic vertical conductivity
         * @return hydraulic conductivity scaled by anisotropy (scaled by e-folding)
         */
        t_vel getK_vertical() noexcept { return (getK() / get<t_dim, Anisotropy>()); }

        /**
         * @brief Modify hydraulic conductivity (applied to all layers below)
         * @param New conductivity (if e-folding enabled scaled on layers)
         */
        void setK(t_vel conduct) {
            setK_direct(conduct);
            applyToAllLayers([&conduct](NodeInterface *nodeInterface) {
                nodeInterface->getProperties().set<t_vel, K>(conduct);
            });
        }
>>>>>>> 2f82361f

            t_dim getEffectivePorosity(){return get<t_dim, EffectivePorosity>();}

            t_meter getEdgeLengthLeftRight(){return get<t_meter, EdgeLengthLeftRight>();}

            t_meter getEdgeLengthFrontBack(){return get<t_meter, EdgeLengthFrontBack>();}

            t_meter getElevation(){return get<t_meter, Elevation>();}

<<<<<<< HEAD
            t_meter getBottom(){return get<t_meter, Elevation>() - get<t_meter, VerticalSize>();}
=======
        /**
         * @brief Get flow budget of a specific external flows
         * @param &flow A external flow
         * @return Flow volume
         * Note: Water entering storage is treated as an outflow (-), that is a loss of water from the flow system
         * while water released from storage is treated as inflow (+), that is a source of water to the flow system
         */
        t_vol_t calculateExternalFlowVolume(const ExternalFlow &flow) {
            if (is(flow.getType()).in(RECHARGE, NET_ABSTRACTION)) {
                return flow.getRecharge() * get<t_dim, StepModifier>();
            }
            t_vol_t ex;
            t_meter eq_head = get<t_meter, EQHead>();
            t_meter head = get<t_meter, Head>();
            t_vol_t recharge = 0 * si::cubic_meter / day;
            try {
                recharge = getExternalFlowByName(RECHARGE).getRecharge();
            } catch (const std::out_of_range &e) {
                //ignore me there is no special_flow in this cell
            }
            t_dim slope = get<t_dim, Slope>();
            t_vol_t eqFlow = getEqFlow();
            if (is(flow.getType()).in(RIVER, DRAIN, RIVER_MM, LAKE, GLOBAL_LAKE, WETLAND, GLOBAL_WETLAND)) {
                if (flow.flowIsHeadDependant(head)) {
                    ex = flow.getP(eq_head, head, recharge, slope, eqFlow) * head * get<t_dim, StepModifier>()
                         + flow.getQ(eq_head, head, recharge, slope, eqFlow) * get<t_dim, StepModifier>();
                } else {
                    ex = (flow.getP(eq_head, head, recharge, slope, eqFlow) * flow.getBottom()
                          +
                          flow.getQ(eq_head, head, recharge, slope, eqFlow)) * get<t_dim, StepModifier>();
                }
            } else {
                ex = (flow.getP(eq_head, head, recharge, slope, eqFlow) * head +
                      flow.getQ(eq_head, head, recharge, slope, eqFlow)) * get<t_dim, StepModifier>();
            }
            return ex;
        }
>>>>>>> 2f82361f

            t_meter getHead(){ return get<t_meter, Head>(); }

            /**
             * @brief Get all outflow since simulation start
             */
            t_c_meter getOUT() noexcept { return get<t_c_meter, OUT>(); }

            /**
             * @brief Get all inflow since simulation start
             */
            t_c_meter getIN() noexcept { return get<t_c_meter, IN>(); }

            /**
             * @brief Toggle steady state simulation
             * @param onOFF true=on
             * Turns all storage equations to zero with no time steps
             */
            void toggleSteadyState(bool onOFF) { this->steadyState = onOFF; }

<<<<<<< HEAD
            void updateStepModifier(double mod) { set < t_dim, StepModifier > (mod * si::si_dimensionless); }

            /**
             * @brief Storage capacity based on yield or specific storage
             * @return Potential flow budget when multiplied by head change
             * Uses an 0.001m epsilon to determine if a water-table condition is present.
             * If the layer is confined or not in water-table condition returns primary capacity.
             */
            t_s_meter getStorageCapacity() noexcept {
                t_meter epsilon = 0.001 * si::meter;
                //TODO make this an option!
                if (get<int, Layer>() == 0) {
                    //If this is the first layer always use equation for unconfined storage
                    //if (get<bool, Confinement>()) { return getStorageCapacity__Primary(); }
                    //else { return getStorageCapacity__Secondary();}
                    return getStorageCapacity__Secondary();
                } else {
                    //when we are in the second layer check if we are defined as confined
                    if (get<bool, Confinement>()) { return getStorageCapacity__Primary(); }
                }
                //we are not in the first layer, and we are in unconfined conditions as specified by the user

                if (get<t_meter, Head>() + epsilon < get<t_meter, Elevation>()) {
                    //water-table condition
                    return getStorageCapacity__Secondary();
                } else {
                    return getStorageCapacity__Primary();
                }
=======
        class NodeNotFoundException : public std::exception {
                virtual const char *what() const throw() { return "Node does not exist"; }
        };
        unordered_map<NeighbourPosition, large_num> getListOfNeighbours(){
            return neighbours;
        }
        /**
         * @brief Get a neighbour by position
         * @param neighbour The position relative to the cell
         * @return Pointer to cell object
         */
        NodeInterface *getNeighbour(NeighbourPosition neighbour) noexcept(false) {
            try {
                large_num pos = neighbours.at(neighbour);
                if (nodes->at(pos)->get<large_num, ID>() != pos) { throw NodeNotFoundException(); }
                return nodes->at(pos).get();
            } catch (...) {
                throw NodeNotFoundException();
            }
        }

        /**
         * @brief At an external flow to the cell
         * @param type The flow type
         * @param flowHead The flow head
         * @param cond The conductance
         * @param bottom The bottom of the flow (e.g river bottom)
         * @return Number assigned by cell to flow
         */
        int addExternalFlow(FlowType type, t_meter flowHead, double cond, t_meter bottom) {
            if (hasTypeOfExternalFlow(type)) {
                    //LOG(debug) << "! adding a flow that is already existing for cell"
                    //currently it is assumed that only one external flow is what we want
                    // FIXME if not we have to replace the enum with something different
                    removeExternalFlow(type);
            }   
	       
	        if (type == RECHARGE or type == FAST_SURFACE_RUNOFF or type == NET_ABSTRACTION) {
                externalFlows.insert(std::make_pair(type,
                                                    ExternalFlow(numOfExternalFlows, cond * (si::cubic_meter / day),
                                                                 type)));
            } else if (type == EVAPOTRANSPIRATION) {
                externalFlows.insert(std::make_pair(type,
                                                    ExternalFlow(numOfExternalFlows, flowHead, bottom,
                                                                 cond * (si::cubic_meter / day))));
            /** TODO Implementation of FLOODPLAIN_DRAIN
            *} else if (type == FLOODPLAIN_DRAIN) {
            *    externalFlows.insert(std::make_pair(type,
            *                                        ExternalFlow(numOfExternalFlows, type,
            *                                                        get<t_meter, Elevation>(),
            *                                                        get<t_vel, K>() * get<t_meter,
            *                                                        VerticalSize>(),
            *                                                        bottom));
            */
            } else { // RIVER, RIVER_MM, DRAIN, WETLAND, GLOBAL_WETLAND, LAKE, GLOBAL_LAKE, GENERAL_HEAD_BOUNDARY
                externalFlows.insert(std::make_pair(type,
                                                    ExternalFlow(numOfExternalFlows,
                                                                 type,
                                                                 flowHead,
                                                                 cond * (si::square_meter / day),
                                                                 bottom)));
            }
            numOfExternalFlows++;
            if(numOfExternalFlows != externalFlows.size()){
                LOG(debug) << "Printing flows ";
                for(auto const& imap: externalFlows)
                    LOG(debug) << " " << imap.first;
                throw "Number of external flows don't match";
>>>>>>> 2f82361f
            }

            /**
             * @brief Get an external flow by its FlowType
             * @param type The flow type
             * @return Ref to external flow
             * @throw OutOfRangeException
             */
            ExternalFlow & getExternalFlowByName(FlowType type) {
                if (hasTypeOfExternalFlow(type)) {
                    return externalFlows.at(type);
                } else {
                    throw std::out_of_range("No such flow: " + std::to_string(type) + " at nodeID " + std::to_string(getID()));
                }
            }

            /**
             * @brief Get an external flow volume by its FlowType
             * @param type The flow type
             * @return Flow volume
             */
            t_vol_t getExternalFlowVolumeByName(FlowType type) {
                for (const auto & flow : externalFlows) {
                    if (type == flow.second.getType()) {
                        return calculateExternalFlowVolume(flow.second);
                    }
                }
                return 0 * si::cubic_meter / day;
            }

            /**
             * @brief Get conductance of an external flow by its FlowType
             * @param type The flow type
             * @return Conductance
             */
            t_s_meter_t getExternalFlowConductance(FlowType type) {
                if (hasTypeOfExternalFlow(type)) {
                    return externalFlows.at(type).getConductance();
                } else {
                    return 0 * si::square_meter / day;
                }
            }

            /**
             * @brief Get head of an external flow by its FlowType
             * @param type The flow type
             * @return Head
             */
            t_meter getExternalFlowElevation(FlowType type) {
                if (hasTypeOfExternalFlow(type)) {
                    return externalFlows.at(type).getFlowElevation();
                } else {
                    return 0 * si::meter;
                }
            }

<<<<<<< HEAD
            /**
            * @brief Get bottom of an external flow by its FlowType
            * @param type The flow type
            * @return Bottom
            */
            t_meter getExternalFlowBottom(FlowType type) {
                if (hasTypeOfExternalFlow(type)) {
                    return externalFlows.at(type).getBottom();
                } else {
                    return 0 * si::meter;
=======
        /**
         * @brief Updates GW recharge
         * Curently assumes only one recharge as external flow!
         * @param amount The new flow amount
         * @param Should the recharge in the dynamic rivers be locked or updated by this change?
         */
        void updateUniqueFlow(double amount, FlowType flow = RECHARGE, bool lock = true) {
            if (lock and flow == RECHARGE) {
                if (hasTypeOfExternalFlow(RIVER_MM)) {
                    //get current recharge and lock it before setting new recharge
                    //in arid regions recharge might be 0
                    t_vol_t recharge{0 * si::cubic_meter /day};
                    if(hasTypeOfExternalFlow(RECHARGE)){recharge = getExternalFlowByName(RECHARGE).getRecharge();}
                    //also lock conductance value
                    getExternalFlowByName(RIVER_MM).getERC(recharge,get<t_meter, EQHead>(),get<t_meter, Head>(),getEqFlow());
                    getExternalFlowByName(RIVER_MM).setLockRecharge(recharge); //TODO: never used; in calcERC read but not used
                    getExternalFlowByName(RIVER_MM).setLock(); //locks conductance to steady state conductance and inhibits updates later
                    //!comment! if this code is deactivated locked conductance and locked recharge is lost if flow is removed in addExternalFlowFlowHead but not important bc. never used (in calcERC) if conductance should be changed by calcERC
>>>>>>> 2f82361f
                }
            }

            /**
             * @brief Get flow budget based on head change
             * @return Flow volume
             * Note: Water entering storage is treated as an outflow (-), that is a loss of water from the flow system
             * while water released from storage is treated as inflow (+), that is a source of water to the flow system
             */
            t_vol_t getTotalStorageFlow() noexcept {
                return -getStorageCapacity() * get<t_meter, HeadChange_TZero>() / (day * get<t_dim, StepModifier>());
            }

            /**
             * @brief Get flow budget of a specific external flow
             * @param &flow A external flow
             * @return Flow volume
             * Note: Water entering storage is treated as an outflow (-), that is a loss of water from the flow system
             * while water released from storage is treated as inflow (+), that is a source of water to the flow system
             */
            t_vol_t calculateExternalFlowVolume(const ExternalFlow &flow) {
                if (is(flow.getType()).in(RECHARGE, NET_ABSTRACTION)) {
                    return flow.getRecharge() * get<t_dim, StepModifier>();
                }
                t_vol_t ex;
                auto eq_head = get<t_meter, EQHead>();
                auto head = get<t_meter, Head>();
                t_vol_t recharge = 0 * si::cubic_meter / day;
                try {
                    recharge = getExternalFlowByName(RECHARGE).getRecharge();
                } catch (const std::out_of_range &e) {
                    //ignore me there is no special_flow in this cell
                }
                t_vol_t eqFlow = getEqFlow(); // get the equilibrium lateral flows
                if (is(flow.getType()).in(RIVER, DRAIN, RIVER_MM, LAKE, GLOBAL_LAKE, WETLAND, GLOBAL_WETLAND)) {
                    if (flow.flowIsHeadDependent(head)) {
                        ex = (flow.getP(eq_head, head, recharge, eqFlow) * head +
                              flow.getQ(eq_head, head, recharge, eqFlow)) * get<t_dim, StepModifier>();
                    } else { // flow is not head dependent when the head is below the bottom of the simulated cell
                        ex = (flow.getP(eq_head, head, recharge, eqFlow) * flow.getBottom() +
                              flow.getQ(eq_head, head, recharge, eqFlow)) * get<t_dim, StepModifier>();
                    }
                } else { // GENERAL_HEAD_BOUNDARY (Question: what about FLOODPLAIN_DRAIN, EVAPOTRANSPIRATION, FAST_SURFACE_RUNOFF)
                    ex = (flow.getP(eq_head, head, recharge, eqFlow) * head +
                          flow.getQ(eq_head, head, recharge, eqFlow)) * get<t_dim, StepModifier>();
                }
                return ex;
            }

            /**
             * @brief Calculate dewatered flow
             * @return Flow volume per time
             * If a cell is dewatered but below a saturated or partly saturated cell:
             * this calculates the needed additional exchange volume
             */
            t_vol_t calculateDewateredFlow() noexcept {
                auto hasDown = neighbours.find(DOWN);
                auto hasUp = neighbours.find(TOP);
                t_vol_t out = 0 * si::cubic_meter / day;

                if (hasDown != neighbours.end()) {
                    auto elev = getAt<t_meter, Elevation>(hasDown);
                    auto head_n = getAt<t_meter, Head>(hasDown);
                    //Check if a dewatered condition is present
                    if (head_n < elev and get<t_meter, Head>() > elev) {
                        t_s_meter_t conductance_below = mechanics.calculateVerticalConductance(createDataTuple(hasDown));
                        out += conductance_below * (head_n - elev) * get<t_dim, StepModifier>();
                    }
                }

                if (hasUp != neighbours.end()) {
                    auto elev = getAt<t_meter, Elevation>(hasUp);
                    auto head_n = getAt<t_meter, Head>(hasUp);
                    //Check if a dewatered condition is present
                    if (get<t_meter, Head>() < get<t_meter, Elevation>() and head_n > elev) {
                        t_s_meter_t conductance_above =
                                mechanics.calculateVerticalConductance(createDataTuple(hasUp));
                        out += conductance_above * (get<t_meter, Elevation>() - get<t_meter, Head>()) *
                               get<t_dim, StepModifier>();
                    }
                }
                NANChecker(out.value(), "Dewatered flow");
                return out;
            }
<<<<<<< HEAD

            /**
             * @brief Get all current IN flow
             * @return Flow volume
             */
            t_vol_t getCurrentIN() noexcept { return getFlow([](double a) -> bool { return a > 0; });}

            /**
             * @brief Get all current OUT flow
             * @return Flow volume
             */
            t_vol_t getCurrentOUT() noexcept { return -getFlow([](double a) -> bool { return a < 0; }); }

            /**
             * @brief Tell cell to save its flow budget
             */
            void saveMassBalance() noexcept {
                fields.addTo<t_c_meter, OUT>(getCurrentOUT().value() * si::cubic_meter);
                fields.addTo<t_c_meter, IN>(getCurrentIN().value() * si::cubic_meter);
=======
        }

        /**
         * @brief Update wetlands, lakes conduct if conduct is set to 0 due to reductionFactor -> reset to initial conduct from steady state to allow GW flow into SWB
         * @param reductionFactor 0 <= reductionFactor <= 1
         * @param type type of flow
         */
        void updateExternalFlowConduct(double reductionFactor, FlowType type) {
            if (hasTypeOfExternalFlow(type)) {
                t_meter flowHead = getExternalFlowByName(type).getFlowHead();
                t_meter bottom = getExternalFlowByName(type).getBottom();
                double RiverDepth = getExternalFlowByName(type).getRiverDepthSteadyState();
                double initConduct = getExternalFlowByName(type).getInitConductance().value();
                double conduct = initConduct;
                if (reductionFactor != 0.)
                    conduct *= reductionFactor;
                // else conduct does not change and is initial value
                removeExternalFlow(type);
                addExternalFlow(type, flowHead, conduct, bottom);
                getExternalFlowByName(type).setInitConductance(initConduct);
                getExternalFlowByName(type).setRiverDepthSteadyState(RiverDepth);
>>>>>>> 2f82361f
            }

<<<<<<< HEAD

            /**
             * @brief Calculates zone change budget of a node at localZetaID (for variable density flow budget)
             * @return Zone change budget
             * @note in SWI2 code: SSWI2_ZCHG
             */
            t_c_meter calculateZoneChange(int localZetaID) {
                t_c_meter out = 0.0 * si::cubic_meter;

                t_meter zeta = getZeta(localZetaID);
                t_meter zetaBelow = getZeta(localZetaID + 1);
                // if zeta below next zeta surface
                if (zeta < zetaBelow){ // Question: potential problem here? (by clangevin)
                    // set zeta to height of next zeta
                    zeta = zetaBelow;
                }

                // if head is below bottom of node
                if (getHead() < getBottom()) {
                    // set zetas to bottom of node (zone thickness = zero)
                    zeta = getBottom();
                    zetaBelow = getBottom();
=======
        /**
         *@brief saves conductance of steady state solution
         */
        void saveNodeSteadyStateConduct() {
            double conduct;
            if (hasTypeOfExternalFlow(Model::FlowType::LAKE)) {
                conduct = getExternalFlowByName(Model::FlowType::LAKE).getConductance().value();
                getExternalFlowByName(Model::FlowType::LAKE).setInitConductance(conduct);
            }
            if (hasTypeOfExternalFlow(Model::FlowType::WETLAND)) {
                conduct = getExternalFlowByName(Model::FlowType::WETLAND).getConductance().value();
                getExternalFlowByName(Model::FlowType::WETLAND).setInitConductance(conduct);
            }
            if (hasTypeOfExternalFlow(Model::FlowType::GLOBAL_LAKE)) {
                conduct = getExternalFlowByName(Model::FlowType::GLOBAL_LAKE).getConductance().value();
                getExternalFlowByName(Model::FlowType::GLOBAL_LAKE).setInitConductance(conduct);
            }
            if (hasTypeOfExternalFlow(Model::FlowType::GLOBAL_WETLAND)) {
                conduct = getExternalFlowByName(Model::FlowType::GLOBAL_WETLAND).getConductance().value();
                getExternalFlowByName(Model::FlowType::GLOBAL_WETLAND).setInitConductance(conduct);
            }
        }

        /**
        *@brief saves river depth (flow head - bottom) of steady state solution
        */
        void saveNodeSteadyStateRiverDepth() {
            double RiverDepth;
            if (hasTypeOfExternalFlow(Model::FlowType::RIVER_MM)){
                RiverDepth = getExternalFlowByName(Model::FlowType::RIVER_MM).getFlowHead().value() - getExternalFlowByName(Model::FlowType::RIVER_MM).getBottom().value();
                if (RiverDepth < 1.)    // else if 0 head could never change
                    RiverDepth = 1.;
                getExternalFlowByName(Model::FlowType::RIVER_MM).setRiverDepthSteadyState(RiverDepth);
            }
        };

        /**
        * @brief Multiplies flow head for Sensitivity An. wetlands, lakes, rivers
        * @param amount
        * @param type
        */
        void updateExternalFlowFlowHead(double amount, FlowType type) {
            if (hasTypeOfExternalFlow(type)) {
                t_meter flowHead = getExternalFlowByName(type).getFlowHead() * amount; //TODO: if amount puts flowhead down head might be under bottom
                double conduct = getExternalFlowByName(type).getConductance().value();
                double RiverDepth = getExternalFlowByName(type).getRiverDepthSteadyState();
                t_meter bottom = getExternalFlowByName(type).getBottom();
                double initConduct = getExternalFlowByName(type).getInitConductance().value();
                removeExternalFlow(type);
                addExternalFlow(type, flowHead, conduct, bottom);
                getExternalFlowByName(type).setInitConductance(initConduct);
                getExternalFlowByName(type).setRiverDepthSteadyState(RiverDepth);
            }
        }

        /**
        * @brief Sets flowHead for wetlands, lakes, rivers; only used for global lakes at the moment
        * @param amount
        * @param type
        */
        void setExternalFlowFlowHead(double amount, FlowType type) {
            if (hasTypeOfExternalFlow(type)) {
                t_meter flowHead = amount * si::meter;
                double conduct = getExternalFlowByName(type).getConductance().value();
                double RiverDepth = getExternalFlowByName(type).getRiverDepthSteadyState();
                t_meter bottom = getExternalFlowByName(type).getBottom();
                double initConduct = getExternalFlowByName(type).getInitConductance().value();
                removeExternalFlow(type);
                if (flowHead.value() < bottom.value())
                    flowHead = bottom;
                addExternalFlow(type, flowHead, conduct, bottom);
                getExternalFlowByName(type).setInitConductance(initConduct);
                getExternalFlowByName(type).setRiverDepthSteadyState(RiverDepth);
            }
        }

        /**
       * @brief adds delta to flowHead An. wetlands, lakes, rivers
       * @note Also checks for locked recharge
       * @param amount
       * @param type
       */
        void addExternalFlowFlowHead(double amount, FlowType type) {
            if (hasTypeOfExternalFlow(type)) {
                ExternalFlow& externalFlow = getExternalFlowByName(type);
                t_meter delta{amount * si::meter};
                t_meter bottom{externalFlow.getBottom()};
                t_meter flowHead{externalFlow.getFlowHead() + delta};
                double initConduct = externalFlow.getInitConductance().value();
                double RiverDepth = getExternalFlowByName(type).getRiverDepthSteadyState();
                //The river is dry
                if(std::isnan(amount)){ flowHead = bottom; }
                double conduct{externalFlow.getConductance().value()};
                bool lock{externalFlow.getLock()};
                t_vol_t recharge{externalFlow.getLockRecharge()};
                t_s_meter_t l_cond{externalFlow.getLockConduct()};
                removeExternalFlow(type);
                if (flowHead.value() < bottom.value())
                    flowHead = bottom;
                NANChecker(flowHead.value(), "Stage value");
                NANChecker(l_cond.value(), "Conduct value");
                NANChecker(bottom.value(), "Bottom value");

                addExternalFlow(type, flowHead, conduct, bottom);
                getExternalFlowByName(type).setInitConductance(initConduct);
                getExternalFlowByName(type).setRiverDepthSteadyState(RiverDepth);
                if (lock) {
                    getExternalFlowByName(type).setLock();
                    getExternalFlowByName(type).setLockRecharge(recharge);
                    getExternalFlowByName(type).setLockConduct(l_cond);
>>>>>>> 2f82361f
                }

<<<<<<< HEAD
                t_meter zetaOld = getZetaTZero(localZetaID);
                t_meter zetaBelowOld = getZetaTZero(localZetaID + 1);
                // if old zeta is below next old zeta surface
                if (zetaOld < zetaBelowOld) {
                    // set zeta old to height of next zeta old
                    zetaOld = zetaBelowOld;
                }

                // if old head is below bottom of node
                if (get<t_meter, Head_TZero>() < getBottom()) {
                    // set zetas to bottom of node (zone thickness = zero)
                    zetaOld = getBottom();
                    zetaBelowOld = getBottom();
                }

                // calculate zone change ((zeta-zetaBelow) * Area is the current zone volume, with old zetas old vol)
                // not dividing by (day * step size) since we want to get the volumetric budget over full time step
                out += ((getEffectivePorosity() * get<t_s_meter, Area>()) *
                        ((zeta - zetaBelow) - (zetaOld - zetaBelowOld)));
                return out;
=======
        /**
         * @brief Multiplies flow bottom for Sensitivity An. wetlands, lakes, rivers
         * @param amount
         * @param type
         */
        void updateExternalFlowBottom(double amount, FlowType type) {
            if (hasTypeOfExternalFlow(type)) {
                t_meter flowHead = getExternalFlowByName(type).getFlowHead();
                double conduct = getExternalFlowByName(type).getConductance().value();
                double RiverDepth = getExternalFlowByName(type).getRiverDepthSteadyState();
                t_meter bottom = getExternalFlowByName(type).getBottom() * amount; // TODO: if amount puts bottom upwards head might be under bottom
                double initConduct = getExternalFlowByName(type).getInitConductance().value();
                removeExternalFlow(type);
                addExternalFlow(type, flowHead, conduct, bottom);
                getExternalFlowByName(type).setInitConductance(initConduct);
                getExternalFlowByName(type).setRiverDepthSteadyState(RiverDepth);
            }
        }

        /**
        * @brief Set bottom for wetlands, lakes, rivers
        * @param amount
        * @param type
        */
        void setExternalFlowBottom(double amount, FlowType type) {
            if (hasTypeOfExternalFlow(type)) {
                t_meter flowHead = getExternalFlowByName(type).getFlowHead();
                double conduct = getExternalFlowByName(type).getConductance().value();
                double RiverDepth = getExternalFlowByName(type).getRiverDepthSteadyState();
                t_meter bottom = amount * si::meter;
                double initConduct = getExternalFlowByName(type).getInitConductance().value();
                removeExternalFlow(type);
                if (flowHead.value() < bottom.value())
                    flowHead = bottom;
                addExternalFlow(type, flowHead, conduct, bottom);
                getExternalFlowByName(type).setInitConductance(initConduct);
                getExternalFlowByName(type).setRiverDepthSteadyState(RiverDepth);
>>>>>>> 2f82361f
            }

<<<<<<< HEAD

            /** // todo debug
             * @brief Instantaneous mixing of water, as described in SWI2 documentation under "Vertical Leakage Between
             * Aquifers": (2) when freshwater leaks up into an aquifer containing only saline water, that freshwater is
             *                added as saline water
             *            (4) when saline water leaks down into an aquifer containing only freshwater, that saline water
             *                is added as freshwater
             * @note in SWI2 code: SSWI2_IMIX
             */
            t_c_meter calculateInstantaneousMixing(int localZetaID) {
                t_c_meter out = 0.0 * si::cubic_meter;
                auto down = neighbours.find(NeighbourPosition::DOWN);

                // skip nodes that do not have a down neighbour
                if (down != neighbours.end()) {
                    // skip if dimensionless density at bottom of this node is below or equal to
                    // dimension less density at the top of down node
                    if (getNusBot() <= at(down)->getNusTop()){ return out; } // return 0

                    // skip if head in this or neighbour node is below node bottom
                    if (getHead() < getBottom() or at(down)->getHead() < at(down)->getBottom()){ return out; } // return 0

                    // skip if localZetaID is not involved
                    // todo find the zone number at the bottom of the top node and the top of the down node
                    // if (localZetaID != getZetaID(getNusBot())) { return out; }
                    // if (localZetaID != getZetaID(at(down)->getNusTop())) { return out; }

                    // calculate the flux down
                    t_c_meter fluxDown = getFluxDown().value() * si::cubic_meter;

                    // if flux down is positive
                    if (fluxDown > (0 * si::cubic_meter)) {
                        // skip if dim-less density at bottom of down neighbour is greater or equal to
                        // dim-less density at the bottom of this node
                        if (at(down)->getNusBot() >= getNusBot()) { return out; } // return 0

                        // skip if dim-less density at top of this node is smaller or equal to
                        // dim-less density at the top of neighbour node
                        if (getNusTop() <= at(down)->getNusTop()){ return out; } // return 0
=======
        /**
         * @brief Check for type river
         * @return bool
         */
        bool hasRiver() { return hasTypeOfExternalFlow(RIVER); }

        /**
        * @brief Check for type river
        * @return bool
        */
        bool hasRiver_MM() { return hasTypeOfExternalFlow(RIVER_MM); }

        /**
         * @brief Check for type GHB
         * @return bool
         */
        bool hasGHB() { return hasTypeOfExternalFlow(GENERAL_HEAD_BOUNDARY); }


        /**
         * @brief Get Q part of flow equations
         * @return volume over time
         */
        t_vol_t getQ() noexcept {
            t_meter eq_head = get<t_meter, EQHead>();
            t_meter head = get<t_meter, Head>();
            t_vol_t recharge = 0 * si::cubic_meter / day;
            try {
                recharge = getExternalFlowByName(RECHARGE).getRecharge();
            } catch (const std::out_of_range &e) {//ignore me cell has no special_flow
            }
            t_dim slope = get<t_dim, Slope>();
            t_vol_t eqFlow = getEqFlow();
            t_vol_t out = 0.0 * (si::cubic_meter / day);
            for (const auto &flow : externalFlows) {
                out += flow.second.getQ(eq_head, head, recharge, slope, eqFlow) * get<t_dim, StepModifier>();
            }
            return out;
        }

        /**
         * @brief Get P part of flow equations
         * @return volume over time
         */
        t_s_meter_t getP() noexcept {
            t_s_meter_t out = 0.0 * (si::square_meter / day);
            t_meter eq_head = get<t_meter, EQHead>();
            t_meter head = get<t_meter, Head>();
            t_vol_t recharge = 0 * si::cubic_meter / day;
            try {
                recharge = getExternalFlowByName(RECHARGE).getRecharge();
            } catch (const std::out_of_range &e) {//ignore me
            }
            t_dim slope = get<t_dim, Slope>();
            t_vol_t eqFlow = getEqFlow();
            for (const auto &flow : externalFlows) {
                if (is(flow.second.getType()).in(RIVER, DRAIN, RIVER_MM, LAKE, GLOBAL_LAKE, WETLAND, GLOBAL_WETLAND)) {
                    if (flow.second.flowIsHeadDependant(get<t_meter, Head>())) {
                        out += flow.second.getP(eq_head, head, recharge, slope, eqFlow) * get<t_dim, StepModifier>();
>>>>>>> 2f82361f
                    }
                    if (isZetaAtBottom(localZetaID) and !isZetaAtBottom(localZetaID - 1)) { out += fluxDown; }
                }
                return out;
            }

<<<<<<< HEAD
            /**
             *
             */
            void saveZoneChange() noexcept {
                t_c_meter zoneChange_in;
                t_c_meter zoneChange_out;
                for (int localZetaID = 0; localZetaID < getZetas().size() - 1; ++localZetaID) {
                    t_c_meter zoneChange = calculateZoneChange(localZetaID);
                    if (zoneChange.value() > 0) {
                        zoneChange_in += zoneChange;
                    } else {
                        zoneChange_out += zoneChange;
=======
        /**
         * @brief Get flow which is not groundwater head dependent
         * @return volume over time
         * Flow can be added to constant flows on right side of the equations
         * If head is above river bottom for example
         */
        t_vol_t calculateNotHeadDependandFlows() noexcept {
            t_meter eq_head = get<t_meter, EQHead>();
            t_meter head = get<t_meter, Head>();
            t_vol_t recharge = 0 * si::cubic_meter / day;
            try {
                recharge = getExternalFlowByName(RECHARGE).getRecharge();
            } catch (const std::out_of_range &e) {//ignore me
            }
            t_dim slope = get<t_dim, Slope>();
            t_vol_t eqFlow = getEqFlow();
            t_vol_t out = 0.0 * (si::cubic_meter / day);
            //Q part is already substracted in RHS
            for (const auto &flow : externalFlows) {
                if (is(flow.second.getType()).in(RIVER, DRAIN, RIVER_MM, LAKE, GLOBAL_LAKE, WETLAND, GLOBAL_WETLAND)) {
                    if (not flow.second.flowIsHeadDependant(get<t_meter, Head>())) {
                        out += flow.second.getP(eq_head, head, recharge, slope, eqFlow) * get<t_dim, StepModifier>() *
                               flow.second.getBottom();
>>>>>>> 2f82361f
                    }
                }
                set<t_c_meter, ZCHG_IN>(zoneChange_in);
                set<t_c_meter, ZCHG_OUT>(zoneChange_out);
            }

            t_c_meter getZoneChange(bool in) noexcept {
                t_c_meter zoneChange_in;
                t_c_meter zoneChange_out;
                for (int localZetaID = 0; localZetaID < getZetas().size() - 1; ++localZetaID) {
                    t_c_meter zoneChange = calculateZoneChange(localZetaID);
                    if (zoneChange.value() > 0) { zoneChange_in += zoneChange; } else { zoneChange_out += zoneChange; }
                }
                if (in) { return zoneChange_in; } else { return zoneChange_out; }
            }

            t_c_meter getInstantaneousMixing(bool in) noexcept {
                t_c_meter iMix_in;
                t_c_meter iMix_out;
                for (int localZetaID = 0; localZetaID < getZetas().size() - 1; ++localZetaID) {
                    t_c_meter iMix = calculateInstantaneousMixing(localZetaID);
                    if (iMix.value() > 0) { iMix_in += iMix; } else { iMix_out += iMix; }
                }
                if (in) { return iMix_in; } else { return iMix_out; }
            }

            t_c_meter getTipToeTrackingZoneChange(bool in) {
                t_c_meter tttOut = getZoneChange(false) - get<t_c_meter, ZCHG_OUT>();
                t_c_meter tttIn = getZoneChange(true) - get<t_c_meter, ZCHG_IN>();
                t_c_meter tttBalance = tttIn + tttOut; // inflow is positive, outflow is negative
                if (in) {
                    if (tttBalance.value() > 0) { return tttBalance; }
                } else {
                    if (tttBalance.value() < 0) { return tttBalance; }
                }
                return 0 * si::cubic_meters;
            }

            /**
             * @brief save variable density flow mass balance in node property (called before and after adjustment)
             * @param
             */
            void saveVDFMassBalance() noexcept {
                t_c_meter vdfOut = getVDF_OUT();
                t_c_meter vdfIn = getVDF_IN();

                // add current zone change before tip toe tracking
                vdfOut = getZCHG_OUT();
                vdfIn = getZCHG_IN();

                // add current instantaneous mixing budget
                vdfOut += getInstantaneousMixing(false);
                vdfIn += getInstantaneousMixing(true);

                vdfOut += getTipToeTrackingZoneChange(false);
                vdfIn += getTipToeTrackingZoneChange(true);

                set<t_c_meter, VDF_OUT>(vdfOut);
                set<t_c_meter, VDF_IN>(vdfIn);
            }

            t_c_meter getZCHG_OUT() { return get<t_c_meter, ZCHG_OUT>(); }

            t_c_meter getZCHG_IN() { return get<t_c_meter, ZCHG_IN>(); }

            t_c_meter getVDF_OUT() { return get<t_c_meter, VDF_OUT>(); }

            t_c_meter getVDF_IN() { return get<t_c_meter, VDF_IN>(); }

            void saveGNCMassBalance(){
                t_c_meter gncOut = getGNC_OUT();
                t_c_meter gncIn = getGNC_IN();

                t_c_meter gncFromUnrefinedNodes = getGNCFromUnrefinedNodes().value() * si::cubic_meter;
                t_c_meter gncToRefinedNode = getGNCToRefinedNode().value() * si::cubic_meter;

                if (gncFromUnrefinedNodes.value() < 0) {
                    gncOut += gncFromUnrefinedNodes;
                } else {
                    gncIn += gncFromUnrefinedNodes;
                }

                if (gncToRefinedNode.value() < 0) {
                    gncOut += gncToRefinedNode;
                } else {
                    gncIn += gncToRefinedNode;
                }

                set<t_c_meter, GNC_OUT>(gncOut);
                set<t_c_meter, GNC_IN>(gncIn);
            }

            t_c_meter getGNC_OUT() { return get<t_c_meter, GNC_OUT>(); }

            t_c_meter getGNC_IN() { return get<t_c_meter, GNC_IN>(); }

            /**
             * @brief Add a neighbour
             * @param ID The internal ID and position in vector
             * @param neighbour The position relative to the cell
             */
            void setNeighbour(large_num ID, NeighbourPosition neighbourPosition) { neighbours[neighbourPosition] = ID; }

            /**
             * @brief Add multiple neighbours in one direction
             * @param nodeIDs The internal IDs and position in vector
             * @param neighbour The position relative to the cell
             */
            void setNeighbours(std::unordered_map<int, large_num> nodeIDs, NeighbourPosition neighbourPosition) {
                /*
                 * RefIDs:
                 *                  (this)
                 *                  BACK
                 *                  ||  ||
                 *                  \/  \/
                 *              =>  1   2  <=
                 * (this) RIGHT     (neig)    LEFT (this)
                 *              =>  3   4  <=
                 *                  /\  /\
                 *                  ||  ||
                 *                  FRONT
                 *                  (this)
                 */
                 if (nodeIDs.empty()) {
                 } else if (nodeIDs.size() == 1) {
                     neighbours[neighbourPosition] = nodeIDs[0];
                 } else {
                     for (auto nodeID: nodeIDs) {
                         if (neighbourPosition == Model::FRONT) {
                             if (nodes->at(nodeID.second)->get<int, RefID>() == 3) {
                                 neighbours[Model::FRONTLEFT] = nodeID.second;
                             } else if (nodes->at(nodeID.second)->get<int, RefID>() == 4) {
                                 neighbours[Model::FRONTRIGHT] = nodeID.second;
                             }
                         }
                         if (neighbourPosition == Model::BACK) {
                             if (nodes->at(nodeID.second)->get<int, RefID>() == 1) {
                                 neighbours[Model::BACKLEFT] = nodeID.second;
                             } else if (nodes->at(nodeID.second)->get<int, RefID>() == 2) {
                                 neighbours[Model::BACKRIGHT] = nodeID.second;
                             }
                         }
                         if (neighbourPosition == Model::LEFT) {
                             if (nodes->at(nodeID.second)->get<int, RefID>() == 2) {
                                 neighbours[Model::LEFTFRONT] = nodeID.second;
                             } else if (nodes->at(nodeID.second)->get<int, RefID>() == 4) {
                                 neighbours[Model::LEFTBACK] = nodeID.second;
                             }
                         }
                         if (neighbourPosition == Model::RIGHT) {
                             if (nodes->at(nodeID.second)->get<int, RefID>() == 1) {
                                 neighbours[Model::RIGHTFRONT] = nodeID.second;
                             } else if (nodes->at(nodeID.second)->get<int, RefID>() == 3) {
                                 neighbours[Model::RIGHTBACK] = nodeID.second;
                             }
                         }
                     }
                 }
            }

            int getNumofNeighbours() { return (int) neighbours.size(); }

            class NodeNotFoundException : public std::exception {
                virtual const char *what() const throw() { return "Node does not exist"; }
            };

            std::unordered_map<NeighbourPosition, large_num> getListOfNeighbours(){
                return neighbours;
            }

            /**
             * @brief Get a neighbour by position
             * @param neighbour The position relative to the cell
             * @return Pointer to cell object
             */
            NodeInterface *getNeighbour(NeighbourPosition neighbour) noexcept(false) {
                try {
                    large_num pos = neighbours.at(neighbour);
                    if (nodes->at(pos)->get<large_num, ID>() != pos) { throw NodeNotFoundException(); }
                    return nodes->at(pos).get();
                } catch (...) {
                    throw NodeNotFoundException();
                }
            }

            /**
             * @brief Add an external flow to the cell
             * @param type The flow type
             * @param flowHead The flow head
             * @param cond The conductance
             * @param bottom The bottom of the flow (e.g river bottom)
             * @return Number assigned by cell to flow
             */
            int addExternalFlow(FlowType type, t_meter flowHead, double cond, t_meter bottom) {
                if (hasTypeOfExternalFlow(type)) {
                    //LOG(debug) << "Adding flow " << std::to_string(type) << " that already existed at nodeID: " << getID();
                    //currently it is assumed that only one external flow of one type is what we want
                    // FIXME if not we have to replace the enum with something different
                    removeExternalFlow(type);
                }

                if (type == RECHARGE or type == FAST_SURFACE_RUNOFF or type == NET_ABSTRACTION) {
                    externalFlows.insert(std::make_pair(type,
                                                        ExternalFlow(numOfExternalFlows,
                                                                     cond * (si::cubic_meter / day),
                                                                     type)));
                } else { // RIVER, RIVER_MM, DRAIN, WETLAND, GLOBAL_WETLAND, LAKE, GENERAL_HEAD_BOUNDARY
                    //LOG(debug) << "Adding flow " << std::to_string(type) << " to nodeID: " << getID();
                    externalFlows.insert(std::make_pair(type,
                                                    ExternalFlow(numOfExternalFlows,
                                                                 type,
                                                                 flowHead,
                                                                 cond * (si::square_meter / day),
                                                                 bottom)));
                }
                numOfExternalFlows++;
                if(numOfExternalFlows != externalFlows.size()){
                    LOG(debug) << "Printing flows ";
                    for(auto const& imap: externalFlows)
                        LOG(debug) << " " << imap.first;
                    throw "Number of external flows don't match";
                }
                return numOfExternalFlows;
            }

            /**
             * @brief Remove an external flow to the cell by id
             * @param type The flow id
             */
            void removeExternalFlow(FlowType type) {
                if (externalFlows.erase(type)) {
                    numOfExternalFlows = numOfExternalFlows - 1;
                }
                if(numOfExternalFlows != externalFlows.size()){
                    LOG(debug) << "Printing flows ";
                    for(auto const& imap: externalFlows)
                        LOG(debug) << " " << imap.first;
                    throw "Number of external flows don't match";
                }
            }

<<<<<<< HEAD
            /**
             * @brief The number of external flows
             * @return int
             */
            int getNumOfExternalFlows(){ return numOfExternalFlows; }


            /**
             * @brief Check for an external flow by type
             * @param type The flow type
             * @return bool
             */
            bool hasTypeOfExternalFlow(FlowType type) {
                if(externalFlows.find(type) == externalFlows.end()){
                    return false;
                }
                return true;
            }

            /**
             * @brief Ghost Node Correction following MODFLOW-USG documentation by Panday et al. (2013) and Fortran file
             * "disu2gncn.f" of the MODFLOW-USG package. Using symmetric implementation, adding to RHS (lines 208-211)
             * @return
             */
            t_vol_t getGNCFromUnrefinedNodes(){
                t_vol_t out = 0.0 * (si::cubic_meter / day);
=======
            return std::make_pair(Vx.value(), Vy.value());
        };
};
>>>>>>> 2f82361f

                if (get<int, RefID>() > 0) { return out;} // todo change if refinement gets additional levels

                std::forward_list<NeighbourPosition> possibleRefinedNeighbours =
                        getPossibleNeighbours_horizontal_refined();

                out -= calculateGhostNodeCorrection(possibleRefinedNeighbours);
                //LOG(debug) << "nodeID = " << get<large_num, ID>() << ", getGhostNodeCorrection = " << out.value();
                return out;
            }

            /**
             * @brief Ghost Node Correction following MODFLOW-USG documentation by Panday et al. (2013) and Fortran file
             * "disu2gncn.f" of the MODFLOW-USG package. Using symmetric implementation, adding to RHS (lines 208-211)
             * @return
             */
            t_vol_t getGNCToRefinedNode(){
                t_vol_t out = 0.0 * (si::cubic_meter / day);

                if (get<int, RefID>() == 0) { return out;}

                // get neighbours at left, right, front or back
                std::forward_list<NeighbourPosition> neighbours_LRFB = getPossibleNeighbours_LRFB();

                for (const auto &neigPos: neighbours_LRFB) {
                    auto neig = neighbours.find(neigPos);
                    if (neig != neighbours.end()) {
                        // if neighbour is unrefined
                        if (at(neig)->get<int, RefID>() == 0) {
                            // get the refined neighbour position this node has relative to that unrefined
                            NeighbourPosition thisNode = getRefinedNeighbourPositionToUnrefinedNeighbour(get<int, RefID>(), neigPos);

                            out += at(neig)->calculateGhostNodeCorrection({thisNode});
                        }
                    }
                }
                //LOG(debug) << "nodeID = " << get<large_num, ID>() << ", getGhostNodeCorrectionFromNeighbours = " << out.value();
                return out;
            }

            static NeighbourPosition
            getRefinedNeighbourPositionToUnrefinedNeighbour(int refID, NeighbourPosition neigPos){
                if (refID == 1){
                    if (neigPos == NeighbourPosition::FRONT) { return NeighbourPosition::BACKLEFT;}
                    if (neigPos == NeighbourPosition::LEFT) { return NeighbourPosition::RIGHTFRONT;}
                } else if (refID == 2){
                    if (neigPos == NeighbourPosition::FRONT) { return NeighbourPosition::BACKRIGHT;}
                    if (neigPos == NeighbourPosition::RIGHT) { return NeighbourPosition::LEFTFRONT;}
                } else if (refID == 3){
                    if (neigPos == NeighbourPosition::BACK) { return NeighbourPosition::FRONTLEFT;}
                    if (neigPos == NeighbourPosition::LEFT) { return NeighbourPosition::RIGHTBACK;}
                } else if (refID == 4){
                    if (neigPos == NeighbourPosition::BACK) { return NeighbourPosition::FRONTRIGHT;}
                    if (neigPos == NeighbourPosition::RIGHT) { return NeighbourPosition::LEFTBACK;}
                } else {
                    throw "invalid refID";
                }
                throw "Mismatch between refID and neigPos";
            }

            t_vol_t getGhostNodeCorrectionFromNeighbours() {
                t_vol_t out = 0.0 * (si::cubic_meter / day);
                if (get<int, RefID>() > 0) { return out;} // todo change if refinement gets additional levels

                std::forward_list<NeighbourPosition> possibleUnrefinedNeighbours = getPossibleNeighbours_LRFB();

                for (const auto &unrefinedNeigPos: possibleUnrefinedNeighbours) {
                    auto unrefinedNeig = neighbours.find(unrefinedNeigPos);
                    if (unrefinedNeig != neighbours.end()) {
                        // get respective possible refined neighbours (for one refinement: "2" neighbours)
                        std::forward_list<NeighbourPosition> possibleRefinedNeighbours =
                                getPossibleNeighboursForGNCFromNeighbours(unrefinedNeigPos);

                        // subtract the GNC for those "2"" potential
                        out -= at(unrefinedNeig)->calculateGhostNodeCorrection(possibleRefinedNeighbours);
                    }
                }
                //LOG(debug) << "nodeID = " << get<large_num, ID>() << ", getGhostNodeCorrectionFromNeighbours = " << out.value();
                return out;
            }

            t_vol_t calculateGhostNodeCorrection(const std::forward_list<NeighbourPosition>& possibleRefNeigPos){
                t_vol_t out = 0.0 * (si::cubic_meter / day);
                t_meter head = getHead();

                for (const auto &position: possibleRefNeigPos) {
                    auto refinedNeig = neighbours.find(position);
                    if (refinedNeig != neighbours.end()) {
                        // conductance to the refined neighbour node
                        t_s_meter_t conductance =
                                mechanics.calculateHarmonicMeanConductance(createDataTuple<Head>(refinedNeig));

                        // todo: if contributor is refined: loop starts here
                        t_s_meter_t contributorConductance = 0.0 * (si::square_meter / day);
                        t_s_meter_t nodeConductance = 0.0 * (si::square_meter / day);

                        auto contributor = neighbours.find(getPotentialContributor(refinedNeig)); // contributor is named "j" in USG documentation
                        if (contributor == neighbours.end()) { // at model boundary: no contributor
                            continue;
                        }

                        t_s_meter_t transmissivity_self = get<t_meter, VerticalSize>() * getK();
                        t_s_meter_t transmissivity_neig =
                                getAt<t_meter, VerticalSize>(contributor) * at(contributor)->getK();

                        if (transmissivity_neig != 0 * si::square_meter / day and
                            transmissivity_self != 0 * si::square_meter / day) {
                            t_meter nodeWidth = std::min(getNodeWidth(contributor),
                                                         at(contributor)->getNodeWidth(contributor));
                            // conductance from contributor node to ghost node
                            // (includes half of contributor node (0.5 below) and quarter of this node (0.25 below))
                            contributorConductance = nodeWidth *
                                    ((transmissivity_self * transmissivity_neig)
                                     / (transmissivity_self * at(contributor)->getNodeLength(contributor) * 0.5 +
                                        transmissivity_neig * getNodeLength(contributor) * 0.25));
                        }

                        // conductance from this node's center to ghost node inside this node
                        // (distance is a quarter of this node's length (0.25 below))
                        nodeConductance = getNodeWidth(contributor) *
                                          (transmissivity_self / (getNodeLength(contributor) * 0.25));

                        // the alpha coefficient is used to weigh influence on ghost node height difference
                        t_dim alpha = contributorConductance / (contributorConductance + nodeConductance);
                        //LOG(debug) << "alpha = " << alpha << ", contributorConductance = " << contributorConductance.value();

                        // calculate ghost node correction
                        out += conductance * (alpha * (getHead() - at(contributor)->getHead()));
                        //LOG(debug) << "GNC for nodeID " << get<large_num, ID>() <<
                        //        " to refined nodeID " << getAt<large_num, ID>(refinedNeig) <<
                        //                " with contributor " << getAt<large_num, ID>(contributor) <<
                        //                        " = " << out.value();
                    }
                }
                return out;
            }

            static NeighbourPosition
            getPotentialContributor(map_itter refinedNeig){ // todo what if contributor(s) are refined?
                if (refinedNeig->first == NeighbourPosition::FRONTLEFT or
                        refinedNeig->first == NeighbourPosition::BACKLEFT) {
                    return NeighbourPosition::LEFT;
                }
                else if (refinedNeig->first == NeighbourPosition::FRONTRIGHT or
                        refinedNeig->first == NeighbourPosition::BACKRIGHT) {
                    return NeighbourPosition::RIGHT;
                }
                else if (refinedNeig->first == NeighbourPosition::LEFTFRONT or
                        refinedNeig->first == NeighbourPosition::RIGHTFRONT) {
                    return NeighbourPosition::FRONT;
                }
                else if (refinedNeig->first == NeighbourPosition::LEFTBACK or
                        refinedNeig->first == NeighbourPosition::RIGHTBACK) {
                    return NeighbourPosition::BACK;
                } else {
                    throw "No contributor found for ghost node correction";
                }
            }

            static std::forward_list<NeighbourPosition>
            getPossibleNeighbours_vertical() {
                return {NeighbourPosition::TOP, NeighbourPosition::DOWN};
            }

            static std::forward_list<NeighbourPosition>
            getPossibleNeighbours_horizontal_refined() {
                return {NeighbourPosition::FRONTLEFT, NeighbourPosition::FRONTRIGHT, // for refined nodes
                        NeighbourPosition::BACKLEFT, NeighbourPosition::BACKRIGHT,
                        NeighbourPosition::LEFTFRONT, NeighbourPosition::LEFTBACK,
                        NeighbourPosition::RIGHTFRONT, NeighbourPosition::RIGHTBACK};
            }

            /**
             * @brief Get the list of possible refined neighbours for "GNC from neighbours"
             * @param neighbourPosition
             * @return List of neighbour positions
             * @note These refined neighbours are the ones that this node contributes to. They are "around the corner".
             */
            static std::forward_list<NeighbourPosition>
            getPossibleNeighboursForGNCFromNeighbours(NeighbourPosition neighbourPosition) {
                if (neighbourPosition == NeighbourPosition::FRONT) {
                    return {NeighbourPosition::LEFTBACK, NeighbourPosition::RIGHTBACK};
                } else if (neighbourPosition == NeighbourPosition::BACK) {
                    return {NeighbourPosition::LEFTFRONT, NeighbourPosition::RIGHTFRONT};
                } else if (neighbourPosition == NeighbourPosition::RIGHT) {
                    return {NeighbourPosition::FRONTLEFT, NeighbourPosition::BACKLEFT};
                } else if (neighbourPosition == NeighbourPosition::LEFT) {
                    return {NeighbourPosition::FRONTRIGHT, NeighbourPosition::BACKRIGHT};
                } else {
                    throw "Position unavailable for function getPossibleNeighboursForGNCFromNeighbours";
                }
            }

            static std::forward_list<NeighbourPosition>
            getPossibleNeighbours_LRFB(){
                return {NeighbourPosition::BACK, NeighbourPosition::FRONT,
                        NeighbourPosition::LEFT, NeighbourPosition::RIGHT};
            }

            static std::forward_list<NeighbourPosition>
            getPossibleNeighbours_horizontal(){
                std::forward_list<NeighbourPosition> possiblePositions = getPossibleNeighbours_LRFB();
                possiblePositions.merge(getPossibleNeighbours_horizontal_refined());
                return possiblePositions;
            }

            static std::forward_list<NeighbourPosition>
            getPossibleNeighbours(){
                std::forward_list<NeighbourPosition> possiblePositions = getPossibleNeighbours_vertical();
                possiblePositions.merge(getPossibleNeighbours_horizontal());
                return possiblePositions;
            }
            /**
             * @brief Add a zeta surface to the cell (bounded by elevation at top and by cell bottom at bottom).
             * @param localZetaID
             * @param zeta the zeta surface height in meters
             */
            void addZeta(int localZetaID, t_meter zeta){
                NANChecker(zeta.value(), "zeta (in addZeta)");
                // limit zeta value to node top and bottom (in SWI2: lines 660-680)
                if (zeta > getElevation() - get<t_meter, VDFLock>()) {
                    zeta = getElevation();
                } else if (zeta < getBottom() + get<t_meter, VDFLock>()) {
                    zeta = getBottom();
                }

                // add initial values to vectors "zetas" and "zetasChange"
                std::vector<t_meter> zetas;
                std::vector<t_meter> zetasChange;
                if (localZetaID == 0) {
                    zetas.push_back(zeta);
                    zetasChange.push_back(0 * si::meter);
                } else {
                    zetas = getZetas();
                    zetasChange = getZetasChange();
                    zetas.insert(zetas.begin() + localZetaID, zeta);
                    zetasChange.insert(zetasChange.begin() + localZetaID, 0 * si::meter);
                }

                // set zetas and zetasChange vectors, if zetas vector is sorted
                for (int zetaID = 0; zetaID < zetas.size() - 1; ++zetaID) {
                    if (zetas[zetaID] < zetas[zetaID+1]) {
                        LOG(userinfo) << "zeta at ID:" << zetas[zetaID].value() << ", zeta at ID+1: " <<  zetas[zetaID+1].value();
                        throw "Vector of zetas needs to be sorted!";
                    }
                }
                set<std::vector<t_meter>,Zetas>(zetas);
                set<std::vector<t_meter>,ZetasChange>(zetas);
                //LOG(debug) << "nodeID: " << getID() << ", localZetaID: " << localZetaID << ", zeta: " << zeta.value() << ", getZeta: " << getZeta(localZetaID).value();
            }

            /**
             * @brief Update zetas after one or multiple inner iteration
             * @param localZetaID zeta surface id in this node
             * @param height zeta height
             */
            void setZeta(int localZetaID, t_meter zeta) {
                NANChecker(zeta.value(), "height (in setZeta)");
                auto zetas = getZetas();
                if (localZetaID < zetas.size()) {
                    // limit zeta value to node top and bottom (in SWI2: lines 660-680)
                    auto topOfNode = get<t_meter, Elevation>();
                    if (zeta > topOfNode - get<t_meter, VDFLock>()) {
                        zetas[localZetaID] = topOfNode;
                    } else if (zeta < getBottom() + get<t_meter, VDFLock>()) {
                        zetas[localZetaID] = getBottom();
                    } else {
                        zetas[localZetaID] = zeta;
                    }
                }
                set<std::vector<t_meter>, Zetas>(zetas); // Question: how to improve this? - maybe change to unordered map: https://embeddedartistry.com/blog/2017/08/02/an-overview-of-c-stl-containers/
                //LOG(debug) << "nodeID: " << getID() << ", setZeta[" << localZetaID << "] = " << getZeta(localZetaID).value();
            }

            /**
             * @brief Update zetas after one or multiple inner iteration
             * @param localZetaID zeta surface id in this node
             * @param height zeta height
             */
            void setZetas(std::vector<t_meter> zetas) { set<std::vector<t_meter>, Zetas>(zetas); }

            void initZetasTZero() noexcept { set<std::vector<t_meter>, Zetas_TZero>(get<std::vector<t_meter>, Zetas>()); }

            /**
             * @brief Update zeta change after one or multiple inner iteration
             * @param localZetaID zeta surface id in this node
             * @param height zeta height
             */
            void setZetaChange(int localZetaID, t_meter zeta){
                NANChecker(zeta.value(), "zeta (in setZetaChange)");
                auto zetasChange = getZetasChange();
                if (localZetaID < zetasChange.size()) {
                    zetasChange[localZetaID] = zeta - getZeta(localZetaID);
                }
                set<std::vector<t_meter>, ZetasChange>(zetasChange);
            }

            void updateZetasTZero(){ set < std::vector<t_meter>, Zetas_TZero > (get<std::vector<t_meter>, Zetas>()); }

            /**
             * @brief get all zeta surface heights
             * @return vector<meter>
             */
            std::vector<t_meter> getZetas() { return get<std::vector<t_meter>, Zetas>();}

            /**
             * @brief get one zeta surface height
             * @param localZetaID
             * @return meter
             */
            t_meter getZeta(int localZetaID) {

                if (localZetaID < get<std::vector<t_meter>, Zetas>().size()){
                    return get<std::vector<t_meter>, Zetas>()[localZetaID];
                } else {
                    throw "Not set at nodeID " + std::to_string(getID()) +
                    ": Zetas[localZetaID = " + std::to_string(localZetaID) + "]";
                }
            }

            /**
             * @brief get one zeta surface height
             * @param localZetaID
             * @return meter
             */
            t_meter getZetaIfActive(int localZetaID) {

                if (localZetaID < get<std::vector<t_meter>, Zetas>().size()){
                    if (isZetaActive(localZetaID)) {
                        return get<std::vector<t_meter>, Zetas>()[localZetaID];
                    } else {
                        return 0 * si::meter;
                    }
                } else {
                    throw "Not set at nodeID " + std::to_string(getID()) +
                          ": Zetas[localZetaID = " + std::to_string(localZetaID) + "]";
                }
            }

            /**
             * @brief get all zeta surface changes
             * @return vector<meter>
             */
            std::vector<t_meter> getZetasChange() { return get<std::vector<t_meter>, ZetasChange>();}

            /**
             * @brief get zeta surface change
             * @return meter
             */
            t_meter getZetaChange(int localZetaID){
                if (localZetaID < get<std::vector<t_meter>, ZetasChange>().size()){
                    return get<std::vector<t_meter>, ZetasChange>()[localZetaID];
                } else {
                    throw "Not set at nodeID " + std::to_string(getID()) +
                    ": ZetasChange[localZetaID = " + std::to_string(localZetaID) + "]";
                }
            }

            std::vector<t_meter> getZetasTZero() { return get<std::vector<t_meter>, Zetas_TZero>();}

            t_meter getZetaTZero(int localZetaID){
                if (localZetaID < get<std::vector<t_meter>, Zetas_TZero>().size()){
                    return get<std::vector<t_meter>, Zetas_TZero>()[localZetaID];
                } else {
                    throw "Not set at nodeID " + std::to_string(getID()) +
                          ": Zetas_TZero[localZetaID = " + std::to_string(localZetaID) + "]";
                }
            }

            /**
             *  @brief set the zone(s) of sources and sinks
             *  @param zoneSinks
             *  @param zoneSources
             *  @param numOfZones
             *  @note from SWI2 doc:
             * - ISOURCE > 0: sources and sinks are of the same type as water in zone ISOURCE. If such a zone is not present in the cell, sources and sinks interact with the zone at the top of the aquifer.
             * - ISOURCE = 0: sources and sinks are of the same type as water at top of aquifer.
             * - ISOURCE < 0: for submarine groundwater discharge (SGD)
             *      sources are of the same type as water in zone abs(ISOURCE) (e.g. salt water from ocean)
             *      sinks are the same water type as the water at top of aquifer (e.g. fresh water from "upstream")
             * note: in SWI2 code, ISOURCE is IZONENR
             *
             * Here we use zoneOfSinks and zoneOfSources (containing values between 0 and number of density zones).
             * Thus, sources and sinks are associated to the respective zone. Rule: zoneOfSinks <= zoneOfSources
             * For simulation of submarine groundwater discharge:
             * - zoneOfSinks: 0 (fresh water)
             * - zoneOfSources: an integer between 1 and the number of zones (brackish/saline water)
             */
            void setZoneOfSinksAndSources(int zoneSinks, int zoneSources, int numOfZones) {
                if (zoneSinks > zoneSources) {
                    throw "Zone number of sinks cannot be larger than zone number of sources";
                }

                if (zoneSinks < zoneSources and zoneSinks > 0) {
                    throw "If zone number of sinks and sources are not equal (for simulating SGD), zone number of sinks must be 0";
                }

                if (zoneSinks < numOfZones and zoneSinks >= 0) {
                    zoneOfSinks = zoneSinks;
                } else {
                    throw "Zone number of sinks must be larger or equal to 0, and below the number of density zones";
                }

                if (zoneSources < numOfZones and zoneSources >= 0) {
                    zoneOfSources = zoneSources;
                } else {
                    throw "Zone number of sources must be larger or equal to 0, and below the number of density zones";
                }
            }

            int getZoneOfSources(){ return zoneOfSources;}

            int getZoneOfSinks(){ return zoneOfSinks;}

            /**
             * @brief Set effective porosity (applied to all layers below)
             * @param effectivePorosity effective porosity
             */
            void setEffectivePorosity(t_dim effectivePorosity) {
                setEffectivePorosity_direct(effectivePorosity);
                applyToAllLayers([&effectivePorosity](NodeInterface *nodeInterface) {
                    nodeInterface->getProperties().set<t_dim, EffectivePorosity>(effectivePorosity);
                });
            }

            /**
             * @brief Set effective porosity
             * @param effectivePorosity effective porosity in node
             */
            void setEffectivePorosity_direct(t_dim effectivePorosity) { set<t_dim, EffectivePorosity>(effectivePorosity); }

            /**
             * @brief Updates GW recharge
             * Currently assumes only one recharge as external flow!
             * @param amount The new flow amount
             * @param Should the recharge in the dynamic rivers be locked or updated by this change?
             */
            void updateUniqueFlow(double amount, FlowType flow, bool lock) {
                if (lock and flow == RECHARGE) {
                    if (hasTypeOfExternalFlow(RIVER_MM)) {
                        //get current recharge and lock it bevor setting new recharge
                        //in arid regions recharge might be 0
                        t_vol_t recharge{0 * si::cubic_meter / day};
                        if(hasTypeOfExternalFlow(RECHARGE)){recharge = getExternalFlowByName(RECHARGE).getRecharge();}
                        getExternalFlowByName(RIVER_MM).setLock();
                        getExternalFlowByName(RIVER_MM).setLockRecharge(recharge);
                        //also lock conductance value
                        getExternalFlowByName(RIVER_MM).getERC(recharge,get<t_meter, EQHead>(),get<t_meter, Head>(),getEqFlow());
                    }
                }
                if (hasTypeOfExternalFlow(flow)) {
                    removeExternalFlow(flow);
                }

                addExternalFlow(flow, 0 * si::meter, amount, 0 * si::meter);
                if(numOfExternalFlows != externalFlows.size()){
                    throw "Number of external flows don't match";
                }
            }


            /**
             * Scale dynamic rivers for sensitivity
             * @param mult
             */
            void scaleDynamicRivers(double mult) {
                if (hasTypeOfExternalFlow(RIVER_MM)) {
                    getExternalFlowByName(RIVER_MM).setMult(mult);
                }
                return;
            }

            /**
             * @brief Update wetlands, lakes
             * @param amount
             * @param type
             */
            void updateExternalFlowConduct(double amount, FlowType type) {
                if (hasTypeOfExternalFlow(type)) {
                    t_meter flowElev = getExternalFlowElevation(type);
                    double conduct = getExternalFlowConductance(type).value() * amount;
                    t_meter bottom = getExternalFlowBottom(type);
                    removeExternalFlow(type);
                    addExternalFlow(type, flowElev, conduct, bottom);
                }
            }

            /**
            * @brief Multiplies flow head for Sensitivity An. wetlands, lakes, rivers
            * @param amount
            * @param type
            */
            void updateExternalFlowFlowHead(double amount, FlowType type) {
                if (hasTypeOfExternalFlow(type)) {
                    t_meter flowElevation = getExternalFlowElevation(type) * amount;
                    double conduct = getExternalFlowConductance(type).value();
                    t_meter bottom = getExternalFlowBottom(type);
                    removeExternalFlow(type);
                    addExternalFlow(type, flowElevation, conduct, bottom);
                }
            }

            /**
            * @brief Sets flowHead An. wetlands, lakes, rivers
            * @param amount
            * @param type
            */
            void setExternalFlowFlowHead(double amount, FlowType type) {
                if (hasTypeOfExternalFlow(type)) {
                    t_meter flowHead = amount * si::meter;
                    double conduct = getExternalFlowByName(type).getConductance().value();
                    t_meter bottom = getExternalFlowByName(type).getBottom();
                    removeExternalFlow(type);
                    addExternalFlow(type, flowHead, conduct, bottom);
                }
            }

            /**
           * @brief adds delta to flowHead An. wetlands, lakes, rivers
           * @note Also checks for locked recharge
           * @param amount
           * @param type
           */
            void addExternalFlowFlowHead(double amount, FlowType type) {
                if (hasTypeOfExternalFlow(type)) {
                    ExternalFlow& externalFlow = getExternalFlowByName(type);
                    t_meter delta{amount * si::meter};
                    t_meter bottom{externalFlow.getBottom()};
                    t_meter flowHead{externalFlow.getFlowElevation() + delta};
                    //The river is dry
                    if(std::isnan(amount)){ flowHead = bottom; }
                    double conduct{externalFlow.getConductance().value()};
                    bool lock{externalFlow.getLock()};
                    t_vol_t recharge{externalFlow.getLockRecharge()};
                    t_s_meter_t l_cond{externalFlow.getLockConduct()};
                    removeExternalFlow(type);
                    if (flowHead.value() < bottom.value()) {
                        flowHead = bottom;
                    }
                    NANChecker(flowHead.value(), "Stage value");
                    NANChecker(l_cond.value(), "Conduct value");
                    NANChecker(bottom.value(), "Bottom value");

                    addExternalFlow(type, flowHead, conduct, bottom);
                    if (lock) {
                        getExternalFlowByName(type).setLock();
                        getExternalFlowByName(type).setLockRecharge(recharge);
                        getExternalFlowByName(type).setLockConduct(l_cond);
                    }
                }
            }

            /**
             * @brief Update lake bottoms
             * Used for sensitivity
             * @param amount
             */
            void updateLakeBottoms(double amount) {
                if (hasTypeOfExternalFlow(LAKE)) {
                    t_meter flowElevation = getExternalFlowElevation(LAKE);
                    double conduct = getExternalFlowConductance(LAKE).value();
                    t_meter bottom = getExternalFlowBottom(LAKE) * amount;
                    removeExternalFlow(LAKE);
                    addExternalFlow(LAKE, flowElevation, conduct, bottom);
                }
            }

            /**
             * @brief Check for type river
             * @return bool
             */
            bool hasRiver() { return hasTypeOfExternalFlow(RIVER); }

            /**
             * @brief Check for type GHB
             * @return bool
             */
            bool hasGHB() { return hasTypeOfExternalFlow(GENERAL_HEAD_BOUNDARY); }

            /**
             * @brief Get Q part (external sources) of flow equations
             * @return volume over time
             */
            t_vol_t getQ() noexcept {
                t_meter eq_head = get<t_meter, EQHead>();
                t_meter head = get<t_meter, Head>();
                t_vol_t recharge = 0 * si::cubic_meter / day;
                try {
                    recharge = getExternalFlowByName(RECHARGE).getRecharge();
                } catch (const std::out_of_range &e) {//ignore me cell has no special_flow
                }
                t_vol_t eqFlow = getEqFlow();
                t_vol_t out = 0.0 * (si::cubic_meter / day);
                for (const auto &flow : externalFlows) {
                    out += flow.second.getQ(eq_head, head, recharge, eqFlow) * get<t_dim, StepModifier>();
                }
                return out;
            }

            /**
             * @brief The effective porosity term for this node
             * @return square meter over time
             * @note In SSWI2: SWIHCOF (line 3744)
             */
            t_s_meter_t getEffectivePorosityTerm(){ // computed independent of steady or transient flow (see SWI2 doc "Using the SWI2 Package")
                t_s_meter_t out = (getEffectivePorosity() * get<t_s_meter, Area>()) /
                                  (day); // * get<t_dim, StepModifier>()
                NANChecker(out.value(), "getEffectivePorosityTerm");
                return out;
            }

            /**
             * @brief Dimensionless density (nus) at the top of this node
             * @return dimensionless
             * @note in SWI2: NUTOP, lines 1230-1249
             */
            t_dim getNusTop(){
                auto nusInZones = get<std::vector<t_dim>, NusInZones>();
                t_dim out = nusInZones.front();
                for (int localZetaID = 1; localZetaID < getZetas().size() - 1; localZetaID++){
                    if (isZetaAtTop(localZetaID)){
                        auto delnus = get<std::vector<t_dim>, Delnus>();
                        out += delnus[localZetaID];
                    }
                }
                return out;
            }

            /**
             * @brief Dimensionless density (nus) at the bottom of this node
             * @return dimensionless
             * @note in SWI2: NUBOT, lines 1230-1249
             */
            t_dim getNusBot(){
                auto nusInZones = get<std::vector<t_dim>, NusInZones>();
                t_dim out = nusInZones.back();
                for (int localZetaID = 1; localZetaID < getZetas().size() - 1; localZetaID++){
                    if (isZetaAtBottom(localZetaID)){
                        auto delnus = get<std::vector<t_dim>, Delnus>();
                        out -= delnus[localZetaID];
                    }
                }
                return out;
            }

            /**
             * @brief Checking if zeta surface is at node top or at head
             * @param localZetaID
             * @return bool
             * @note using ZetasTZero since they are the zetas from the beginning of the current iterative equation solving process
             */
            bool isZetaAtTop(int localZetaID){
                return (getZetaTZero(localZetaID) >= getZetasTZero().front());
            }

            /**
             * @brief Checking if zeta surface is at node bottom
             * @param localZetaID
             * @return bool
             * @note using ZetasTZero since they are the zetas from the beginning of the current iterative equation solving process
             */
            bool isZetaAtBottom(int localZetaID){
                return (getZetaTZero(localZetaID) <= getZetasTZero().back() or
                        getHead() < getBottom());
            }

            /**
             * @brief Checking if zeta surface between top and bottom
             * @param localZetaID
             * @return bool
             */
            bool isZetaBetween(int localZetaID){
                return (!isZetaAtTop(localZetaID) and !isZetaAtBottom(localZetaID));
            }

            /**
             * @brief Checking if any zeta surface is at node top or bottom
             * @return bool
             */
            bool isAnyZetaBetween(){
                for (int localZetaID = 0; localZetaID < getZetas().size(); ++localZetaID){
                    if (isZetaBetween(localZetaID)){ return true;}
                }
                return false;
            }

            /**
             * @brief Checking if zeta surface is active (between top and bottom and porosity above zero)
             * @param localZetaID
             * @return bool
             */
            bool isZetaActive(int localZetaID){
                return (isZetaBetween(localZetaID) and getEffectivePorosity().value() > 0);
            }

            /**
             * @brief The source flow below a zeta surface (for the right hand side in the zeta equation)
             * @param localZetaID zeta surface id in this node
             * @return volume per time
             * @note like G in SWI2 doc, but without vertical leakage; in SWI2 code: lines 3523-3569
             * G = RHS (of flow, for constant density) - HCOF_(i,j,k,n)*h^(m)_(i,j,k) + (verticalLeakage_(i,j,k-1,n) - verticalLeakage_(i,j,k,n))
             */
            t_vol_t getSources(int localZetaID){
                t_vol_t out = 0.0 * (si::cubic_meter / day);
                /* if nodes can be inactive: return 0 at inactive nodes
                if (nodeInactive) { return out; }
                 */
                // todo: compute BUFF with SSWI2_BDCH for constant head cells
                t_vol_t sources = 0.0 * (si::cubic_meter / day);
                //LOG(userinfo) << "zoneToUse: " << zoneToUse << std::endl;

                if (isZetaActive(localZetaID)) { // if "iz.NE.1" and IPLPOS == 0 (line 3570-3571)
                    // if the new groundwater head is above or equal to the node bottom
                    if (get<t_meter, Head>() >= getBottom()) { // lines 3532-3536
                        // get RHS of flow equation without VDF terms (pseudo source term and flux correction)
                        auto RHSConstantDensity = get<t_vol_t, RHSConstantDensity_TZero>(); // in SWI2 code: RHSPRESWI

                        // get HCOF (= P-((SS_i,j,k * DELR_j * DELC_i)/(t^m - t^m-1))) of NEW time step
                        t_s_meter_t hcof = mechanics.getHCOF(steadyState,
                                                             get<t_dim, StepModifier>(),
                                                             getStorageCapacity(),
                                                             getP());
                        // calculate the boundary flux
                        sources = RHSConstantDensity - hcof * get<t_meter, Head>(); // see line 3535-3536
                        //LOG(userinfo) << "RHSConstantDensity: " << RHSConstantDensity.value() << std::endl;
                        //LOG(userinfo) << "hcof: " << hcof.value() << std::endl;
                        //LOG(userinfo) << "boundaryFlux: " << boundaryFlux.value() << std::endl;

                    }

                    int zoneToUse = zoneOfSources; // zone of flow sources in node
                    if (zoneOfSources > zoneOfSinks and // if we intend to simulate submarine groundwater discharge
                        sources > 0 * (si::cubic_meter / day)) { // and boundary flux is positive (-> out of node)
                        zoneToUse = zoneOfSinks; // use the zone of sinks (= top of aquifer = fresh water)
                    }
                    // Question: add 3539-3540 with "if (ibound < 0){q=-BUFF}"?
                    t_dim factor = 1 * si::si_dimensionless;
                    if (localZetaID <= zoneToUse and sources != 0 * (si::cubic_meter / day)) {
                        if (zoneToUse > 100){ // lines 3548-3553
                            if (sources > 0 * (si::cubic_meter / day) and
                                (getZetas().front() - getZetas().back()) > 0 * si::meter) {
                                factor = (getZeta(localZetaID) - getZetas().back()) / (getZetas().front() - getZetas().back());
                            }
                        }
                        out = sources * factor;
                    }
                }

                NANChecker(out.value(), "getSources");
                return out;
            }

            /**
             * @brief The pseudo source for a zeta surface (for the right hand side in the zeta equation)
             * @param localZetaID zeta surface id in this node
             * @return volume per time
             * @note in SWI2 code lines 3574-3635, using SSWI2_SD and SSWI2_SR)
             */
            t_vol_t getPseudoSourceBelowZeta(int localZetaID) {
                t_vol_t out = 0.0 * (si::cubic_meter / day);
                auto delnus = get<std::vector<t_dim>, Delnus>();
                std::forward_list<NeighbourPosition> possible_neighbours = getPossibleNeighbours_horizontal();

                // pseudo source term calculation (in 2 parts)
                for (const auto &position: possible_neighbours) {
                    auto got = neighbours.find(position);
                    if (got != neighbours.end()) {
                        // calculating zone conductances for pseudo source term calculation
                        std::vector<t_s_meter_t> zoneConductances = getZoneConductances(got);

                        if ((isZetaActive(localZetaID) and // if "iz.NE.1" and IPLPOS == 0 (line 3570-3571)
                            at(got)->isZetaActive(localZetaID))) { // if neighbouring IPLPOS == 0 (e.g. line 2094)
                            //%% head part %%
                            t_s_meter_t zoneCondCumHead = getZoneConductanceCum(localZetaID,zoneConductances);
                            t_vol_t head_part = -zoneCondCumHead * (getAt<t_meter, Head>(got) - get<t_meter, Head>());
                            out += head_part;
                            //LOG(userinfo) << "head_part: " << head_part.value() << std::endl;

                            t_s_meter_t zoneCondCumDelnus;
                            for (int zetaID = 0; zetaID < getZetas().size() - 1; zetaID++) {
                                //%% delnus part %%
                                if (zetaID < localZetaID) {
                                    zoneCondCumDelnus = getZoneConductanceCum(localZetaID, zoneConductances);
                                } else if (zetaID == localZetaID) {
                                    zoneCondCumDelnus = 0;
                                } else if (zetaID > localZetaID) {
                                    zoneCondCumDelnus = getZoneConductanceCum(zetaID, zoneConductances);
                                }
                                t_vol_t delnus_part = -delnus[zetaID] * zoneCondCumDelnus *
                                                      (at(got)->getZeta(zetaID) - getZeta(zetaID));
                                out += delnus_part;
                                //LOG(userinfo) << "delnus_part (zetaID = " << zetaID << "): " << delnus_part.value() << std::endl;
                            }
                        }
                    }
                }
                NANChecker(out.value(), "getPseudoSourceBelowZeta");
                return out;
            }

            /**
             * @brief Flow at tips and toes
             * @param got neighbouring node
             * @param localZetaID zeta surface id in this node
             * @return volume per time
             */
            t_vol_t getFluxHorizontal(map_itter got, int localZetaID){
                t_vol_t out = 0.0 * (si::cubic_meter / day);
                auto delnus = get<std::vector<t_dim>, Delnus>();

                std::vector<t_s_meter_t> zoneConductances = getZoneConductances(got);
                t_s_meter_t zoneCondCum = getZoneConductanceCum(localZetaID, zoneConductances);
                // %%head part %% for left/back neighbour
                t_vol_t head_part = zoneCondCum * (getAt<t_meter, Head>(got) - get<t_meter, Head>());
                out += head_part;
                //LOG(userinfo) << "head_part (tip/toe): " << head_part.value() << std::endl;

                // %%delnus part %% for left/back neighbour
                t_s_meter_t zoneCondCumZeta;
                for (int zetaID = 0; zetaID < getZetas().size() - 1; zetaID++) {
                    if (zetaID <= localZetaID){
                        zoneCondCumZeta = getZoneConductanceCum(localZetaID,zoneConductances);
                    } else {
                        zoneCondCumZeta = getZoneConductanceCum(zetaID,zoneConductances);
                    }
                    t_vol_t delnus_part = delnus[zetaID] * zoneCondCumZeta *
                                          (at(got)->getZeta(zetaID) - getZeta(zetaID));
                    out += delnus_part;
                    //LOG(userinfo) << "delnus_part: " << delnus_part.value() << std::endl;
                }
                return out;
            }

            /**
             * @brief Specification of boundary condition at tips and toes
             * @param localZetaID zeta surface id in this node
             * @return volume per time
             * @note adapted from SWI2 code lines 3637-3703 (includes usage of SSWI2_QR and SSWI2_QC)
             */
            t_vol_t getTipToeFlow(int localZetaID){
                t_vol_t out = 0.0 * (si::cubic_meter / day);

                std::forward_list<NeighbourPosition> possible_neighbours = getPossibleNeighbours();

                // tip and toe flow calculation (in 8 parts)
                if (isZetaActive(localZetaID)) { // if "iz.NE.1" and IPLPOS == 0 (line 3570-3571)
                    for (const auto &position: possible_neighbours) {
                        auto got = neighbours.find(position);
                        if (got != neighbours.end()) {
                            if (!at(got)->isZetaActive(localZetaID)) { // if "iz.NE.1" and IPLPOS == 0 (line 3570-3571)
                                if ((position == NeighbourPosition::LEFT) or
                                    (position == NeighbourPosition::BACK) or
                                    (position == NeighbourPosition::RIGHT) or
                                    (position == NeighbourPosition::FRONT)) {
                                    out -= getFluxHorizontal(got, localZetaID); // SSWI2_QR (left/right), SSWI2_QC (front/back)
                                } else if (position == NeighbourPosition::TOP) {
                                    // vertical leakage to TOP neighbour
                                    auto nusInZones = get<std::vector<t_dim>, NusInZones>();
                                    if (getFluxTop() < 0 * (si::cubic_meter / day) and
                                        at(got)->getNusBot() >= nusInZones[localZetaID] and
                                        getNusBot() >= at(got)->getNusBot()) { // IF ((qztop.LT.0).AND.(NUBOT(i,j,k-1).GE.NUS(iz)).AND.(NUBOT(j,i,k).GE.NUBOT(i,j,k-1))) THEN
                                        out += getFluxTop(); // in SWI2: qztop
                                    }
                                } else if (position == NeighbourPosition::DOWN) {
                                    // vertical leakage to DOWN neighbour
                                    auto nusInZones = get<std::vector<t_dim>, NusInZones>();
                                    if(getFluxDown() < 0 * (si::cubic_meter / day) and
                                        at(got)->getNusTop() < nusInZones[localZetaID] and
                                        getNusTop() <= at(got)->getNusTop()) { // IF ((qzbot.LT.0).AND.(NUTOP(i,j,k+1).LT.NUS(iz)).AND.(NUTOP(j,i,k).LE.NUTOP(i,j,k+1))) THEN
                                        continue;
                                    } else{
                                        out += getFluxDown(); // in SWI2: qzbot
                                    }
                                }
                            }
                        }
                    }
                }
                return out;
            }

            /**
             * @brief The density zone conductance for variable density flow calculations (both flow and zeta equations)
             * @param got neighbouring node
             * @return vector with entries in square meter per time
             */
            std::vector<t_s_meter_t> getZoneConductances(map_itter got) {
                std::vector<t_s_meter_t> out;
                t_s_meter_t conductance;
                t_s_meter_t zoneConductance;
                std::vector<t_meter> zoneThicknesses;
                t_meter zoneThickness;
                t_meter sumOfZoneThicknesses = 0 * si::meter;
                t_meter deltaZeta;
                t_meter deltaZeta_neig;

                // calculate the zone thicknesses and their sum
                for (int localZetaID = 0; localZetaID < getZetas().size() - 1; localZetaID++) {
                    deltaZeta = getZeta(localZetaID) - getZeta(localZetaID + 1);
                    deltaZeta_neig = at(got)->getZeta(localZetaID) - at(got)->getZeta(localZetaID + 1);
                    if (deltaZeta <= (0 * si::meter) or deltaZeta_neig <= (0 * si::meter)){ // adapted from SWI2 code line 1149
                        zoneThickness = 0 * si::meter;
                    } else {
                        zoneThickness = ((getLengthNeig(got) * deltaZeta) + (getNodeLength(got) * deltaZeta_neig)) /
                                        (getLengthNeig(got) + getNodeLength(got));
                        sumOfZoneThicknesses += zoneThickness;
                    }
                    NANChecker(zoneThickness.value(), "zoneThickness");
                    zoneThicknesses.push_back(zoneThickness);
                }

                // calculate the density zone conductances
                for (int localZetaID = 0; localZetaID < getZetas().size() - 1; localZetaID++) {
                    //LOG(userinfo) << "zoneThicknesses[" << localZetaID << "]:" << zoneThicknesses[localZetaID].value();
                    zoneConductance = 0 * si::square_meter / day;
                    if (sumOfZoneThicknesses != (0 * si::meter)) { // adapted from SWI2 code line 1159
                        conductance = mechanics.calculateHarmonicMeanConductance(createDataTuple<Head>(got));
                        //LOG(userinfo) << "conductance:" << conductance.value();
                        zoneConductance = conductance * (zoneThicknesses[localZetaID] / sumOfZoneThicknesses);
                        //LOG(userinfo) << "zoneConductance[" << localZetaID << "] :" << zoneConductance.value();
                    }
                    /* if nodes can be inactive:
                    else {
                    if (nodeInactive()){
                        if (1 < localZetaID < (getZetas().size() - 2) {
                            if((getZetaPosInNode(localZetaID) != "between") or // adapted from SWI2 code lines 1212-1222
                               (at(got)->getZetaPosInNode(localZetaID) != "between") or
                               (getZetaPosInNode(localZetaID + 1) != "between") or
                               (at(got)->getZetaPosInNode(localZetaID + 1) != "between"))) {
                                // this section is reached if getZetas().size() >= 4 and numberOfZones >= 3
                                zoneConductance = 0 * si::square_meter / day; // zone is inactive or across layers
                            }
                        }
                    } */
                    //LOG(debug) << "zoneConductance[id = " << localZetaID << "] : " << zoneConductance.value() << std::endl;
                    out.push_back(zoneConductance);
                    NANChecker(zoneConductance.value(), "zoneConductance");
                }
                return out;
            }

            /**
             * @brief Sum of density zone conductances below current local zeta id
             * @param localZetaID zeta surface id in this node
             * @param zoneConductances density zone conductances
             * @return square meter per time
             */
            t_s_meter_t getZoneConductanceCum(int localZetaID, std::vector<t_s_meter_t> zoneConductances) {
                // calculate the sum of density zone conductances below a zeta surface n and add to vector out
                t_s_meter_t out = 0 * si::square_meter / day;

                for (int zoneID = localZetaID; zoneID < getZetas().size() - 1; zoneID++) {
                    out += zoneConductances[zoneID];
                };
                //LOG(debug) << "zoneConductanceCum:" << out.value() << std::endl;
                NANChecker(out.value(), "getZoneConductanceCum");
                return out;
            }

            /**
             * @brief The pseudo source for the flow equation, only used if variable density flow is active
             * @return volume per time
             * @note This accounts for the effects of variable density flow (in SWI2 code: QREXTRA/QFEXTRA)
             */
            t_vol_t getPseudoSourceNode() {
                t_vol_t out = 0.0 * (si::cubic_meter / day);
                /* if nodes can be inactive: return 0 at inactive nodes
                if (nodeInactive) { return out; }
                 */
                auto delnus = get<std::vector<t_dim>, Delnus>();
                std::forward_list<NeighbourPosition> possible_neighbours = getPossibleNeighbours_horizontal();

                // pseudo source term calculation
                for (const auto &position: possible_neighbours) {
                    map_itter got = neighbours.find(position);
                    if (got != neighbours.end()) {
                        if (isAnyZetaBetween() or
                            at(got)->isAnyZetaBetween()) { // check if there are any active zeta surfaces
                            std::vector<t_s_meter_t> zoneConductances = getZoneConductances(got);
                            for (int zetaID = 0; zetaID < getZetas().size() - 1; zetaID++) {
                                t_s_meter_t zoneConductanceCum = getZoneConductanceCum(zetaID, zoneConductances);
                                t_vol_t pseudoSource = delnus[zetaID] * zoneConductanceCum *
                                                       (at(got)->getZeta(zetaID) - getZeta(zetaID));
                                out -= pseudoSource;
                            }
                        }
                    }
                }
                //LOG(debug) << "getPseudoSourceNode: " << out.value() << std::endl;
                return out;
            }

            /**
             * @brief The flux correction term in vertical direction
             * @return volume per time
             * @note in SWI2 documentation: CV*BOUY; in code: QLEXTRA
             */
            t_vol_t getVerticalFluxCorrection(){
                auto nusInZones = get<std::vector<t_dim>, NusInZones>();
                t_meter headdiff = 0 * si::meter;
                t_vol_t out = 0 * (si::cubic_meter / day);

                auto got = neighbours.find(NeighbourPosition::TOP);
                if (got != neighbours.end()){ //Current node has a top node
                    // first part of the flux correction term
                    for (int localZetaID = 0; localZetaID < getZetas().size() - 1; localZetaID++){
                        headdiff -= nusInZones[localZetaID] *
                                (at(got)->getZeta(localZetaID + 1) - at(got)->getZeta(localZetaID));
                        // Note: in SWI2 documentation is, BOUY is calculated by adding headdiff (would be out +=),
                        // MODFLOW code for headdiff is as implemented here (with out -=)
                    }
                    // second part of the flux correction term (vertical conductance *  BOUY)
                    t_s_meter_t verticalConductance = mechanics.calculateVerticalConductance(createDataTuple(got));
                    out = verticalConductance *
                          (headdiff +
                          0.5 * (at(got)->getZetas().back() - getZetas().front()) *
                          (at(got)->getNusBot() + getNusTop()));
                    // Note in SWI2 documentation, BOUY is calculated with a - between NUBOT and NUTOP,
                    // in MODFLOW code there is a + in the calculation of QLEXTRA
                    //LOG(userinfo) << "headdiff: " << headdiff.value() << std::endl;
                }
                return out;
            }

            t_vol_t getVerticalFluxCorrections(){
                t_vol_t out = 0 * (si::cubic_meter / day);

                std::forward_list<NeighbourPosition> possible_neighbours = getPossibleNeighbours_vertical();

                for (const auto &position : possible_neighbours) {
                    auto got = neighbours.find(position); // todo: enhance (this check is done multiple times for top)
                    if (got != neighbours.end()) {//Current node has a top or down node
                        if (position == NeighbourPosition::TOP) {
                            out -= getVerticalFluxCorrection();
                        }
                        if (position == NeighbourPosition::DOWN) {
                            out += at(got)->getVerticalFluxCorrection();
                        }
                    }
                }
                return out;
            }

            /**
             * @brief Calculates the upward vertical flux correction for variable density flow
             * @return volume per time
             * @note in SWI2 code: qztop
             */
            t_vol_t getFluxTop() {
                t_vol_t out = 0 * (si::cubic_meter / day);
                auto got = neighbours.find(NeighbourPosition::TOP);
                if (got != neighbours.end()) {
                    t_vol_t fluxFromTopNode = getVerticalFluxCorrection();
                    t_s_meter_t verticalConductance = mechanics.calculateVerticalConductance(createDataTuple(got));
                    out = (verticalConductance * (get<t_meter, Head>() - getAt<t_meter, Head>(got))) - fluxFromTopNode;
                    //LOG(userinfo) << "getFluxTop: " << out.value();
                }
                return out;
            }

            /**
             * @brief Calculates the downward vertical flux correction for variable density flow
             * @return volume per time
             * @note in SWI2 code: qzbot
             */
            t_vol_t getFluxDown() {
                t_vol_t out = 0 * (si::cubic_meter / day);
                auto got = neighbours.find(NeighbourPosition::DOWN);
                if (got != neighbours.end()) {
                    t_vol_t fluxFromDownNode = at(got)->getVerticalFluxCorrection();
                    t_s_meter_t verticalConductance = mechanics.calculateVerticalConductance(createDataTuple(got));
                    out = (verticalConductance * (get<t_meter, Head>() - getAt<t_meter, Head>(got))) + fluxFromDownNode;
                    //LOG(userinfo) << "getFluxDown: " << out.value();
                }
                return out;
            }

            /**
             * @brief Updating top zeta surface height after the flow/head solution is found
             * @note Top zeta surface height is set to the new groundwater head, only if unconfined. In SWI2: SSWI2_UPZ1
             */
            void setTopZetaToHead(){
                if (get<bool, Confinement>()){
                    return;
                } else { // only clip if node is unconfined
                    auto head = get<t_meter, Head>();
                    t_meter bottomOfNode = getBottom();
                    auto topOfNode = getElevation();
                    t_meter newHeight;
                    // if groundwater head is BELOW the top of the node
                    if (head < topOfNode) {
                        // if groundwater head is ABOVE the bottom of the node
                        if (head > bottomOfNode) {
                            newHeight = head;
                        // if groundwater head is BELOW OR EQUAL to the bottom of the node
                        } else { // head <= bottomOfNode
                            newHeight = bottomOfNode;
                        }
                        // update the first zeta surface
                        setZeta(0, newHeight);

                        // update all other zeta surfaces that are ABOVE the updated first zeta surface
                        for (int localZetaID = 1; localZetaID < getZetas().size() - 1; localZetaID++) {
                            if (getZeta(localZetaID) > newHeight) {
                                setZeta(localZetaID, newHeight);
                            }
                        }
                    // if groundwater head is ABOVE OR EQUAL to the top of the node
                    } else { // head >= topOfNode
                        // clip zeta to the top of the node
                        setZeta(0, topOfNode);
                    }
                }
            }

            /**
             * @brief Vertical movement of zeta surfaces through top of this node. This function is required to move a
             * zeta surface with the height equal to the top of a lower node and bottom to an upper node. Without this
             * function, that zeta surface would be stuck there since the other only consider "active" surfaces (which
             * are between the top and bottom of a node)
             * @note in SWI2 code: SSWI2_VERTMOVE
             */
            void verticalZetaMovement() {
                // skip nodes where head is below the bottom of the node
                t_vol_t fluxCorrectionTop; // in SWI2: qztop
                t_s_meter_t verticalConductanceTop;
                t_meter deltaZeta;
                auto top = neighbours.find(NeighbourPosition::TOP);
                // skip nodes that do not have a top neighbour
                if (top == neighbours.end()) { // no neighbour at position
                } else {
                    // if head is above the bottom of the node, both in this node AND in the node above (SWI2 line 2325)
                    if (get<t_meter, Head>() >= getBottom() and
                        getAt<t_meter, Head>(top) >= (getAt<t_meter, Elevation>(top) - getAt<t_meter, VerticalSize>(top))) {

                        for (int localZetaID = 1; localZetaID < getZetas().size() - 1; localZetaID++) {
                            // zeta only moves through the top of a node if there is a ZETA surface
                            // - at the top of the current node (in SWI2: IPLPOS_(i,j,k,n) = 1)
                            // - AND at the bottom of the top node (in SWI2: IPLPOS_(i,j,k-1,n) = 2)
                            if (isZetaAtTop(localZetaID) and at(top)->isZetaAtBottom(localZetaID)) {

                                // calculate flux through the top
                                fluxCorrectionTop = getFluxTop();
                                //LOG(debug) << "fluxCorrectionTop: " << fluxCorrectionTop.value() << std::endl;

                                // if vertical flux through the top of the node is positive...
                                if (fluxCorrectionTop.value() > 0 and at(top)->getEffectivePorosity().value() > 0) {
                                    deltaZeta = (fluxCorrectionTop * (day)) /
                                                (get<t_s_meter, Area>() * getAt<t_dim, EffectivePorosity>(top)); // * get<t_dim, StepModifier>()
                                    // ...lift zeta height of the lowest zeta surface in top node
                                    t_meter zeta_back_top = at(top)->getZetas().back();
                                    at(top)->setZeta(localZetaID, zeta_back_top + deltaZeta);

                                // if vertical flux through the top of the node is negative...
                                } else if (fluxCorrectionTop.value() < 0 and getEffectivePorosity().value() > 0) {
                                    deltaZeta = (fluxCorrectionTop * (day)) /
                                                (get<t_s_meter, Area>() * getEffectivePorosity()); //  * get<t_dim, StepModifier>()
                                    //LOG(debug) << "deltaZeta: " << deltaZeta.value() << std::endl;
                                    // ...lower zeta height of this zeta surface by delta zeta
                                    setZeta(localZetaID, getZetas().front() + deltaZeta);
                                }
                            }
                        }
                    }
                }
            }

            /**
             * @brief horizontal tracking of zeta surface tips and toes (at top and bottom of the current node)
             * @param localZetaID zeta surface id in this node
             * @note in SWI2 documentation: "Tip and Toe Tracking", in SWI2 code: SSWI2_HORZMOVE
             */
            void horizontalZetaMovement(){
                t_meter maxDelta; // maximum "allowed" height difference of a zeta surface n between adjacent nodes
                t_meter delta_self; // potential zeta height adjustment for this node
                t_meter delta_neig; // potential zeta height adjustment for neighbour node
                t_meter delta_opp; // potential zeta height adjustment for opposite neighbour node
                std::forward_list<NeighbourPosition> possible_neighbours = getPossibleNeighbours_horizontal();

                for (const auto &position : possible_neighbours) {
                    auto got = neighbours.find(position);
                    auto got_opp = neighbours.find(getOppositePosition(position));
                    if (got != neighbours.end()) {
                        for (int localZetaID = 1; localZetaID < getZetas().size() - 1; localZetaID++) {
                            if (isZetaActive(localZetaID)) {
                                //if () // todo

                                // get max delta of zeta between nodes
                                if (at(got)->isZetaAtBottom(localZetaID)) {
                                    maxDelta = 0.5 * (getNodeLength(got) + getLengthNeig(got)) * get<t_dim, MaxToeSlope>();
                                } else if (at(got)->isZetaAtTop(localZetaID)) {
                                    maxDelta = 0.5 * (getNodeLength(got) + getLengthNeig(got)) * get<t_dim, MaxTipSlope>();
                                }
                                //LOG(userinfo) << "maxDelta: " << maxDelta.value() << std::endl;


                                // if tracking tip/toe: raise/lower this zeta surface in this node by:
                                delta_self = get<t_dim, SlopeAdjFactor>() * maxDelta *
                                                  ((at(got)->getEffectivePorosity() * getLengthNeig(got)) /
                                                   ((getEffectivePorosity() * getNodeLength(got)) +
                                                    (at(got)->getEffectivePorosity() * getLengthNeig(got))));
                                // if tracking tip/toe: lower/raise this zeta surface in neighbouring node by:
                                delta_neig = get<t_dim, SlopeAdjFactor>() * maxDelta *
                                                  ((getEffectivePorosity() * getNodeLength(got)) /
                                                   ((getEffectivePorosity() * getNodeLength(got)) +
                                                    (at(got)->getEffectivePorosity() * getLengthNeig(got))));

                                if (at(got)->isZetaAtBottom(localZetaID)) {
                                    //%% Toe tracking %%
                                    t_meter zetaDif = getZeta(localZetaID) - at(got)->getZetas().back();
                                    //LOG(userinfo) << "zetaDif (toe): " << zetaDif.value() << std::endl;
                                    if (zetaDif > maxDelta) {
                                        setZeta(localZetaID, getZeta(localZetaID) - delta_self);
                                        //LOG(userinfo) << "delta_self (toe): " << delta_self.value() << std::endl;
                                        t_meter zeta_back_neig = at(got)->getZetas().back();
                                        at(got)->setZeta(localZetaID, zeta_back_neig + delta_neig);
                                        //LOG(userinfo) << "delta_neig (toe): " << delta_neig.value() << std::endl;
                                    }
                                } else if (at(got)->isZetaAtTop(localZetaID)) {
                                    //%% Tip tracking %%
                                    t_meter zetaDif = at(got)->getZetas().front() - getZeta(localZetaID);
                                    //LOG(userinfo) << "zetaDif (tip): " << zetaDif.value() << std::endl;
                                    if (zetaDif > maxDelta) {
                                        setZeta(localZetaID, getZeta(localZetaID) + delta_self);
                                        //LOG(userinfo) << "zetaChange_self (tip): " << delta_self.value() << std::endl;
                                        t_meter zeta_front_neig = at(got)->getZetas().front();
                                        at(got)->setZeta(localZetaID, zeta_front_neig - delta_neig);
                                        //LOG(userinfo) << "zetaChange_neig (tip): " << delta_neig.value() << std::endl;
                                    }
                                }

                                if ((getZeta(localZetaID) - getZetas().back()) < (get<t_dim, MinDepthFactor>() * delta_neig)) {
                                    if (got_opp != neighbours.end()){
                                        if (at(got_opp)->isZetaActive(localZetaID)) {
                                            // change zeta in other direction neighbour
                                                delta_opp = ((getZeta(localZetaID) - getZetas().back()) *
                                                             (getNodeLength(got) * getEffectivePorosity()) /
                                                             (getLengthNeig(got_opp) *
                                                              at(got_opp)->getEffectivePorosity()));
                                                t_meter zeta_opp = at(got_opp)->getZeta(localZetaID);
                                                at(got_opp)->setZeta(localZetaID, zeta_opp + delta_opp);
                                                setZeta(localZetaID, getZetas().back());
                                                //LOG(userinfo) << "delta_opp (toe): " << delta_opp.value() << std::endl;
                                        }
                                    }
                                }
                            }
                        }
                    }
                }
            }

            NeighbourPosition getOppositePosition(NeighbourPosition position) {
                    if (position == NeighbourPosition::BACK or
                            position == NeighbourPosition::BACKLEFT or position == NeighbourPosition::BACKRIGHT) {
                        return NeighbourPosition::FRONT;
                    } else if (position == NeighbourPosition::FRONT or
                        position == NeighbourPosition::FRONTLEFT or position == NeighbourPosition::FRONTRIGHT) {
                        return NeighbourPosition::BACK;
                    } else if (position == NeighbourPosition::LEFT or
                               position == NeighbourPosition::LEFTFRONT or position == NeighbourPosition::LEFTBACK) {
                        return NeighbourPosition::RIGHT;
                    } else if (position == NeighbourPosition::RIGHT or
                               position == NeighbourPosition::RIGHTFRONT or position == NeighbourPosition::RIGHTBACK) {
                        return NeighbourPosition::LEFT;
                    } else {
                        throw "Position unavailable for function getOppositePosition";
                    }
            }

            /**
             * @brief clip zeta surfaces that are outside of the bounds (bounds: first and last zeta surface)
             * @param localZetaID zeta surface id in this node
             * @note in SWI2 code: SSWI2_ZETACLIP
             */
            void clipInnerZetas() {
                for (int localZetaID = 1; localZetaID < getZetas().size() - 1; localZetaID++) {
                    if (isZetaActive(localZetaID)) {
                        if (getZeta(localZetaID) < getZetas().back()) { setZeta(localZetaID, getZetas().back()); }
                        if (getZeta(localZetaID) > getZetas().front()) { setZeta(localZetaID, getZetas().front()); }
                    }
                }
            }

            /**
             * @brief Adjust zeta surfaces if they have crossed or their height difference is below a minimum value
             * @param localZetaID zeta surface id in this node
             * @note in SWI2 code: SSWI2_ZETACROSS
             *  localZetaID | x       | n
             *  1           | -       | -
             *  2           | 1       | 1,2,3
             *  3           | 1,2     | 2,3,4; 1,2,3,4
             *  4           | 1,2,3   | 3,4,5; 2,3,4,5; 1,2,3,4,5
             */
            void correctCrossingZetas(){
                t_meter zetaDifferenceCap = 0.001 * si::meter; // todo move to config
                t_meter zetaAverage;
                t_meter zetaSum;
                int zetaRef;
                int counter;
                for (int localZetaID = 1; localZetaID < getZetas().size() - 2; ++localZetaID) {
                    // if zeta surface n is very close to or lower than the zeta surface that SHOULD be below (n+1)
                    if (getZeta(localZetaID) - getZeta(localZetaID + 1) < zetaDifferenceCap) {
                        // make the zeta height of both surfaces their average
                        zetaAverage = 0.5 * (getZeta(localZetaID) + getZeta(localZetaID + 1));
                        setZeta(localZetaID, zetaAverage);
                        setZeta(localZetaID + 1, zetaAverage);
                        // if there are zeta surfaces above that could possibly be crossing
                        for (int x = 1; x < localZetaID; ++x) {
                            zetaSum = 0 * si::meter;
                            // create a range from n_min (n-x) to n_max (n+1)
                            zetaRef = localZetaID - x;
                            // if surface zetaRef crosses (or is very close to) the zeta surface at localZetaID+1
                            if (getZeta(zetaRef) - getZeta(localZetaID + 1) < zetaDifferenceCap) {
                                // sum heights from zetaRef surface to localZetaID+1
                                counter = 0;
                                for (int n = zetaRef; n <= localZetaID + 1; ++n) {
                                    zetaSum += getZeta(n);
                                    ++counter;
                                }
                                if (counter != 0){
                                    // calculate the average height from surface zetaRef to localZetaID+1
                                    zetaAverage = zetaSum / (counter * si::si_dimensionless);
                                    // set all zeta surfaces from zetaRef to localZetaID+1 to that average
                                    for (int n = zetaRef; n <= localZetaID + 1; ++n) { setZeta(n, zetaAverage); }
                                }
                            }
                        }
                    }
                }
            }

            /**
             * @brief Avoid zeta surface locking
             * @param localZetaID zeta surface id in this node
             * @note in SWI2 code: SSWI2_ANTILOCKMIN
             */
            void preventZetaLocking(){
                /* if nodes can be inactive: return at inactive nodes
                if (nodeInactive) { return; }
                 */
                t_meter maxDelta;
                t_meter maxAdjustment_self;
                t_meter maxAdjustment_neig;
                t_meter delta_self;
                t_meter delta_neig;
                t_meter zeta_neig;
                for (int localZetaID = 1; localZetaID < getZetas().size() - 1; localZetaID++) {
                    if (isZetaAtTop(localZetaID) or isZetaAtBottom(localZetaID)) {
                        // iterate through horizontal neighbours
                        std::forward_list<NeighbourPosition> possible_neighbours = getPossibleNeighbours_horizontal();
                        for (const auto &position: possible_neighbours) {
                            auto got = neighbours.find(position);
                            if (got != neighbours.end()) {
                                /* if nodes can be inactive: return at inactive nodes
                                if (at(got)->nodeInactive) { return; }
                                 */

                                // determine max delta zeta
                                maxAdjustment_self = get<t_meter, VerticalSize>() * get<t_dim, SlopeAdjFactor>();
                                maxAdjustment_neig = getAt<t_meter, VerticalSize>(got) * get<t_dim, SlopeAdjFactor>();
                                if (get<t_meter, VDFLock>() > maxAdjustment_self or
                                    get<t_meter, VDFLock>() > maxAdjustment_neig) {
                                    maxDelta = std::min(maxAdjustment_self, maxAdjustment_neig);
                                } else {
                                    maxDelta = get<t_meter, VDFLock>();
                                }

                                if (getEffectivePorosity().value() == 0 and
                                    at(got)->getEffectivePorosity().value() == 0){
                                    continue;
                                }
                                // calculate delta zeta of node and neighbour
                                delta_self = maxDelta * (at(got)->getEffectivePorosity() * getLengthNeig(got)) /
                                                 (getEffectivePorosity() * getNodeLength(got) +
                                                 at(got)->getEffectivePorosity() * getLengthNeig(got));
                                delta_neig = maxDelta * (getEffectivePorosity() * getNodeLength(got)) /
                                                 (getEffectivePorosity() * getNodeLength(got) +
                                                 at(got)->getEffectivePorosity() * getLengthNeig(got));

                                // if a zeta surface is at the BOTTOM of this node and at the TOP of the neighbour
                                // else if a zeta surface is at the TOP of this node and at the BOTTOM of the neighbour
                                if (isZetaAtBottom(localZetaID) && // IPLPOS_self = 2
                                    at(got)->isZetaAtTop(localZetaID)) { // IPLPOS_neig = 1
                                    // adjust zeta surface heights
                                    setZeta(localZetaID, getZeta(localZetaID) + delta_self);
                                    zeta_neig = at(got)->getZeta(localZetaID);
                                    at(got)->setZeta(localZetaID, zeta_neig - delta_neig);
                                } else if (isZetaAtTop(localZetaID) && // IPLPOS_self = 1
                                           at(got)->isZetaAtBottom(localZetaID)) {// IPLPOS_neig = 2
                                    // adjust zeta surface heights
                                    setZeta(localZetaID, getZeta(localZetaID) - delta_self);
                                    zeta_neig = at(got)->getZeta(localZetaID);
                                    at(got)->setZeta(localZetaID, zeta_neig + delta_neig);
                                }
                            }
                        }
                    }
                }
            }

            /**
             * @brief The length of the neighbouring node, in direction to the neighbouring node
             * @param got neighbour node
             * @return meter
             */
            t_meter getLengthNeig(map_itter got){
                if ( isLeftOrRight(got->first) ) {
                    return getAt<t_meter, EdgeLengthLeftRight>(got);
                } else if ( isFrontOrBack(got->first) ) {
                    return getAt<t_meter, EdgeLengthFrontBack>(got);
                } else {
                    throw "Horizontal neighbour (LEFT/RIGHT or FRONT/BACK) required as input";
                }
            }

            /**
             * @brief The length of this node, in direction to the neighbouring node
             * @param got neighbour node
             * @return meter
             */
            t_meter getNodeLength(map_itter got){
                if ( isLeftOrRight(got->first) ){
                    return get<t_meter, EdgeLengthLeftRight>();
                } else if ( isFrontOrBack(got->first) ){
                    return get<t_meter, EdgeLengthFrontBack>();
                } else {
                    throw "Horizontal neighbour (LEFT/RIGHT or FRONT/BACK) required as input";
                }
            }

            /**
             * @brief The width of this node, perpendicular to the direction to the neighbouring node
             * @param got neighbour node
             * @return meter
             */
            t_meter getNodeWidth(map_itter got) {
                if ( isLeftOrRight(got->first) ){
                    return get<t_meter, EdgeLengthFrontBack>();
                } else if ( isFrontOrBack(got->first)  ){
                    return get<t_meter, EdgeLengthLeftRight>();
                } else {
                    throw "Horizontal neighbour (LEFT/RIGHT or FRONT/BACK) required as input";
                }
            }

            bool isLeftOrRight(NeighbourPosition neig) {
                return (neig == LEFT or neig == RIGHT or
                        neig == LEFTFRONT or neig == LEFTBACK or neig == RIGHTFRONT or neig == RIGHTBACK);
            }

            bool isFrontOrBack(NeighbourPosition neig) {
                return (neig == FRONT or neig == BACK or
                        neig == FRONTLEFT or neig == FRONTRIGHT or neig == BACKLEFT or neig == BACKRIGHT);
            }

            /**
             * @brief Get P part of flow equations
             * @return volume over time
             */
            t_s_meter_t getP() noexcept {
                t_s_meter_t out = 0.0 * (si::square_meter / day);
                t_meter eq_head = get<t_meter, EQHead>();
                t_meter head = get<t_meter, Head>();
                t_vol_t recharge = 0 * si::cubic_meter / day;
                try {
                    recharge = getExternalFlowByName(RECHARGE).getRecharge();
                } catch (const std::out_of_range &e) {//ignore me
                }
                t_vol_t eqFlow = getEqFlow();
                for (const auto &flow : externalFlows) {
                    if (is(flow.second.getType()).in(RIVER, DRAIN, RIVER_MM, LAKE, GLOBAL_LAKE, WETLAND, GLOBAL_WETLAND)) {
                        if (flow.second.flowIsHeadDependent(head)) {
                            out += flow.second.getP(eq_head, head, recharge, eqFlow) * get<t_dim, StepModifier>();
                        }
                    } else { // RECHARGE, ...
                        out += flow.second.getP(eq_head, head, recharge, eqFlow) * get<t_dim, StepModifier>();
                    }
                }
                return out;
            }

            /**
             * @brief Get flow which is not groundwater head dependent
             * @return volume over time
             * Flow can be added to constant flows on right side of the equations
             * If head is above river bottom for example
             */
            t_vol_t calculateNotHeadDependentFlows() noexcept {
                t_meter eq_head = get<t_meter, EQHead>();
                t_meter head = get<t_meter, Head>();
                t_vol_t recharge = 0 * si::cubic_meter / day;
                try {
                    recharge = getExternalFlowByName(RECHARGE).getRecharge();
                } catch (const std::out_of_range &e) {//ignore me
                }
                t_vol_t eqFlow = getEqFlow();
                t_vol_t out = 0.0 * (si::cubic_meter / day);
                //Q part is already subtracted in RHS
                for (const auto &flow : externalFlows) {
                    if (is(flow.second.getType()).in(RIVER, RIVER_MM, LAKE, GLOBAL_LAKE, WETLAND, GLOBAL_WETLAND, DRAIN)) { // Question: GLOBAL_LAKE?
                        if (not flow.second.flowIsHeadDependent(head)) {
                            out += flow.second.getP(eq_head, head, recharge, eqFlow) * get<t_dim, StepModifier>() *
                                   flow.second.getBottom();
                        }
                    }
                }
                return out;
            }

            /**
             * @brief The matrix entry for the cell
             * @return map <CellID,Conductance>
             * The left hand side of the equation
             */
            std::unordered_map<large_num, t_s_meter_t> getMatrixEntries() {
                size_t numC = 11;
                std::unordered_map<large_num, t_s_meter_t> out;
                out.reserve(numC);
                t_s_meter_t conduct;

                //Get all conductances from neighbouring cells
                std::forward_list<NeighbourPosition> possible_neighbours = getPossibleNeighbours();

                for (const auto &position: possible_neighbours) {
                    auto got = neighbours.find(position);
                    conduct = 0 * si::square_meter / day;
                    if (got != neighbours.end()) { //There is a neighbour node
                        if (got->first == TOP or got->first == DOWN) {
                            conduct = mechanics.calculateVerticalConductance(createDataTuple(got));
                            //LOG(debug) << "vertical conductance: " << conduct.value();
                        } else {
                            if (get<int, Layer>() > 0 and get<bool, UseEfolding>()) {
                                conduct = mechanics.calculateEFoldingConductance(createDataTuple<Head>(got),
                                                                                 get<t_meter, EFolding>(),
                                                                                 getAt<t_meter, EFolding>(got));
                                //LOG(debug) << "horizontal conductance (using e-folding): " << conduct.value();
                            } else {
                                conduct = mechanics.calculateHarmonicMeanConductance(createDataTuple<Head>(got));
                                    //LOG(debug) << "horizontal conductance: " << conduct.value();
                            }
                        }
                        NANChecker(conduct.value(), "Conductances");

                        // add conductance to out, the key in the unordered map is the ID of the neighbouring node
                        // (used to solve for the head at the neighbouring node)
                        out[nodes->at(got->second)->get<large_num, ID>()] = conduct;
                    }
                }

                // To solve for the head at this node, the conductances to neighbours and HCOF are used
                t_s_meter_t conductNode = 0 * si::square_meter / day;
                // subtract the conductances to neighbours (which were calculated above)
                for (const auto &c : out) { conductNode = conductNode - c.second; }
                // add HCOF
                t_s_meter_t hcof = mechanics.getHCOF(steadyState,
                                                     get<t_dim, StepModifier>(),
                                                     getStorageCapacity(),
                                                     getP());
                conductNode = conductNode + hcof;
                //LOG(debug) << "conductNode: " << conductNode.value();

                // check for nan
                NANChecker(conductNode.value(), "conductNode");

                // add resulting conductance to solve for the head at this node to out
                out[get<large_num, ID>()] = conductNode;
                return out;
            };

            /**
             * @brief The matrix entry for the left hand side of the zeta surface equation
             * @param localZetaID zeta surface id in this node
             * @return map <CellID,Conductance>
             */
            std::unordered_map<large_num, t_s_meter_t> getMatrixEntries(int localZetaID) {
                size_t numC = 5;
                std::unordered_map<large_num, t_s_meter_t> out;
                out.reserve(numC);
                std::forward_list<NeighbourPosition> possible_neighbours = getPossibleNeighbours_horizontal();
                auto delnus = get<std::vector<t_dim>, Delnus>();

                std::vector<t_s_meter_t> zoneConductances;
                t_s_meter_t zoneConductanceCum;
                t_s_meter_t zetaMovementConductance;

                for (const auto &position: possible_neighbours) {
                    map_itter got = neighbours.find(position);
                    zetaMovementConductance = 0 * (si::square_meter / day);
                    if (got != neighbours.end()) { // there is a neighbour at position
                        if ((isZetaActive(localZetaID) and
                             at(got)->isZetaActive(localZetaID))) {
                            zoneConductances = getZoneConductances(got);
                            zoneConductanceCum = getZoneConductanceCum(localZetaID, zoneConductances);
                            zetaMovementConductance += delnus[localZetaID] * zoneConductanceCum; // in SWI2: SWISOLCC/R
                            //LOG(debug) << "zoneConductanceCum = " << zoneConductanceCum.value() << std::endl;
                        }
                        NANChecker(zetaMovementConductance.value(), "zetaMovementConductance");
                        // add conductance to out, the key in the unordered map is the ID of the neighbouring node
                        out[nodes->at(got->second)->get<large_num, ID>()] = zetaMovementConductance;
                    }
                }

                // To solve for zeta in this node, the conductances to neighbours and porosity term are used
                t_s_meter_t conductNode = 0 * (si::square_meter / day); // SWI_HCOF
                // subtract the conductances to neighbours (which were calculated above)
                for (const auto &c: out) { conductNode = conductNode - c.second; }
                // subtract effective porosity term
                conductNode = conductNode - getEffectivePorosityTerm(); // subtracting SWIHCOF
                //LOG(debug) << "effectivePorosityTerm = " << getEffectivePorosityTerm().value() << std::endl;

                // add conductance of this node to out, the key in the unordered map is the ID of this node
                out[get<large_num, ID>()] = conductNode;
                return out;
            };

            /**
             * @brief The right hand side of the flow equation
             * @return volume per time
             */
            t_vol_t getRHS() {
                t_vol_t extFlows = -getQ(); // e.g., recharge, river, lakes, wetlands
                //LOG(debug) << "extFlows: " << extFlows.value() << std::endl;
                t_vol_t dewateredFlow = calculateDewateredFlow(); // only if node has bottom neighbour
                //LOG(debug) << "dewateredFlow: " << dewateredFlow.value() << std::endl;
                t_vol_t notHeadDependentFlows = calculateNotHeadDependentFlows(); // e.g., rivers, lakes, wetlands //
                //LOG(debug) << "notHeadDependentFlows: " << notHeadDependentFlows.value() << std::endl;
                t_vol_t storageFlow =
                        getStorageCapacity() * (get<t_meter, Head_TZero>() / (day * get<t_dim, StepModifier>()));
                if (steadyState) {
                    storageFlow = 0 * (si::cubic_meter / day);
                }
                //LOG(userinfo) << "storageFlow: " << storageFlow.value() << std::endl;
                bool useGhostNodeCorrection = true; // todo move to config
                t_vol_t gncFromUnrefined {0 * (si::cubic_meter / day)};
                t_vol_t gncToRefined {0 * (si::cubic_meter / day)};

                if(useGhostNodeCorrection) {
                    gncFromUnrefined = getGNCFromUnrefinedNodes();
                    gncToRefined = getGNCToRefinedNode();
                    //ghostNodeCorrectionFromNeighbours = getGhostNodeCorrectionFromNeighbours();
                    /*if (gncFromUnrefined.value() != 0 or gncToRefined.value() != 0) {
                        LOG(debug) << "nodeID," << get<large_num, ID>() <<
                                ",gncFromUnrefined," << gncFromUnrefined.value() <<
                                ",gncToRefined," << gncToRefined.value() <<
                                ",ghostNodeCorrectionBalance," << gncFromUnrefined.value() + gncToRefined.value();
                    }*/
                }

                t_vol_t out = extFlows + dewateredFlow - notHeadDependentFlows - storageFlow + gncFromUnrefined +
                        gncToRefined;
                //LOG(debug) << "RHS constant density: " << out.value() << std::endl;
                NANChecker(out.value(), "RHS constant density");

                if (get<bool, DensityVariable>()) {
                    // save constant density RHS (without variable density terms) for calculation of zeta movement
                    set<t_vol_t, RHSConstantDensity_TZero>(out);

                    // calculate Pseudo-Source Flow
                    t_vol_t pseudoSourceNode = getPseudoSourceNode();

                    // calculate Vertical Flux Correction (from top neighbour)
                    t_vol_t verticalFluxCorrections = getVerticalFluxCorrections();

                    out += pseudoSourceNode + verticalFluxCorrections;
                }
                //LOG(userinfo) << "getRHS: " << out.value() << std::endl;

                NANChecker(out.value(), "RHS");
                return out;
            }

            /**
             * @brief calculate the right hand side for zeta surface equation (b_zetas)
             * @param localZetaID zeta surface id in this node
             * @return volume per time
             */
            t_vol_t getRHS(int localZetaID){
                t_vol_t porosityTerm = 0 * (si::cubic_meter / day);
                if (isZetaActive(localZetaID)) { // if "iz.NE.1" and IPLPOS == 0 (line 3570-3571)
                    porosityTerm = getEffectivePorosityTerm() * getZeta(localZetaID);
                }
                //LOG(userinfo) << "porosityTerm: " << porosityTerm.value() << std::endl;
                t_vol_t sources = getSources(localZetaID); // in SWI2 code: part of BRHS; in SWI2 doc: G or known source term below zeta
                //LOG(userinfo) << "sources: " << sources.value() << std::endl;
                t_vol_t tipToeFlow = getTipToeFlow(localZetaID); // in SWI2 code: SSWI2_QR and SSWI2_QC
                //LOG(userinfo) << "tipToeFlow: " << tipToeFlow.value() << std::endl;
                t_vol_t pseudoSourceBelowZeta = getPseudoSourceBelowZeta(localZetaID); // in SWI2 code: SSWI2_SD and SSWI2_SR
                //LOG(userinfo) << "pseudoSourceBelowZeta: " << pseudoSourceBelowZeta.value() << std::endl;
                t_vol_t out = - porosityTerm - sources + tipToeFlow + pseudoSourceBelowZeta;
                //if (out.value() == 0) {
                //    LOG(debug) << "getRHS(localZetaID) is 0 at " << get<large_num,ID>();
                //}
                NANChecker(out.value(), "getRHS(int localZetaID)");
                return out;
            }

            void setHeadChange(t_meter change) noexcept {
                __setHeadChange(change);
            }

            t_meter calcInitialHead(t_meter initialParam) noexcept { return __calcInitialHead(initialParam); }

            bool isStaticNode() noexcept { return __isStaticNode(); }

            PhysicalProperties &getProperties() { return fields; } // Question: rename to getNodeProperties?

            /**
             * @brief Calculate non storage related in and out flow
             * @return Flow volume
             */
            template<typename CompareFunction>
            t_vol_t getNonStorageFlow(CompareFunction compare) noexcept {
                t_vol_t out = 0.0 * si::cubic_meter / day;
                t_vol_t ex;
                for (const auto &flow : externalFlows) {
                    ex = calculateExternalFlowVolume(flow.second);
                    if (compare(ex.value())) {
                        out += boost::units::abs(ex);
                    }
                }
                t_vol_t dewateredFlow = -calculateDewateredFlow();
                if (compare(dewateredFlow.value())) {
                    out += boost::units::abs(dewateredFlow);
                }
                return out;
            }

            /**
             * @brief Calculate the lateral flow velocity
             * @param pos
             * @return
             */
            quantity<Velocity> getVelocity(map_itter pos) {
                t_vol_t lateral_flow{0 * si::cubic_meter / day};
                auto vert_size = get<t_meter, VerticalSize>();
                t_s_meter_t conductance;
                if (get<int, Layer>() > 0 and get<bool, UseEfolding>()) {
                    conductance = mechanics.calculateEFoldingConductance(createDataTuple<Head>(pos), get<t_meter, EFolding>(), getAt<t_meter, EFolding>(pos));
                } else {
                    conductance = mechanics.calculateHarmonicMeanConductance(createDataTuple<Head>(pos));
                }

                lateral_flow = conductance * (get<t_meter, Head>() - getAt<t_meter, Head>(pos));
                return lateral_flow / (vert_size * vert_size);
            }

            /**
             * @brief Calculate flow velocity for flow tracking
             * Vx and Vy represent the flow velocity in x and y direction.
             * A negative value represents a flow in the opposite direction.
             * @return Velocity vector (x,y)
             */
            std::pair<double, double> getVelocityVector() {
                quantity<Velocity> Vx{0};
                quantity<Velocity> Vy{0};

                std::forward_list<NeighbourPosition> possible_neighbours = getPossibleNeighbours_horizontal();

                for (const auto &position: possible_neighbours) {
                    auto got = neighbours.find(position);
                    if (got != neighbours.end()) {
                        if (got->first == NeighbourPosition::LEFT) {
                            Vx += -getVelocity(got);
                        }
                        if (got->first == NeighbourPosition::BACK) {
                            Vy += -getVelocity(got);
                        }

                        if (got->first == NeighbourPosition::RIGHT) {
                            Vx += getVelocity(got);
                        }
                        if (got->first == NeighbourPosition::FRONT) {
                            Vy += getVelocity(got);
                        }
                    }
                }

                return std::make_pair(Vx.value(), Vy.value());
            };

        };

/**
 * @class StandardNode
 * A standard groundwater node
 */
        class StandardNode : public NodeInterface {
        public:
            StandardNode(std::shared_ptr<std::vector<std::unique_ptr<NodeInterface>>> nodes,
                         double lat,
                         double lon,
                         t_s_meter area,
                         t_meter edgeLengthLeftRight,
                         t_meter edgeLengthFrontBack,
                         large_num SpatID,
                         large_num ID,
                         t_vel K,
                         t_meter head,
                         double aquiferDepth,
                         double anisotropy,
                         double specificYield,
                         double specificStorage,
                         bool useEfolding,
                         bool confined,
                         int refID,
                         bool densityVariable,
                         std::vector<t_dim> delnus,
                         std::vector<t_dim> nusInZones,
                         double effPorosity,
                         double maxTipSlope,
                         double maxToeSlope,
                         double minDepthFactor,
                         double slopeAdjFactor,
                         t_meter vdfLock)
                    : NodeInterface(nodes, lat, lon, area, edgeLengthLeftRight, edgeLengthFrontBack, SpatID, ID, K,
                                    head, aquiferDepth, anisotropy, specificYield, specificStorage, useEfolding,
                                    confined, refID, densityVariable, delnus, nusInZones, effPorosity,
                                    maxTipSlope, maxToeSlope, minDepthFactor, slopeAdjFactor, vdfLock) {}
        private:
            // implementation
            friend class NodeInterface;

            //Learning weight
            t_dim weight = 0.1;

            /**
             * @brief Update heads after one or multiple inner iterations
             * @param delta
             */
            virtual void __setHeadChange(t_meter change) {
                NANChecker(change.value(), "Set Head Change");
                t_meter current_head = get<t_meter, Head>();
                set<t_meter, HeadChange>(change);
                set<t_meter, Head>(current_head + change);
            };

        virtual t_meter
        __calcInitialHead(t_meter initialParam) {
            t_meter elevation = get<t_meter, TopElevation>();
            if (elevation >= initialParam) {
                return elevation - initialParam; // todo check whether this is correct
            }
            return elevation;
        }

        virtual bool
        __isStaticNode() { return false; }

        friend class boost::serialization::access;
        template<class Archive>
        void serialize(Archive & ar, const unsigned int version) {
            boost::serialization::void_cast_register<NodeInterface, StandardNode>();
            boost::serialization::void_cast_register<StandardNode, NodeInterface>();
            boost::serialization::base_object<NodeInterface>(*this);
            LOG(debug) << "Serializing Standard Node";
            ar & nodes;
            ar & neighbours;
            ar & externalFlows;
            ar & numOfExternalFlows;
            ar & initial_head;
            ar & simpleDistance;
            ar & steadyState;
            ar & fields;
            ar & cached;
            ar & eq_flow;
        }

        };

/**
 * @class StaticHeadNode
 * A node without changing head
 * Can be used as boundary condition
 */
        class StaticHeadNode : public NodeInterface {
        public:
            StaticHeadNode(std::shared_ptr<std::vector<std::unique_ptr<NodeInterface>>> nodes,
                           large_num ID,
                           t_s_meter area,
                           t_meter edgeLengthLeftRight,
                           t_meter edgeLengthFrontBack)
                    : NodeInterface(
                    nodes,
                    0,
                    0,
                    area,
                    edgeLengthLeftRight,
                    edgeLengthFrontBack,
                    ID,
                    ID,
                    0.3 * (si::meter / day), 1 * si::meter, 100, 10, 0.15,
                    0.000015, false, true, 0, true,{0.0, 0.1}, {0.0, 0.1},
                    0.2, 0.2, 0.2, 0.1, 0.1,0.001 * si::meter) {}

        private:
            friend class NodeInterface;

            virtual void __setHeadChange(t_meter change) {
                set<t_meter, HeadChange>(0 * si::meter);
            };

            virtual t_meter __calcInitialHead(t_meter initialParam) { return 0; }

            virtual bool __isStaticNode() { return true; }

            friend class boost::serialization::access;
            template<class Archive>
            void serialize(Archive & ar, const unsigned int version) {
                boost::serialization::void_cast_register<NodeInterface, StaticHeadNode>();
                boost::serialization::void_cast_register<StaticHeadNode, NodeInterface>();
                boost::serialization::base_object<NodeInterface>(*this);
                LOG(debug) << "Serializing Static Node";
                ar & nodes;
                ar & neighbours;
                ar & externalFlows;
                ar & numOfExternalFlows;
                ar & initial_head;
                ar & simpleDistance;
                ar & steadyState;
                ar & fields;
                ar & cached;
                ar & eq_flow;
            }

        };

    }
}

#endif //NODE_HPP<|MERGE_RESOLUTION|>--- conflicted
+++ resolved
@@ -44,7 +44,6 @@
  * LEFT * RIGHT
  *     DOWN
  *
-<<<<<<< HEAD
  *
  * Top view:
  *     FRONT
@@ -76,20 +75,6 @@
             BACKRIGHT   // 14
         };
     }
-=======
- * In Z (Top view):
- * FRONT (larger ID) * BACK (smaller ID)
- */
-enum NeighbourPosition {
-    TOP = 1,
-    DOWN,
-    RIGHT,//EAST
-    LEFT,//WEST
-    FRONT,//NORTH
-    BACK//SOUTH
-};
-}
->>>>>>> 2f82361f
 }
 
 namespace std {
@@ -135,25 +120,25 @@
             virtual bool
             __isStaticNode() = 0;
 
-            /**
-             * @brief Calculates e-folding depth from input data.
-             * @param z The vertical size of the computing cell.
-             * @return A dimensionless factor that can be used to modify
-             * hydraulic conductance depending on depth.
-             *
-             * E-Folding function as defined by Ying Fan et al. e^(-(Depth - Factor)).
-             */
-            t_dim efoldingFromData(t_meter z) {
-                auto folding = get<t_meter, EFolding>();
-                if (folding == 0.0 * si::meter)
-                    return 1 * si::si_dimensionless;
-                //Alter if a different size should be used and not full vertical size
-                //z = (z / (2 * si::si_dimensionless));
-                t_dim out = exp(-z / folding);
-                if (out == 0 * si::si_dimensionless)
-                    return 1e-7 * si::si_dimensionless;
-                return out;
-            }
+        /**
+         * @brief Calculates e-folding depth from input data.
+         * @param z The vertical size of the computing cell.
+         * @return A dimensionless factor that can be used to modify
+         * hydraulic conductance depending on depth.
+         *
+         * E-Folding function as defined by Ying Fan et al. e^(-(Depth - Factor)).
+         */
+        t_dim efoldingFromData(t_meter z) {
+            t_meter folding = get<t_meter, EFolding>();
+            if (folding == 0.0 * si::meter)
+                return 1 * si::si_dimensionless;
+            //Alter if a different size should be used and not full vertical size
+            //z = (z / (2 * si::si_dimensionless));
+            t_dim out = exp(-z / folding);
+            if (out == 0 * si::si_dimensionless)
+                return 1e-7 * si::si_dimensionless;
+            return out;
+        }
 
             /**
              * @brief Apply function to all layers of the model.
@@ -402,7 +387,6 @@
 
             t_vel getK__pure() noexcept { return get<t_vel, K>(); }
 
-<<<<<<< HEAD
             /**
              * @brief Get hydraulic conductivity
              * @return hydraulic conductivity (scaled by e-folding)
@@ -422,52 +406,6 @@
                     return get<t_vel, K>() * get<t_dim, StepModifier>();
                 }
             }
-=======
-        /**
-         * @brief Constructor of abstract class NodeInterface
-         * @param nodes Vector of all other existing nodes
-         * @param lat The latitude
-         * @param lon The Longitude
-         * @param area Area in m²
-         * @param SpatID Unique ARC-ID specified by Kassel
-         * @param ID Internal ID = Position in vector
-         * @param K Hydraulic conductivity in meter/day (default)
-         * @param stepModifier Modfies default step size of day (default=1)
-         * @param aquiferDepth Vertical size of the cell
-         * @param anisotropy Modifier for vertical conductivity based on horizontal
-         * @param specificYield Yield of storage for dewatered conditions
-         * @param specificStorage Specific storage - currently for confined and unconfined
-         * @param confined Is node in a confined layer
-         *
-         */
-        NodeInterface(NodeVector nodes,
-                      double lat,
-                      double lon,
-                      t_s_meter area,
-                      t_meter edgeLengthLeftRight,
-                      t_meter edgeLengthFrontBack,
-                      large_num SpatID,
-                      large_num ID,
-                      t_vel K,
-                      int stepModifier,
-                      double aquiferDepth,
-                      double anisotropy,
-                      double specificYield,
-                      double specificStorage,
-                      bool confined);
-
-        virtual ~NodeInterface() = default;
-
-        /**
-        * @return The spatial ID of the node
-        *
-        */
-        large_num getSpatialID() { return get<large_num, SpatID>(); }
-        /**
-        * @return The position in the node vector
-        */
-        large_num getID() { return get<large_num, SpatID>(); }
->>>>>>> 2f82361f
 
 /*****************************************************************
 Set Properties
@@ -703,26 +641,7 @@
 
             int getRefID() {return get<int, RefID>(); }
 
-<<<<<<< HEAD
             t_s_meter getArea(){return get<t_s_meter, Area>();}
-=======
-        /**
-         * @brief Get hydraulic vertical conductivity
-         * @return hydraulic conductivity scaled by anisotropy (scaled by e-folding)
-         */
-        t_vel getK_vertical() noexcept { return (getK() / get<t_dim, Anisotropy>()); }
-
-        /**
-         * @brief Modify hydraulic conductivity (applied to all layers below)
-         * @param New conductivity (if e-folding enabled scaled on layers)
-         */
-        void setK(t_vel conduct) {
-            setK_direct(conduct);
-            applyToAllLayers([&conduct](NodeInterface *nodeInterface) {
-                nodeInterface->getProperties().set<t_vel, K>(conduct);
-            });
-        }
->>>>>>> 2f82361f
 
             t_dim getEffectivePorosity(){return get<t_dim, EffectivePorosity>();}
 
@@ -732,47 +651,7 @@
 
             t_meter getElevation(){return get<t_meter, Elevation>();}
 
-<<<<<<< HEAD
             t_meter getBottom(){return get<t_meter, Elevation>() - get<t_meter, VerticalSize>();}
-=======
-        /**
-         * @brief Get flow budget of a specific external flows
-         * @param &flow A external flow
-         * @return Flow volume
-         * Note: Water entering storage is treated as an outflow (-), that is a loss of water from the flow system
-         * while water released from storage is treated as inflow (+), that is a source of water to the flow system
-         */
-        t_vol_t calculateExternalFlowVolume(const ExternalFlow &flow) {
-            if (is(flow.getType()).in(RECHARGE, NET_ABSTRACTION)) {
-                return flow.getRecharge() * get<t_dim, StepModifier>();
-            }
-            t_vol_t ex;
-            t_meter eq_head = get<t_meter, EQHead>();
-            t_meter head = get<t_meter, Head>();
-            t_vol_t recharge = 0 * si::cubic_meter / day;
-            try {
-                recharge = getExternalFlowByName(RECHARGE).getRecharge();
-            } catch (const std::out_of_range &e) {
-                //ignore me there is no special_flow in this cell
-            }
-            t_dim slope = get<t_dim, Slope>();
-            t_vol_t eqFlow = getEqFlow();
-            if (is(flow.getType()).in(RIVER, DRAIN, RIVER_MM, LAKE, GLOBAL_LAKE, WETLAND, GLOBAL_WETLAND)) {
-                if (flow.flowIsHeadDependant(head)) {
-                    ex = flow.getP(eq_head, head, recharge, slope, eqFlow) * head * get<t_dim, StepModifier>()
-                         + flow.getQ(eq_head, head, recharge, slope, eqFlow) * get<t_dim, StepModifier>();
-                } else {
-                    ex = (flow.getP(eq_head, head, recharge, slope, eqFlow) * flow.getBottom()
-                          +
-                          flow.getQ(eq_head, head, recharge, slope, eqFlow)) * get<t_dim, StepModifier>();
-                }
-            } else {
-                ex = (flow.getP(eq_head, head, recharge, slope, eqFlow) * head +
-                      flow.getQ(eq_head, head, recharge, slope, eqFlow)) * get<t_dim, StepModifier>();
-            }
-            return ex;
-        }
->>>>>>> 2f82361f
 
             t_meter getHead(){ return get<t_meter, Head>(); }
 
@@ -793,7 +672,6 @@
              */
             void toggleSteadyState(bool onOFF) { this->steadyState = onOFF; }
 
-<<<<<<< HEAD
             void updateStepModifier(double mod) { set < t_dim, StepModifier > (mod * si::si_dimensionless); }
 
             /**
@@ -822,76 +700,6 @@
                 } else {
                     return getStorageCapacity__Primary();
                 }
-=======
-        class NodeNotFoundException : public std::exception {
-                virtual const char *what() const throw() { return "Node does not exist"; }
-        };
-        unordered_map<NeighbourPosition, large_num> getListOfNeighbours(){
-            return neighbours;
-        }
-        /**
-         * @brief Get a neighbour by position
-         * @param neighbour The position relative to the cell
-         * @return Pointer to cell object
-         */
-        NodeInterface *getNeighbour(NeighbourPosition neighbour) noexcept(false) {
-            try {
-                large_num pos = neighbours.at(neighbour);
-                if (nodes->at(pos)->get<large_num, ID>() != pos) { throw NodeNotFoundException(); }
-                return nodes->at(pos).get();
-            } catch (...) {
-                throw NodeNotFoundException();
-            }
-        }
-
-        /**
-         * @brief At an external flow to the cell
-         * @param type The flow type
-         * @param flowHead The flow head
-         * @param cond The conductance
-         * @param bottom The bottom of the flow (e.g river bottom)
-         * @return Number assigned by cell to flow
-         */
-        int addExternalFlow(FlowType type, t_meter flowHead, double cond, t_meter bottom) {
-            if (hasTypeOfExternalFlow(type)) {
-                    //LOG(debug) << "! adding a flow that is already existing for cell"
-                    //currently it is assumed that only one external flow is what we want
-                    // FIXME if not we have to replace the enum with something different
-                    removeExternalFlow(type);
-            }   
-	       
-	        if (type == RECHARGE or type == FAST_SURFACE_RUNOFF or type == NET_ABSTRACTION) {
-                externalFlows.insert(std::make_pair(type,
-                                                    ExternalFlow(numOfExternalFlows, cond * (si::cubic_meter / day),
-                                                                 type)));
-            } else if (type == EVAPOTRANSPIRATION) {
-                externalFlows.insert(std::make_pair(type,
-                                                    ExternalFlow(numOfExternalFlows, flowHead, bottom,
-                                                                 cond * (si::cubic_meter / day))));
-            /** TODO Implementation of FLOODPLAIN_DRAIN
-            *} else if (type == FLOODPLAIN_DRAIN) {
-            *    externalFlows.insert(std::make_pair(type,
-            *                                        ExternalFlow(numOfExternalFlows, type,
-            *                                                        get<t_meter, Elevation>(),
-            *                                                        get<t_vel, K>() * get<t_meter,
-            *                                                        VerticalSize>(),
-            *                                                        bottom));
-            */
-            } else { // RIVER, RIVER_MM, DRAIN, WETLAND, GLOBAL_WETLAND, LAKE, GLOBAL_LAKE, GENERAL_HEAD_BOUNDARY
-                externalFlows.insert(std::make_pair(type,
-                                                    ExternalFlow(numOfExternalFlows,
-                                                                 type,
-                                                                 flowHead,
-                                                                 cond * (si::square_meter / day),
-                                                                 bottom)));
-            }
-            numOfExternalFlows++;
-            if(numOfExternalFlows != externalFlows.size()){
-                LOG(debug) << "Printing flows ";
-                for(auto const& imap: externalFlows)
-                    LOG(debug) << " " << imap.first;
-                throw "Number of external flows don't match";
->>>>>>> 2f82361f
             }
 
             /**
@@ -948,7 +756,6 @@
                 }
             }
 
-<<<<<<< HEAD
             /**
             * @brief Get bottom of an external flow by its FlowType
             * @param type The flow type
@@ -959,26 +766,6 @@
                     return externalFlows.at(type).getBottom();
                 } else {
                     return 0 * si::meter;
-=======
-        /**
-         * @brief Updates GW recharge
-         * Curently assumes only one recharge as external flow!
-         * @param amount The new flow amount
-         * @param Should the recharge in the dynamic rivers be locked or updated by this change?
-         */
-        void updateUniqueFlow(double amount, FlowType flow = RECHARGE, bool lock = true) {
-            if (lock and flow == RECHARGE) {
-                if (hasTypeOfExternalFlow(RIVER_MM)) {
-                    //get current recharge and lock it before setting new recharge
-                    //in arid regions recharge might be 0
-                    t_vol_t recharge{0 * si::cubic_meter /day};
-                    if(hasTypeOfExternalFlow(RECHARGE)){recharge = getExternalFlowByName(RECHARGE).getRecharge();}
-                    //also lock conductance value
-                    getExternalFlowByName(RIVER_MM).getERC(recharge,get<t_meter, EQHead>(),get<t_meter, Head>(),getEqFlow());
-                    getExternalFlowByName(RIVER_MM).setLockRecharge(recharge); //TODO: never used; in calcERC read but not used
-                    getExternalFlowByName(RIVER_MM).setLock(); //locks conductance to steady state conductance and inhibits updates later
-                    //!comment! if this code is deactivated locked conductance and locked recharge is lost if flow is removed in addExternalFlowFlowHead but not important bc. never used (in calcERC) if conductance should be changed by calcERC
->>>>>>> 2f82361f
                 }
             }
 
@@ -992,41 +779,41 @@
                 return -getStorageCapacity() * get<t_meter, HeadChange_TZero>() / (day * get<t_dim, StepModifier>());
             }
 
-            /**
-             * @brief Get flow budget of a specific external flow
-             * @param &flow A external flow
-             * @return Flow volume
-             * Note: Water entering storage is treated as an outflow (-), that is a loss of water from the flow system
-             * while water released from storage is treated as inflow (+), that is a source of water to the flow system
-             */
-            t_vol_t calculateExternalFlowVolume(const ExternalFlow &flow) {
-                if (is(flow.getType()).in(RECHARGE, NET_ABSTRACTION)) {
-                    return flow.getRecharge() * get<t_dim, StepModifier>();
-                }
-                t_vol_t ex;
-                auto eq_head = get<t_meter, EQHead>();
-                auto head = get<t_meter, Head>();
-                t_vol_t recharge = 0 * si::cubic_meter / day;
-                try {
-                    recharge = getExternalFlowByName(RECHARGE).getRecharge();
-                } catch (const std::out_of_range &e) {
-                    //ignore me there is no special_flow in this cell
-                }
-                t_vol_t eqFlow = getEqFlow(); // get the equilibrium lateral flows
-                if (is(flow.getType()).in(RIVER, DRAIN, RIVER_MM, LAKE, GLOBAL_LAKE, WETLAND, GLOBAL_WETLAND)) {
-                    if (flow.flowIsHeadDependent(head)) {
-                        ex = (flow.getP(eq_head, head, recharge, eqFlow) * head +
-                              flow.getQ(eq_head, head, recharge, eqFlow)) * get<t_dim, StepModifier>();
-                    } else { // flow is not head dependent when the head is below the bottom of the simulated cell
-                        ex = (flow.getP(eq_head, head, recharge, eqFlow) * flow.getBottom() +
-                              flow.getQ(eq_head, head, recharge, eqFlow)) * get<t_dim, StepModifier>();
-                    }
-                } else { // GENERAL_HEAD_BOUNDARY (Question: what about FLOODPLAIN_DRAIN, EVAPOTRANSPIRATION, FAST_SURFACE_RUNOFF)
+        /**
+         * @brief Get flow budget of a specific external flows
+         * @param &flow A external flow
+         * @return Flow volume
+         * Note: Water entering storage is treated as an outflow (-), that is a loss of water from the flow system
+         * while water released from storage is treated as inflow (+), that is a source of water to the flow system
+         */
+        t_vol_t calculateExternalFlowVolume(const ExternalFlow &flow) {
+            if (is(flow.getType()).in(RECHARGE, NET_ABSTRACTION)) {
+                return flow.getRecharge() * get<t_dim, StepModifier>();
+            }
+            t_vol_t ex;
+            t_meter eq_head = get<t_meter, EQHead>();
+            t_meter head = get<t_meter, Head>();
+            t_vol_t recharge = 0 * si::cubic_meter / day;
+            try {
+                recharge = getExternalFlowByName(RECHARGE).getRecharge();
+            } catch (const std::out_of_range &e) {
+                //ignore me there is no special_flow in this cell
+            }
+            t_vol_t eqFlow = getEqFlow();
+            if (is(flow.getType()).in(RIVER, DRAIN, RIVER_MM, LAKE, GLOBAL_LAKE, WETLAND, GLOBAL_WETLAND)) {
+                if (flow.flowIsHeadDependant(head)) {
                     ex = (flow.getP(eq_head, head, recharge, eqFlow) * head +
+                         flow.getQ(eq_head, head, recharge, eqFlow)) * get<t_dim, StepModifier>();
+                } else { // flow is not head dependent when the head is below the bottom of the simulated cell
+                    ex = (flow.getP(eq_head, head, recharge, eqFlow) * flow.getBottom() +
                           flow.getQ(eq_head, head, recharge, eqFlow)) * get<t_dim, StepModifier>();
                 }
-                return ex;
-            }
+            } else {  // GENERAL_HEAD_BOUNDARY (Question: what about FLOODPLAIN_DRAIN, EVAPOTRANSPIRATION, FAST_SURFACE_RUNOFF)
+                ex = (flow.getP(eq_head, head, recharge, eqFlow) * head +
+                      flow.getQ(eq_head, head, recharge, eqFlow)) * get<t_dim, StepModifier>();
+            }
+            return ex;
+        }
 
             /**
              * @brief Calculate dewatered flow
@@ -1039,31 +826,30 @@
                 auto hasUp = neighbours.find(TOP);
                 t_vol_t out = 0 * si::cubic_meter / day;
 
-                if (hasDown != neighbours.end()) {
-                    auto elev = getAt<t_meter, Elevation>(hasDown);
-                    auto head_n = getAt<t_meter, Head>(hasDown);
-                    //Check if a dewatered condition is present
-                    if (head_n < elev and get<t_meter, Head>() > elev) {
-                        t_s_meter_t conductance_below = mechanics.calculateVerticalConductance(createDataTuple(hasDown));
-                        out += conductance_below * (head_n - elev) * get<t_dim, StepModifier>();
-                    }
-                }
-
-                if (hasUp != neighbours.end()) {
-                    auto elev = getAt<t_meter, Elevation>(hasUp);
-                    auto head_n = getAt<t_meter, Head>(hasUp);
-                    //Check if a dewatered condition is present
-                    if (get<t_meter, Head>() < get<t_meter, Elevation>() and head_n > elev) {
-                        t_s_meter_t conductance_above =
-                                mechanics.calculateVerticalConductance(createDataTuple(hasUp));
-                        out += conductance_above * (get<t_meter, Elevation>() - get<t_meter, Head>()) *
-                               get<t_dim, StepModifier>();
-                    }
-                }
-                NANChecker(out.value(), "Dewatered flow");
-                return out;
-            }
-<<<<<<< HEAD
+            if (hasDown != neighbours.end()) {
+                t_meter elev = getAt<t_meter, Elevation>(hasDown);
+                t_meter head_n = getAt<t_meter, Head>(hasDown);
+                //Check if a dewatered condition is present
+                if (head_n < elev and get<t_meter, Head>() > elev) {
+                    t_s_meter_t conductance_below = mechanics.calculateVerticalConductance(createDataTuple(hasDown));
+                    out += conductance_below * (head_n - elev) * get<t_dim, StepModifier>();
+                }
+            }
+
+            if (hasUp != neighbours.end()) {
+                t_meter elev = getAt<t_meter, Elevation>(hasUp);
+                t_meter head_n = getAt<t_meter, Head>(hasUp);
+                //Check if a dewatered condition is present
+                if (get<t_meter, Head>() < get<t_meter, Elevation>() and head_n > elev) {
+                    t_s_meter_t conductance_above =
+                            mechanics.calculateVerticalConductance(createDataTuple(hasUp));
+                    out += conductance_above * (get<t_meter, Elevation>() - get<t_meter, Head>()) *
+                           get<t_dim, StepModifier>();
+                }
+            }
+            NANChecker(out.value(), "Dewatered flow");
+            return out;
+        }
 
             /**
              * @brief Get all current IN flow
@@ -1083,32 +869,8 @@
             void saveMassBalance() noexcept {
                 fields.addTo<t_c_meter, OUT>(getCurrentOUT().value() * si::cubic_meter);
                 fields.addTo<t_c_meter, IN>(getCurrentIN().value() * si::cubic_meter);
-=======
-        }
-
-        /**
-         * @brief Update wetlands, lakes conduct if conduct is set to 0 due to reductionFactor -> reset to initial conduct from steady state to allow GW flow into SWB
-         * @param reductionFactor 0 <= reductionFactor <= 1
-         * @param type type of flow
-         */
-        void updateExternalFlowConduct(double reductionFactor, FlowType type) {
-            if (hasTypeOfExternalFlow(type)) {
-                t_meter flowHead = getExternalFlowByName(type).getFlowHead();
-                t_meter bottom = getExternalFlowByName(type).getBottom();
-                double RiverDepth = getExternalFlowByName(type).getRiverDepthSteadyState();
-                double initConduct = getExternalFlowByName(type).getInitConductance().value();
-                double conduct = initConduct;
-                if (reductionFactor != 0.)
-                    conduct *= reductionFactor;
-                // else conduct does not change and is initial value
-                removeExternalFlow(type);
-                addExternalFlow(type, flowHead, conduct, bottom);
-                getExternalFlowByName(type).setInitConductance(initConduct);
-                getExternalFlowByName(type).setRiverDepthSteadyState(RiverDepth);
->>>>>>> 2f82361f
-            }
-
-<<<<<<< HEAD
+            }
+
 
             /**
              * @brief Calculates zone change budget of a node at localZetaID (for variable density flow budget)
@@ -1131,121 +893,8 @@
                     // set zetas to bottom of node (zone thickness = zero)
                     zeta = getBottom();
                     zetaBelow = getBottom();
-=======
-        /**
-         *@brief saves conductance of steady state solution
-         */
-        void saveNodeSteadyStateConduct() {
-            double conduct;
-            if (hasTypeOfExternalFlow(Model::FlowType::LAKE)) {
-                conduct = getExternalFlowByName(Model::FlowType::LAKE).getConductance().value();
-                getExternalFlowByName(Model::FlowType::LAKE).setInitConductance(conduct);
-            }
-            if (hasTypeOfExternalFlow(Model::FlowType::WETLAND)) {
-                conduct = getExternalFlowByName(Model::FlowType::WETLAND).getConductance().value();
-                getExternalFlowByName(Model::FlowType::WETLAND).setInitConductance(conduct);
-            }
-            if (hasTypeOfExternalFlow(Model::FlowType::GLOBAL_LAKE)) {
-                conduct = getExternalFlowByName(Model::FlowType::GLOBAL_LAKE).getConductance().value();
-                getExternalFlowByName(Model::FlowType::GLOBAL_LAKE).setInitConductance(conduct);
-            }
-            if (hasTypeOfExternalFlow(Model::FlowType::GLOBAL_WETLAND)) {
-                conduct = getExternalFlowByName(Model::FlowType::GLOBAL_WETLAND).getConductance().value();
-                getExternalFlowByName(Model::FlowType::GLOBAL_WETLAND).setInitConductance(conduct);
-            }
-        }
-
-        /**
-        *@brief saves river depth (flow head - bottom) of steady state solution
-        */
-        void saveNodeSteadyStateRiverDepth() {
-            double RiverDepth;
-            if (hasTypeOfExternalFlow(Model::FlowType::RIVER_MM)){
-                RiverDepth = getExternalFlowByName(Model::FlowType::RIVER_MM).getFlowHead().value() - getExternalFlowByName(Model::FlowType::RIVER_MM).getBottom().value();
-                if (RiverDepth < 1.)    // else if 0 head could never change
-                    RiverDepth = 1.;
-                getExternalFlowByName(Model::FlowType::RIVER_MM).setRiverDepthSteadyState(RiverDepth);
-            }
-        };
-
-        /**
-        * @brief Multiplies flow head for Sensitivity An. wetlands, lakes, rivers
-        * @param amount
-        * @param type
-        */
-        void updateExternalFlowFlowHead(double amount, FlowType type) {
-            if (hasTypeOfExternalFlow(type)) {
-                t_meter flowHead = getExternalFlowByName(type).getFlowHead() * amount; //TODO: if amount puts flowhead down head might be under bottom
-                double conduct = getExternalFlowByName(type).getConductance().value();
-                double RiverDepth = getExternalFlowByName(type).getRiverDepthSteadyState();
-                t_meter bottom = getExternalFlowByName(type).getBottom();
-                double initConduct = getExternalFlowByName(type).getInitConductance().value();
-                removeExternalFlow(type);
-                addExternalFlow(type, flowHead, conduct, bottom);
-                getExternalFlowByName(type).setInitConductance(initConduct);
-                getExternalFlowByName(type).setRiverDepthSteadyState(RiverDepth);
-            }
-        }
-
-        /**
-        * @brief Sets flowHead for wetlands, lakes, rivers; only used for global lakes at the moment
-        * @param amount
-        * @param type
-        */
-        void setExternalFlowFlowHead(double amount, FlowType type) {
-            if (hasTypeOfExternalFlow(type)) {
-                t_meter flowHead = amount * si::meter;
-                double conduct = getExternalFlowByName(type).getConductance().value();
-                double RiverDepth = getExternalFlowByName(type).getRiverDepthSteadyState();
-                t_meter bottom = getExternalFlowByName(type).getBottom();
-                double initConduct = getExternalFlowByName(type).getInitConductance().value();
-                removeExternalFlow(type);
-                if (flowHead.value() < bottom.value())
-                    flowHead = bottom;
-                addExternalFlow(type, flowHead, conduct, bottom);
-                getExternalFlowByName(type).setInitConductance(initConduct);
-                getExternalFlowByName(type).setRiverDepthSteadyState(RiverDepth);
-            }
-        }
-
-        /**
-       * @brief adds delta to flowHead An. wetlands, lakes, rivers
-       * @note Also checks for locked recharge
-       * @param amount
-       * @param type
-       */
-        void addExternalFlowFlowHead(double amount, FlowType type) {
-            if (hasTypeOfExternalFlow(type)) {
-                ExternalFlow& externalFlow = getExternalFlowByName(type);
-                t_meter delta{amount * si::meter};
-                t_meter bottom{externalFlow.getBottom()};
-                t_meter flowHead{externalFlow.getFlowHead() + delta};
-                double initConduct = externalFlow.getInitConductance().value();
-                double RiverDepth = getExternalFlowByName(type).getRiverDepthSteadyState();
-                //The river is dry
-                if(std::isnan(amount)){ flowHead = bottom; }
-                double conduct{externalFlow.getConductance().value()};
-                bool lock{externalFlow.getLock()};
-                t_vol_t recharge{externalFlow.getLockRecharge()};
-                t_s_meter_t l_cond{externalFlow.getLockConduct()};
-                removeExternalFlow(type);
-                if (flowHead.value() < bottom.value())
-                    flowHead = bottom;
-                NANChecker(flowHead.value(), "Stage value");
-                NANChecker(l_cond.value(), "Conduct value");
-                NANChecker(bottom.value(), "Bottom value");
-
-                addExternalFlow(type, flowHead, conduct, bottom);
-                getExternalFlowByName(type).setInitConductance(initConduct);
-                getExternalFlowByName(type).setRiverDepthSteadyState(RiverDepth);
-                if (lock) {
-                    getExternalFlowByName(type).setLock();
-                    getExternalFlowByName(type).setLockRecharge(recharge);
-                    getExternalFlowByName(type).setLockConduct(l_cond);
->>>>>>> 2f82361f
-                }
-
-<<<<<<< HEAD
+                }
+
                 t_meter zetaOld = getZetaTZero(localZetaID);
                 t_meter zetaBelowOld = getZetaTZero(localZetaID + 1);
                 // if old zeta is below next old zeta surface
@@ -1266,48 +915,8 @@
                 out += ((getEffectivePorosity() * get<t_s_meter, Area>()) *
                         ((zeta - zetaBelow) - (zetaOld - zetaBelowOld)));
                 return out;
-=======
-        /**
-         * @brief Multiplies flow bottom for Sensitivity An. wetlands, lakes, rivers
-         * @param amount
-         * @param type
-         */
-        void updateExternalFlowBottom(double amount, FlowType type) {
-            if (hasTypeOfExternalFlow(type)) {
-                t_meter flowHead = getExternalFlowByName(type).getFlowHead();
-                double conduct = getExternalFlowByName(type).getConductance().value();
-                double RiverDepth = getExternalFlowByName(type).getRiverDepthSteadyState();
-                t_meter bottom = getExternalFlowByName(type).getBottom() * amount; // TODO: if amount puts bottom upwards head might be under bottom
-                double initConduct = getExternalFlowByName(type).getInitConductance().value();
-                removeExternalFlow(type);
-                addExternalFlow(type, flowHead, conduct, bottom);
-                getExternalFlowByName(type).setInitConductance(initConduct);
-                getExternalFlowByName(type).setRiverDepthSteadyState(RiverDepth);
-            }
-        }
-
-        /**
-        * @brief Set bottom for wetlands, lakes, rivers
-        * @param amount
-        * @param type
-        */
-        void setExternalFlowBottom(double amount, FlowType type) {
-            if (hasTypeOfExternalFlow(type)) {
-                t_meter flowHead = getExternalFlowByName(type).getFlowHead();
-                double conduct = getExternalFlowByName(type).getConductance().value();
-                double RiverDepth = getExternalFlowByName(type).getRiverDepthSteadyState();
-                t_meter bottom = amount * si::meter;
-                double initConduct = getExternalFlowByName(type).getInitConductance().value();
-                removeExternalFlow(type);
-                if (flowHead.value() < bottom.value())
-                    flowHead = bottom;
-                addExternalFlow(type, flowHead, conduct, bottom);
-                getExternalFlowByName(type).setInitConductance(initConduct);
-                getExternalFlowByName(type).setRiverDepthSteadyState(RiverDepth);
->>>>>>> 2f82361f
-            }
-
-<<<<<<< HEAD
+            }
+
 
             /** // todo debug
              * @brief Instantaneous mixing of water, as described in SWI2 documentation under "Vertical Leakage Between
@@ -1347,74 +956,12 @@
                         // skip if dim-less density at top of this node is smaller or equal to
                         // dim-less density at the top of neighbour node
                         if (getNusTop() <= at(down)->getNusTop()){ return out; } // return 0
-=======
-        /**
-         * @brief Check for type river
-         * @return bool
-         */
-        bool hasRiver() { return hasTypeOfExternalFlow(RIVER); }
-
-        /**
-        * @brief Check for type river
-        * @return bool
-        */
-        bool hasRiver_MM() { return hasTypeOfExternalFlow(RIVER_MM); }
-
-        /**
-         * @brief Check for type GHB
-         * @return bool
-         */
-        bool hasGHB() { return hasTypeOfExternalFlow(GENERAL_HEAD_BOUNDARY); }
-
-
-        /**
-         * @brief Get Q part of flow equations
-         * @return volume over time
-         */
-        t_vol_t getQ() noexcept {
-            t_meter eq_head = get<t_meter, EQHead>();
-            t_meter head = get<t_meter, Head>();
-            t_vol_t recharge = 0 * si::cubic_meter / day;
-            try {
-                recharge = getExternalFlowByName(RECHARGE).getRecharge();
-            } catch (const std::out_of_range &e) {//ignore me cell has no special_flow
-            }
-            t_dim slope = get<t_dim, Slope>();
-            t_vol_t eqFlow = getEqFlow();
-            t_vol_t out = 0.0 * (si::cubic_meter / day);
-            for (const auto &flow : externalFlows) {
-                out += flow.second.getQ(eq_head, head, recharge, slope, eqFlow) * get<t_dim, StepModifier>();
-            }
-            return out;
-        }
-
-        /**
-         * @brief Get P part of flow equations
-         * @return volume over time
-         */
-        t_s_meter_t getP() noexcept {
-            t_s_meter_t out = 0.0 * (si::square_meter / day);
-            t_meter eq_head = get<t_meter, EQHead>();
-            t_meter head = get<t_meter, Head>();
-            t_vol_t recharge = 0 * si::cubic_meter / day;
-            try {
-                recharge = getExternalFlowByName(RECHARGE).getRecharge();
-            } catch (const std::out_of_range &e) {//ignore me
-            }
-            t_dim slope = get<t_dim, Slope>();
-            t_vol_t eqFlow = getEqFlow();
-            for (const auto &flow : externalFlows) {
-                if (is(flow.second.getType()).in(RIVER, DRAIN, RIVER_MM, LAKE, GLOBAL_LAKE, WETLAND, GLOBAL_WETLAND)) {
-                    if (flow.second.flowIsHeadDependant(get<t_meter, Head>())) {
-                        out += flow.second.getP(eq_head, head, recharge, slope, eqFlow) * get<t_dim, StepModifier>();
->>>>>>> 2f82361f
                     }
                     if (isZetaAtBottom(localZetaID) and !isZetaAtBottom(localZetaID - 1)) { out += fluxDown; }
                 }
                 return out;
             }
 
-<<<<<<< HEAD
             /**
              *
              */
@@ -1427,31 +974,6 @@
                         zoneChange_in += zoneChange;
                     } else {
                         zoneChange_out += zoneChange;
-=======
-        /**
-         * @brief Get flow which is not groundwater head dependent
-         * @return volume over time
-         * Flow can be added to constant flows on right side of the equations
-         * If head is above river bottom for example
-         */
-        t_vol_t calculateNotHeadDependandFlows() noexcept {
-            t_meter eq_head = get<t_meter, EQHead>();
-            t_meter head = get<t_meter, Head>();
-            t_vol_t recharge = 0 * si::cubic_meter / day;
-            try {
-                recharge = getExternalFlowByName(RECHARGE).getRecharge();
-            } catch (const std::out_of_range &e) {//ignore me
-            }
-            t_dim slope = get<t_dim, Slope>();
-            t_vol_t eqFlow = getEqFlow();
-            t_vol_t out = 0.0 * (si::cubic_meter / day);
-            //Q part is already substracted in RHS
-            for (const auto &flow : externalFlows) {
-                if (is(flow.second.getType()).in(RIVER, DRAIN, RIVER_MM, LAKE, GLOBAL_LAKE, WETLAND, GLOBAL_WETLAND)) {
-                    if (not flow.second.flowIsHeadDependant(get<t_meter, Head>())) {
-                        out += flow.second.getP(eq_head, head, recharge, slope, eqFlow) * get<t_dim, StepModifier>() *
-                               flow.second.getBottom();
->>>>>>> 2f82361f
                     }
                 }
                 set<t_c_meter, ZCHG_IN>(zoneChange_in);
@@ -1617,7 +1139,6 @@
             class NodeNotFoundException : public std::exception {
                 virtual const char *what() const throw() { return "Node does not exist"; }
             };
-
             std::unordered_map<NeighbourPosition, large_num> getListOfNeighbours(){
                 return neighbours;
             }
@@ -1651,16 +1172,27 @@
                     //currently it is assumed that only one external flow of one type is what we want
                     // FIXME if not we have to replace the enum with something different
                     removeExternalFlow(type);
-                }
-
-                if (type == RECHARGE or type == FAST_SURFACE_RUNOFF or type == NET_ABSTRACTION) {
-                    externalFlows.insert(std::make_pair(type,
-                                                        ExternalFlow(numOfExternalFlows,
-                                                                     cond * (si::cubic_meter / day),
-                                                                     type)));
-                } else { // RIVER, RIVER_MM, DRAIN, WETLAND, GLOBAL_WETLAND, LAKE, GENERAL_HEAD_BOUNDARY
-                    //LOG(debug) << "Adding flow " << std::to_string(type) << " to nodeID: " << getID();
-                    externalFlows.insert(std::make_pair(type,
+            }   
+	       
+	        if (type == RECHARGE or type == FAST_SURFACE_RUNOFF or type == NET_ABSTRACTION) {
+                externalFlows.insert(std::make_pair(type,
+                                                    ExternalFlow(numOfExternalFlows, cond * (si::cubic_meter / day),
+                                                                 type)));
+            } else if (type == EVAPOTRANSPIRATION) {
+                externalFlows.insert(std::make_pair(type,
+                                                    ExternalFlow(numOfExternalFlows, flowHead, bottom,
+                                                                 cond * (si::cubic_meter / day))));
+            /** TODO Implementation of FLOODPLAIN_DRAIN
+            *} else if (type == FLOODPLAIN_DRAIN) {
+            *    externalFlows.insert(std::make_pair(type,
+            *                                        ExternalFlow(numOfExternalFlows, type,
+            *                                                        get<t_meter, Elevation>(),
+            *                                                        get<t_vel, K>() * get<t_meter,
+            *                                                        VerticalSize>(),
+            *                                                        bottom));
+            */
+            } else { // RIVER, RIVER_MM, DRAIN, WETLAND, GLOBAL_WETLAND, LAKE, GLOBAL_LAKE, GENERAL_HEAD_BOUNDARY
+                externalFlows.insert(std::make_pair(type,
                                                     ExternalFlow(numOfExternalFlows,
                                                                  type,
                                                                  flowHead,
@@ -1693,7 +1225,6 @@
                 }
             }
 
-<<<<<<< HEAD
             /**
              * @brief The number of external flows
              * @return int
@@ -1720,11 +1251,6 @@
              */
             t_vol_t getGNCFromUnrefinedNodes(){
                 t_vol_t out = 0.0 * (si::cubic_meter / day);
-=======
-            return std::make_pair(Vx.value(), Vy.value());
-        };
-};
->>>>>>> 2f82361f
 
                 if (get<int, RefID>() > 0) { return out;} // todo change if refinement gets additional levels
 
@@ -2156,153 +1682,240 @@
              */
             void setEffectivePorosity_direct(t_dim effectivePorosity) { set<t_dim, EffectivePorosity>(effectivePorosity); }
 
-            /**
-             * @brief Updates GW recharge
-             * Currently assumes only one recharge as external flow!
-             * @param amount The new flow amount
-             * @param Should the recharge in the dynamic rivers be locked or updated by this change?
-             */
-            void updateUniqueFlow(double amount, FlowType flow, bool lock) {
-                if (lock and flow == RECHARGE) {
-                    if (hasTypeOfExternalFlow(RIVER_MM)) {
-                        //get current recharge and lock it bevor setting new recharge
-                        //in arid regions recharge might be 0
-                        t_vol_t recharge{0 * si::cubic_meter / day};
-                        if(hasTypeOfExternalFlow(RECHARGE)){recharge = getExternalFlowByName(RECHARGE).getRecharge();}
-                        getExternalFlowByName(RIVER_MM).setLock();
-                        getExternalFlowByName(RIVER_MM).setLockRecharge(recharge);
-                        //also lock conductance value
-                        getExternalFlowByName(RIVER_MM).getERC(recharge,get<t_meter, EQHead>(),get<t_meter, Head>(),getEqFlow());
-                    }
-                }
-                if (hasTypeOfExternalFlow(flow)) {
-                    removeExternalFlow(flow);
-                }
-
-                addExternalFlow(flow, 0 * si::meter, amount, 0 * si::meter);
-                if(numOfExternalFlows != externalFlows.size()){
-                    throw "Number of external flows don't match";
-                }
-            }
-
-
-            /**
-             * Scale dynamic rivers for sensitivity
-             * @param mult
-             */
-            void scaleDynamicRivers(double mult) {
+        /**
+         * @brief Updates GW recharge
+         * Curently assumes only one recharge as external flow!
+         * @param amount The new flow amount
+         * @param Should the recharge in the dynamic rivers be locked or updated by this change?
+         */
+        void updateUniqueFlow(double amount, FlowType flow = RECHARGE, bool lock = true) {
+            if (lock and flow == RECHARGE) {
                 if (hasTypeOfExternalFlow(RIVER_MM)) {
-                    getExternalFlowByName(RIVER_MM).setMult(mult);
-                }
-                return;
-            }
-
-            /**
-             * @brief Update wetlands, lakes
-             * @param amount
-             * @param type
-             */
-            void updateExternalFlowConduct(double amount, FlowType type) {
-                if (hasTypeOfExternalFlow(type)) {
-                    t_meter flowElev = getExternalFlowElevation(type);
-                    double conduct = getExternalFlowConductance(type).value() * amount;
-                    t_meter bottom = getExternalFlowBottom(type);
-                    removeExternalFlow(type);
-                    addExternalFlow(type, flowElev, conduct, bottom);
-                }
-            }
-
-            /**
-            * @brief Multiplies flow head for Sensitivity An. wetlands, lakes, rivers
-            * @param amount
-            * @param type
-            */
-            void updateExternalFlowFlowHead(double amount, FlowType type) {
-                if (hasTypeOfExternalFlow(type)) {
-                    t_meter flowElevation = getExternalFlowElevation(type) * amount;
-                    double conduct = getExternalFlowConductance(type).value();
-                    t_meter bottom = getExternalFlowBottom(type);
-                    removeExternalFlow(type);
-                    addExternalFlow(type, flowElevation, conduct, bottom);
-                }
-            }
-
-            /**
-            * @brief Sets flowHead An. wetlands, lakes, rivers
-            * @param amount
-            * @param type
-            */
-            void setExternalFlowFlowHead(double amount, FlowType type) {
-                if (hasTypeOfExternalFlow(type)) {
-                    t_meter flowHead = amount * si::meter;
-                    double conduct = getExternalFlowByName(type).getConductance().value();
-                    t_meter bottom = getExternalFlowByName(type).getBottom();
-                    removeExternalFlow(type);
-                    addExternalFlow(type, flowHead, conduct, bottom);
-                }
-            }
-
-            /**
-           * @brief adds delta to flowHead An. wetlands, lakes, rivers
-           * @note Also checks for locked recharge
-           * @param amount
-           * @param type
-           */
-            void addExternalFlowFlowHead(double amount, FlowType type) {
-                if (hasTypeOfExternalFlow(type)) {
-                    ExternalFlow& externalFlow = getExternalFlowByName(type);
-                    t_meter delta{amount * si::meter};
-                    t_meter bottom{externalFlow.getBottom()};
-                    t_meter flowHead{externalFlow.getFlowElevation() + delta};
-                    //The river is dry
-                    if(std::isnan(amount)){ flowHead = bottom; }
-                    double conduct{externalFlow.getConductance().value()};
-                    bool lock{externalFlow.getLock()};
-                    t_vol_t recharge{externalFlow.getLockRecharge()};
-                    t_s_meter_t l_cond{externalFlow.getLockConduct()};
-                    removeExternalFlow(type);
-                    if (flowHead.value() < bottom.value()) {
-                        flowHead = bottom;
-                    }
-                    NANChecker(flowHead.value(), "Stage value");
-                    NANChecker(l_cond.value(), "Conduct value");
-                    NANChecker(bottom.value(), "Bottom value");
-
-                    addExternalFlow(type, flowHead, conduct, bottom);
-                    if (lock) {
-                        getExternalFlowByName(type).setLock();
-                        getExternalFlowByName(type).setLockRecharge(recharge);
-                        getExternalFlowByName(type).setLockConduct(l_cond);
-                    }
-                }
-            }
-
-            /**
-             * @brief Update lake bottoms
-             * Used for sensitivity
-             * @param amount
-             */
-            void updateLakeBottoms(double amount) {
-                if (hasTypeOfExternalFlow(LAKE)) {
-                    t_meter flowElevation = getExternalFlowElevation(LAKE);
-                    double conduct = getExternalFlowConductance(LAKE).value();
-                    t_meter bottom = getExternalFlowBottom(LAKE) * amount;
-                    removeExternalFlow(LAKE);
-                    addExternalFlow(LAKE, flowElevation, conduct, bottom);
-                }
-            }
-
-            /**
-             * @brief Check for type river
-             * @return bool
-             */
-            bool hasRiver() { return hasTypeOfExternalFlow(RIVER); }
-
-            /**
-             * @brief Check for type GHB
-             * @return bool
-             */
-            bool hasGHB() { return hasTypeOfExternalFlow(GENERAL_HEAD_BOUNDARY); }
+                    //get current recharge and lock it before setting new recharge
+                    //in arid regions recharge might be 0
+                    t_vol_t recharge{0 * si::cubic_meter /day};
+                    if(hasTypeOfExternalFlow(RECHARGE)){recharge = getExternalFlowByName(RECHARGE).getRecharge();}
+                    //also lock conductance value
+                    getExternalFlowByName(RIVER_MM).getERC(recharge,get<t_meter, EQHead>(),get<t_meter, Head>(),getEqFlow());
+                    getExternalFlowByName(RIVER_MM).setLockRecharge(recharge); //TODO: never used; in calcERC read but not used
+                    getExternalFlowByName(RIVER_MM).setLock(); //locks conductance to steady state conductance and inhibits updates later
+                    //!comment! if this code is deactivated locked conductance and locked recharge is lost if flow is removed in addExternalFlowFlowHead but not important bc. never used (in calcERC) if conductance should be changed by calcERC
+                }
+            }
+            if (hasTypeOfExternalFlow(flow)) {
+                removeExternalFlow(flow);
+            }
+
+            addExternalFlow(flow, 0 * si::meter, amount, 0 * si::meter);
+            if(numOfExternalFlows != externalFlows.size()){
+                throw "Number of external flows don't match";
+            }
+        }
+
+
+        /**
+         * Scale dynamic rivers for sensitivity
+         * @param mult
+         */
+        void scaleDynamicRivers(double mult) {
+            if (hasTypeOfExternalFlow(RIVER_MM)) {
+                getExternalFlowByName(RIVER_MM).setMult(mult);
+            }
+        }
+
+        /**
+         * @brief Update wetlands, lakes conduct if conduct is set to 0 due to reductionFactor -> reset to initial conduct from steady state to allow GW flow into SWB
+         * @param reductionFactor 0 <= reductionFactor <= 1
+         * @param type type of flow
+         */
+        void updateExternalFlowConduct(double reductionFactor, FlowType type) {
+            if (hasTypeOfExternalFlow(type)) {
+                t_meter flowHead = getExternalFlowByName(type).getFlowHead();
+                t_meter bottom = getExternalFlowByName(type).getBottom();
+                double RiverDepth = getExternalFlowByName(type).getRiverDepthSteadyState();
+                double initConduct = getExternalFlowByName(type).getInitConductance().value();
+                double conduct = initConduct;
+                if (reductionFactor != 0.)
+                    conduct *= reductionFactor;
+                // else conduct does not change and is initial value
+                removeExternalFlow(type);
+                addExternalFlow(type, flowHead, conduct, bottom);
+                getExternalFlowByName(type).setInitConductance(initConduct);
+                getExternalFlowByName(type).setRiverDepthSteadyState(RiverDepth);
+            }
+        }
+
+        /**
+         *@brief saves conductance of steady state solution
+         */
+        void saveNodeSteadyStateConduct() {
+            double conduct;
+            if (hasTypeOfExternalFlow(Model::FlowType::LAKE)) {
+                conduct = getExternalFlowByName(Model::FlowType::LAKE).getConductance().value();
+                getExternalFlowByName(Model::FlowType::LAKE).setInitConductance(conduct);
+            }
+            if (hasTypeOfExternalFlow(Model::FlowType::WETLAND)) {
+                conduct = getExternalFlowByName(Model::FlowType::WETLAND).getConductance().value();
+                getExternalFlowByName(Model::FlowType::WETLAND).setInitConductance(conduct);
+            }
+            if (hasTypeOfExternalFlow(Model::FlowType::GLOBAL_LAKE)) {
+                conduct = getExternalFlowByName(Model::FlowType::GLOBAL_LAKE).getConductance().value();
+                getExternalFlowByName(Model::FlowType::GLOBAL_LAKE).setInitConductance(conduct);
+            }
+            if (hasTypeOfExternalFlow(Model::FlowType::GLOBAL_WETLAND)) {
+                conduct = getExternalFlowByName(Model::FlowType::GLOBAL_WETLAND).getConductance().value();
+                getExternalFlowByName(Model::FlowType::GLOBAL_WETLAND).setInitConductance(conduct);
+            }
+        }
+
+        /**
+        *@brief saves river depth (flow head - bottom) of steady state solution
+        */
+        void saveNodeSteadyStateRiverDepth() {
+            double RiverDepth;
+            if (hasTypeOfExternalFlow(Model::FlowType::RIVER_MM)){
+                RiverDepth = getExternalFlowByName(Model::FlowType::RIVER_MM).getFlowHead().value() - getExternalFlowByName(Model::FlowType::RIVER_MM).getBottom().value();
+                if (RiverDepth < 1.)    // else if 0 head could never change
+                    RiverDepth = 1.;
+                getExternalFlowByName(Model::FlowType::RIVER_MM).setRiverDepthSteadyState(RiverDepth);
+            }
+        };
+
+        /**
+        * @brief Multiplies flow head for Sensitivity An. wetlands, lakes, rivers
+        * @param amount
+        * @param type
+        */
+        void updateExternalFlowFlowHead(double amount, FlowType type) {
+            if (hasTypeOfExternalFlow(type)) {
+                t_meter flowHead = getExternalFlowByName(type).getFlowHead() * amount; //TODO: if amount puts flowhead down head might be under bottom
+                double conduct = getExternalFlowByName(type).getConductance().value();
+                double RiverDepth = getExternalFlowByName(type).getRiverDepthSteadyState();
+                t_meter bottom = getExternalFlowByName(type).getBottom();
+                double initConduct = getExternalFlowByName(type).getInitConductance().value();
+                removeExternalFlow(type);
+                addExternalFlow(type, flowHead, conduct, bottom);
+                getExternalFlowByName(type).setInitConductance(initConduct);
+                getExternalFlowByName(type).setRiverDepthSteadyState(RiverDepth);
+            }
+        }
+
+        /**
+        * @brief Sets flowHead for wetlands, lakes, rivers; only used for global lakes at the moment
+        * @param amount
+        * @param type
+        */
+        void setExternalFlowFlowHead(double amount, FlowType type) {
+            if (hasTypeOfExternalFlow(type)) {
+                t_meter flowHead = amount * si::meter;
+                double conduct = getExternalFlowByName(type).getConductance().value();
+                double RiverDepth = getExternalFlowByName(type).getRiverDepthSteadyState();
+                t_meter bottom = getExternalFlowByName(type).getBottom();
+                double initConduct = getExternalFlowByName(type).getInitConductance().value();
+                removeExternalFlow(type);
+                if (flowHead.value() < bottom.value())
+                    flowHead = bottom;
+                addExternalFlow(type, flowHead, conduct, bottom);
+                getExternalFlowByName(type).setInitConductance(initConduct);
+                getExternalFlowByName(type).setRiverDepthSteadyState(RiverDepth);
+            }
+        }
+
+        /**
+       * @brief adds delta to flowHead An. wetlands, lakes, rivers
+       * @note Also checks for locked recharge
+       * @param amount
+       * @param type
+       */
+        void addExternalFlowFlowHead(double amount, FlowType type) {
+            if (hasTypeOfExternalFlow(type)) {
+                ExternalFlow& externalFlow = getExternalFlowByName(type);
+                t_meter delta{amount * si::meter};
+                t_meter bottom{externalFlow.getBottom()};
+                t_meter flowHead{externalFlow.getFlowHead() + delta};
+                double initConduct = externalFlow.getInitConductance().value();
+                double RiverDepth = getExternalFlowByName(type).getRiverDepthSteadyState();
+                //The river is dry
+                if(std::isnan(amount)){ flowHead = bottom; }
+                double conduct{externalFlow.getConductance().value()};
+                bool lock{externalFlow.getLock()};
+                t_vol_t recharge{externalFlow.getLockRecharge()};
+                t_s_meter_t l_cond{externalFlow.getLockConduct()};
+                removeExternalFlow(type);
+                if (flowHead.value() < bottom.value())
+                    flowHead = bottom;
+                NANChecker(flowHead.value(), "Stage value");
+                NANChecker(l_cond.value(), "Conduct value");
+                NANChecker(bottom.value(), "Bottom value");
+
+                addExternalFlow(type, flowHead, conduct, bottom);
+                getExternalFlowByName(type).setInitConductance(initConduct);
+                getExternalFlowByName(type).setRiverDepthSteadyState(RiverDepth);
+                if (lock) {
+                    getExternalFlowByName(type).setLock();
+                    getExternalFlowByName(type).setLockRecharge(recharge);
+                    getExternalFlowByName(type).setLockConduct(l_cond);
+                }
+            }
+        }
+
+        /**
+         * @brief Multiplies flow bottom for Sensitivity An. wetlands, lakes, rivers
+         * @param amount
+         * @param type
+         */
+        void updateExternalFlowBottom(double amount, FlowType type) {
+            if (hasTypeOfExternalFlow(type)) {
+                t_meter flowHead = getExternalFlowByName(type).getFlowHead();
+                double conduct = getExternalFlowByName(type).getConductance().value();
+                double RiverDepth = getExternalFlowByName(type).getRiverDepthSteadyState();
+                t_meter bottom = getExternalFlowByName(type).getBottom() * amount; // TODO: if amount puts bottom upwards head might be under bottom
+                double initConduct = getExternalFlowByName(type).getInitConductance().value();
+                removeExternalFlow(type);
+                addExternalFlow(type, flowHead, conduct, bottom);
+                getExternalFlowByName(type).setInitConductance(initConduct);
+                getExternalFlowByName(type).setRiverDepthSteadyState(RiverDepth);
+            }
+        }
+
+        /**
+        * @brief Set bottom for wetlands, lakes, rivers
+        * @param amount
+        * @param type
+        */
+        void setExternalFlowBottom(double amount, FlowType type) {
+            if (hasTypeOfExternalFlow(type)) {
+                t_meter flowHead = getExternalFlowByName(type).getFlowHead();
+                double conduct = getExternalFlowByName(type).getConductance().value();
+                double RiverDepth = getExternalFlowByName(type).getRiverDepthSteadyState();
+                t_meter bottom = amount * si::meter;
+                double initConduct = getExternalFlowByName(type).getInitConductance().value();
+                removeExternalFlow(type);
+                if (flowHead.value() < bottom.value())
+                    flowHead = bottom;
+                addExternalFlow(type, flowHead, conduct, bottom);
+                getExternalFlowByName(type).setInitConductance(initConduct);
+                getExternalFlowByName(type).setRiverDepthSteadyState(RiverDepth);
+            }
+        }
+
+        /**
+         * @brief Check for type river
+         * @return bool
+         */
+        bool hasRiver() { return hasTypeOfExternalFlow(RIVER); }
+
+        /**
+        * @brief Check for type river
+        * @return bool
+        */
+        bool hasRiver_MM() { return hasTypeOfExternalFlow(RIVER_MM); }
+
+        /**
+         * @brief Check for type GHB
+         * @return bool
+         */
+        bool hasGHB() { return hasTypeOfExternalFlow(GENERAL_HEAD_BOUNDARY); }
 
             /**
              * @brief Get Q part (external sources) of flow equations
@@ -3503,10 +3116,9 @@
                     }
                 }
 
-                return std::make_pair(Vx.value(), Vy.value());
-            };
-
+            return std::make_pair(Vx.value(), Vy.value());
         };
+};
 
 /**
  * @class StandardNode
