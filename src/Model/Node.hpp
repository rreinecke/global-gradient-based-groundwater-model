/*
 * Copyright (c) <2016>, <Robert Reinecke>
 * All rights reserved.
 * Redistribution and use in source and binary forms, with or without modification,
 * are permitted provided that the following conditions are met:
 *
 * 1. Redistributions of source code must retain the above copyright notice,
 * this list of conditions and the following disclaimer.
 * 2. Redistributions in binary form must reproduce the above copyright notice,
 * this list of conditions and the following disclaimer in the documentation and/or other
 * materials provided with the distribution.
 * 3. Neither the name of the copyright holder nor the names of its contributors may be used to endorse
 * or promote products derived from this software without specific prior written permission.
 * THIS SOFTWARE IS PROVIDED BY THE COPYRIGHT HOLDERS AND CONTRIBUTORS "AS IS" AND ANY EXPRESS OR IMPLIED WARRANTIES,
 * INCLUDING, BUT NOT LIMITED TO, THE IMPLIED WARRANTIES OF MERCHANTABILITY
 * AND FITNESS FOR A PARTICULAR PURPOSE ARE DISCLAIMED.
 * IN NO EVENT SHALL THE COPYRIGHT HOLDER OR CONTRIBUTORS BE LIABLE FOR ANY DIRECT, INDIRECT, INCIDENTAL, SPECIAL,
 * EXEMPLARY, OR CONSEQUENTIAL DAMAGES (INCLUDING, BUT NOT LIMITED TO, PROCUREMENT OF SUBSTITUTE GOODS OR SERVICES;
 * LOSS OF USE, DATA, OR PROFITS; OR BUSINESS INTERRUPTION) HOWEVER CAUSED AND ON ANY THEORY OF LIABILITY,
 * WHETHER IN CONTRACT, STRICT LIABILITY, OR TORT (INCLUDING NEGLIGENCE OR OTHERWISE) ARISING IN ANY WAY OUT OF THE USE
 * OF THIS SOFTWARE, EVEN IF ADVISED OF THE POSSIBILITY OF SUCH DAMAGE.
*/

#ifndef GLOBAL_FLOW_NODE_HPP
#define GLOBAL_FLOW_NODE_HPP

#include <iostream>
#include <vector>
#include <string>
#include <unordered_map>
#include <numeric>
#include <future>
#include <forward_list>
#include "ExternalFlows.hpp"
#include "FluidMechanics.hpp"
#include "PhysicalProperties.hpp"
#include "../Misc/Helpers.hpp"

namespace GlobalFlow {
namespace Model {
/**
 * Neighbouring positions for cells (side-view)
 *     TOP
 * WEST * EAST
 *     DOWN
 *
 * In Z (Top view):
 * NORTH (smaller ID) * SOUTH (larger ID)
 */
enum NeighbourPosition {
    TOP = 1,
    DOWN,
    EAST,
    WEST,
    NORTH,
    SOUTH
};
}
}

namespace std {
template<>
struct hash<GlobalFlow::Model::NeighbourPosition> {
    typedef GlobalFlow::Model::NeighbourPosition argument_type;
    typedef std::underlying_type<argument_type>::type underlying_type;
    typedef std::hash<underlying_type>::result_type result_type;

    result_type
    operator()(const argument_type &arg) const {
        std::hash<underlying_type> hasher;
        return hasher(static_cast< underlying_type >( arg ));
    }
};
}

namespace GlobalFlow {
namespace Model {

using namespace std;
using namespace boost::units;

class NodeInterface;

using p_node = unique_ptr<GlobalFlow::Model::NodeInterface>;
using NodeVector = std::shared_ptr<vector<unique_ptr<GlobalFlow::Model::NodeInterface>>>;

/**
 * Interface defining required fields for a node.
 * A node is the central comutational and spatial unit.
 * A simulated area is seperated into a discrete raster of cells or nodes
 * (seperate computational units which stay in contact to ech other).
 * Is equal to 'cell'.
 *
 * Nodes can be of different physical property e.g. different size.
 */
class NodeInterface {
    private:
        virtual void
        __setHead(t_meter head) = 0;

        virtual t_meter
        __calcInitialHead(t_meter initialParam) = 0;

        virtual bool
        __isStaticNode() = 0;

        /**
         * @brief Calculates e-folding depth from input data.
         * @param z The vertical size of the computing cell.
         * @return A dimensionless factor that can be used to modify
         * hydraulic conductance depending on depth.
         *
         * E-Folding function as defined by Ying Fan et al. e^(-(Depth - Factor)).
         */
        t_dim efoldingFromData(t_meter z) {
            t_meter folding = get<t_meter, EFolding>();
            if (folding == 0.0 * si::meter)
                return 1 * si::si_dimensionless;
            //Alter if a different size should be used and not full vertical size
            //z = (z / (2 * si::si_dimensionless));
            t_dim out = exp(-z / folding);
            if (out == 0 * si::si_dimensionless)
                return 1e-7 * si::si_dimensionless;
            return out;
        }

        /**
         * @brief Apply function to all layers of the model.
         * @param &&...p A list of functions forwarded to setAttribute.
         *
         * Apply an atribute to all layers at same position as the node.
         * A function passed in addition modifies the attribute depending on the layer.
         * Stops on last layer.
         */
        template<class... Params>
        void
        applyToAllLayers(Params &&...p) {
            try {
                this->getNeighbour(DOWN)->setAttribute(std::forward<Params>(p)...);
            } catch (...) {} //We are on last layer nothing to do
        };

        template<class ApplyFunction>
        void
        setAttribute(ApplyFunction fun) {
            fun(this);
            applyToAllLayers(std::forward<ApplyFunction>(fun));
        };

    protected:
        const std::shared_ptr<std::vector<std::unique_ptr<NodeInterface>>> nodes;
        unordered_map<NeighbourPosition, large_num> neighbours;
        unordered_map<FlowType, ExternalFlow, FlowTypeHash> externalFlows;
        int numOfExternalFlows{0};
        bool nwt{false};
        bool initial_head{true};
        bool simpleDistance{false};
        bool simpleK{false};
        bool steadyState{false};

        friend class FluidMechanics;

        FluidMechanics mechanics;
        PhysicalProperties fields;

        /*
        * Short helper functions to make the code more readable
        */
        template<typename T, typename F>
        T get() { return fields.get<T, F>(); }

        template<typename T, typename F>
        void set(const T &value) { return fields.set<T, F>(value); }

        template<typename T, typename F>
        T getFrom(NodeInterface *nodeInterface, NeighbourPosition pos) {
            return nodeInterface->getNeighbour(pos)->getProperties().get<T, F>();
        }

        using map_itter = std::unordered_map<NeighbourPosition, large_num>::const_iterator;

        p_node &at(map_itter pos) { return nodes->at(pos->second); }

        template<typename T, typename F>
        T getAt(map_itter pos) {
            return at(pos)->get<T, F>();
        }

        /**
         * @brief Uses specific storage to caluclate storativity
         * @return Flow budget for cell depending on head change
         */
        t_s_meter getStorageCapacity__Primary() noexcept {
            t_s_meter out = get<quantity<perUnit>, SpecificStorage>().value()
                            * get<t_c_meter, VolumeOfCell>().value() * si::square_meter;
            return out;
        }

        /**
         * @brief Uses specific yield to caluclate storativity
         * @return Flow budget for cell depending on head change
         */
        t_s_meter getStorageCapacity__Secondary() noexcept {
            return get<t_dim, SpecificYield>() * get<t_s_meter, Area>();
        }

        /**
         * @brief Uses specific yield with NWT smoother
         * @return Flow budget for cell depending on head change
         * Assumes that smooth function is linear
         */
        t_s_meter getStorageCapacity__SecondaryNWT() noexcept {
            return getStorageCapacity__Secondary()
                   * mechanics.smoothFunction__NWT(get<t_meter, Elevation>(), get<t_meter, VerticalSize>(),
                                                   get<t_meter, Head>())
                   + getStorageCapacity__Secondary();
        }

        /**
         * @brief Flow volume of cell
         * @return Flow volume
         */
        template<typename CompareFunction>
        t_vol_t getFlow(CompareFunction compare) noexcept {
            t_vol_t flow_v = 0.0 * si::cubic_meter / day;
            t_vol_t stFlow = 0.0 * si::cubic_meter / day;
            if (not steadyState) {
                stFlow = getTotalStorageFlow();
                if (compare(stFlow.value()))
                    flow_v += boost::units::abs(stFlow);
            }
            flow_v += getNonStorageFlow(std::forward<CompareFunction>(compare));
            return flow_v.value() * si::cubic_meter / day;
        }

    public:

        friend class boost::serialization::access;
        template<class Archive>
        void serialize(Archive & ar, const unsigned int version) {
            LOG(debug) << "Serializing abstract node";
            ar & nodes;
            ar & neighbours;
            ar & externalFlows;
            ar & numOfExternalFlows;
            ar & nwt;
            ar & initial_head;
            ar & simpleDistance;
            ar & simpleK;
            ar & steadyState;
            ar & fields;
            ar & cached;
            ar & eq_flow;
        }


        /**
         * @brief Constructor of abstract class NodeInterface
         * @param nodes Vector of all other existing nodes
         * @param lat The latitude
         * @param lon The Longitude
         * @param area Area in m²
         * @param ArcID Unique ARC-ID specified by Kassel
         * @param ID Internal ID = Position in vector
         * @param K Hydraulic conductivity in meter/day (default)
         * @param stepModifier Modfies default step size of day (default=1)
         * @param aquiferDepth Vertical size of the cell
         * @param anisotropy Modifier for vertical conductivity based on horizontal
         * @param specificYield Yield of storage for dewatered conditions
         * @param specificStorage Specific storage - currently for confined and unconfined
         * @param confined Is node in a confined layer
         *
         */
        NodeInterface(NodeVector nodes,
                      double lat,
                      double lon,
                      t_s_meter area,
                      t_meter edgeLengthLeftRight,
                      t_meter edgeLengthFrontBack,
                      large_num ArcID,
                      large_num ID,
                      t_vel K,
                      int stepModifier,
                      double aquiferDepth,
                      double anisotropy,
                      double specificYield,
                      double specificStorage,
                      bool confined);

        virtual ~NodeInterface() = default;

        /**
         * @return The spatial ID of the node
         *
         */
        large_num getSpatialID() { return get<large_num, SpatID>(); }

        /**
         * @return The position in the node vector
         */
        large_num getID() { return get<large_num, ID>(); }

/*****************************************************************
Modify Properties
******************************************************************/

        /**
         * @brief Set elevation on top layer and propagate to lower layers
         * @param elevation The top elevation (e.g. from DEM)
         */
        void setElevation(t_meter elevation) {
            set < t_meter, Elevation > (elevation);
            set < t_meter, TopElevation > (elevation);
            applyToAllLayers([this](NodeInterface *node) {
                try {
                    node->getProperties().set<t_meter, TopElevation>(getFrom<t_meter, TopElevation>(node, TOP));
                    node->getProperties().set<t_meter, Elevation>(
                            getFrom<t_meter, Elevation>(node, TOP) - getFrom<t_meter, VerticalSize>(node, TOP));
                }
                catch (...) {}
            });
        };

        /**
         * @brief Set slope from data on all layers
         * Slope input is in % but is required as absolut
         * thus: slope = sloper_percent / 100
         * @param slope
         */
        void
        setSlope(double slope_percent) {
            set < t_dim, Slope > ((slope_percent / 100) * si::si_dimensionless);
            applyToAllLayers([slope_percent](NodeInterface *nodeInterface) {
                try {
                    nodeInterface->setSlope(slope_percent);
                }
                catch (...) {}
            });
        };

        /**
         * @brief Set e-folding factor from data on all layers
         * @param e-fold
         */
        void setEfold(double efold) {
            set < t_meter, EFolding > (efold * si::meter);
            applyToAllLayers([efold](NodeInterface *nodeInterface) {
                try { nodeInterface->setEfold(efold); }
                catch (...) {}
            });
        };

        /**
         * @brief Calculated equilibrium groundwater-head from eq_wtd
         * Assumes that if initialhead = false that the eq_head is also used as initial head
         * @param head
         */
        void setEqHead(t_meter wtd) {
            t_meter eqhead = get<t_meter, Elevation>() - wtd;
            //if (eqhead.value() > 500) {
            //	eqhead = 500 * si::meter;
            //}
            set < t_meter, EQHead > (eqhead);
            setHead_direct(eqhead.value());
            //setHead_direct(get<t_meter, Elevation>().value());
            applyToAllLayers([eqhead](NodeInterface *nodeInterface) {
                try {
                    nodeInterface->setHead_direct(eqhead.value());
                    nodeInterface->set<t_meter, EQHead>(eqhead);
                }
                catch (...) {}
            });
        }

        /**
         * Calculated equilibrium flow to neighbouring cells
         * Static thus calculated only once.
         *
         * Depends on: K in cell and eq_head in all 6 neighbours
         */
        bool cached{false};
        t_vol_t eq_flow{0 * si::cubic_meter / day};

        template<class HeadType>
        FlowInputHor createDataTuple(map_itter got) {
            if (got->first == LEFT or got->first == RIGHT){
                return std::make_tuple(at(got)->getK(),
                                       getK(),
                                       getAt<t_meter, EdgeLengthFrontBack>(got), // length in front/back direction of neighbour node
                                       get<t_meter, EdgeLengthFrontBack>(), // length in front/back direction of this node
                                       //getAt<t_meter, EdgeLengthLeftRight>(got), // width in left/right direction of neighbour node
                                       get<t_meter, EdgeLengthLeftRight>(), // width in left/right direction of this node
                                       getAt<t_meter, HeadType>(got),
                                       get<t_meter, HeadType>(),
                                       getAt<t_meter, Elevation>(got),
                                       get<t_meter, Elevation>(),
                                       getAt<t_meter, VerticalSize>(got),
                                       get<t_meter, VerticalSize>(),
                                       get<bool, Confinement>());
            } else { // if (got->first == FRONT or got->first == BACK)
                return std::make_tuple(at(got)->getK(),
                                       getK(),
                                       getAt<t_meter, EdgeLengthLeftRight>(got), // length in left/right direction of neighbour node
                                       get<t_meter, EdgeLengthLeftRight>(), // length in left/right direction of this node
                                       //getAt<t_meter, EdgeLengthFrontBack>(got), // width in front/back direction of neighbour node
                                       get<t_meter, EdgeLengthFrontBack>(), // width in front/back direction of this node
                                       getAt<t_meter, HeadType>(got),
                                       get<t_meter, HeadType>(),
                                       getAt<t_meter, Elevation>(got),
                                       get<t_meter, Elevation>(),
                                       getAt<t_meter, VerticalSize>(got),
                                       get<t_meter, VerticalSize>(),
                                       get<bool, Confinement>());
            }

        }

        FlowInputVert createDataTuple(map_itter got) {
            return std::make_tuple(at(got)->getK_vertical(),
                                   getK_vertical(),
                                   get<t_meter, VerticalSize>(),
                                   get<t_meter, Head>(),
                                   get<t_meter, Elevation>(),
                                   get<t_s_meter, Area>(),
                                   getAt<t_meter, Elevation>(got),
                                   getAt<t_meter, VerticalSize>(got),
                                   getAt<t_meter, Head>(got),
                                   get<bool, Confinement>());
        }


        /**
         * Calculate the lateral groundwater flow to the neighbouring nodes
         * Generic function used for caluclating equilibrium and current step flow
         * @return
         */
        template<class HeadType>
        t_vol_t calcLateralFlows(bool onlyOut) {
            t_vol_t lateral_flow{0 * si::cubic_meter / day};
            std::forward_list<NeighbourPosition> possible_neighbours =
                    {NeighbourPosition::SOUTH, NeighbourPosition::NORTH, NeighbourPosition::WEST,
                     NeighbourPosition::EAST};

            for (const auto &position: possible_neighbours) {
                std::unordered_map<NeighbourPosition, large_num>::const_iterator got = neighbours.find(position);
                if (got == neighbours.end()) {//No neighbouring node
                } else {
                    //There is a neighbour node
                    t_s_meter_t conductance;
                    //TODO check for option!
                    //if (get<int, Layer>() > 0) {
                    //    conductance = mechanics.calculateEFoldingConductance(createDataTuple<Head>(got), get<t_meter, EFolding>(), getAt<t_meter, EFolding>(got));
                    //}else{
                    conductance = mechanics.calculateHarmonicMeanConductance(createDataTuple<Head>(got));
                    //}

                    t_vol_t flow = conductance * (get<t_meter, HeadType>() - getAt<t_meter, HeadType>(got));
                    if (onlyOut) {
                        if (flow.value() > 0) { lateral_flow = lateral_flow - flow; }
                    } else { lateral_flow = lateral_flow - flow; }
                }
            }
            return lateral_flow;
        }

        /**
         * Calculate the equlibrium lateral flows
         * @return eq lateral flow
         */
        t_vol_t getEqFlow() noexcept {
            if (not cached) {
                t_vol_t lateral_flow = calcLateralFlows<EQHead>(false);
                NANChecker(lateral_flow.value(), "Eq Flow");
                eq_flow = lateral_flow;
                cached = true;
            }
            return eq_flow;
        }

        /**
         * Get the current lateral flow
         * @return
         */
        t_vol_t getLateralFlows() {
            return calcLateralFlows<Head>(false) * get<t_dim, StepModifier>();
        }

        /**
         * Get the current lateral out flows
         * @return
         */
        t_vol_t getLateralOutFlows() {
            return calcLateralFlows<Head>(true) * get<t_dim, StepModifier>();
        }


        /**
         * @brief Cuts off all heads above surface elevation
         * @warning Should only be used in spinn up phase!
         * @return Bool if node was reset
         */
        bool resetFloodingHead() noexcept {
            auto elevation = get<t_meter, Elevation>();
            if (get<t_meter, Head>() > elevation) {
                set < t_meter, Head > (elevation);
                return true;
            }
            return false;
        }

        /**
         * @brief Scales river conduct by 50%
         * @warning Should only be used in spin up phase
         */
        void scaleRiverConduct() {
            eq_flow = eq_flow * 1.5;
        }

        /**
         * @brief Update the current head change (in comparison to last time step)
         * @note Should only be called at end of time step
         */
        void updateHeadChange() noexcept {
            set < t_meter, HeadChange_TZero > (
                    get<t_meter, Head>() - get<t_meter, Head_TZero>());
            set < t_meter, Head_TZero > (get<t_meter, Head>());
        }

        void initHead_t0() noexcept { set < t_meter, Head_TZero > (get<t_meter, Head>()); }

        void setHead_direct(double head) noexcept { set < t_meter, Head > (head * si::meter); }

        t_vel getK__pure() noexcept { return get<t_vel, K>(); }

	void setSimpleK(){simpleK = true;}

        /**
         * @brief Get hydraulic conductivity
         * @return hydraulic conductivity (scaled by e-folding)
         */
        t_vel getK() noexcept {
            if (simpleK) { return get<t_vel, K>() * get<t_dim, StepModifier>(); }
            t_dim e_fold = 1 * si::si_dimensionless;
            if (get<int, Layer>() > 0) {
                e_fold = efoldingFromData(get<t_meter, VerticalSize>());
            }
            t_vel out = get<t_vel, K>() * e_fold * get<t_dim, StepModifier>();
            if (out < 1e-20 * si::meter / day) {
                out = 1e-20 * si::meter / day;
            }
            return out;
        }

        /**
         * @brief Get hydraulic vertical conductivity
         * @return hydraulic conductivity scaled by anisotropy (scaled by e-folding)
         */
        t_vel getK_vertical() noexcept { return (getK() / get<t_dim, Anisotropy>()) * get<t_dim, StepModifier>(); }

        /**
         * @brief Modify hydraulic conductivity (applied to all layers below)
         * @param New conductivity (if e-folding enabled scaled on layers)
         */
        void setK(t_vel conduct) {
            setK_direct(conduct);
            applyToAllLayers([&conduct](NodeInterface *nodeInterface) {
                nodeInterface->getProperties().set<t_vel, K>(conduct);
            });
        }

        /**
         * @brief Modify hydraulic conductivity (no e-folding, no layers)
         * @param New conductivity
         */
        void setK_direct(t_vel conduct) { set < t_vel, K > (conduct); }

        void setSimpleK(){simpleK = true;}

        /**
         * @brief Get all outflow since simulation start
         */
        t_c_meter getOUT() noexcept { return get<t_c_meter, OUT>(); }

        /**
         * @brief Get all inflow since simulation start
         */
        t_c_meter getIN() noexcept { return get<t_c_meter, IN>(); }

        /**
         * @brief Toogle steady state simulation
         * @param onOFF true=on
         * Turns all storage equations to zero with no timesteps
         */
        void toggleSteadyState(bool onOFF) { this->steadyState = onOFF; }

        void updateStepSize(double mod) { set < t_dim, StepModifier > (mod * si::si_dimensionless); }

        /**
         * @brief Storage capacity based on yield or specific storage
         * @return Potential flow budget when multiplied by head change
         * Uses an 0.001m epsilon to determine if a water-table condition is present.
         * If the layer is confined or not in water-table condition returns primary capacity.
         */
        t_s_meter getStorageCapacity() noexcept {
            t_meter epsilon = 0.001 * si::meter;
            //TODO make this an option!
            if (get<int, Layer>() == 0) {
                //If this is the first layer always use equation for unconfined storage
                //if (get<bool, Confinement>()) { return getStorageCapacity__Primary(); }
                //else { return getStorageCapacity__Secondary();}
                return getStorageCapacity__Secondary();
            } else {
                //when we are in the second layer check if we are defined as confined
                if (get<bool, Confinement>()) { return getStorageCapacity__Primary(); }
            }
            //we are not in the first layer and we are in unconfined conditions as specified by the user
<<<<<<< HEAD
=======

>>>>>>> dfdb8c33
            if (get<t_meter, Head>() + epsilon < get<t_meter, Elevation>()) {
                //water-table condition
                if (nwt) { return getStorageCapacity__SecondaryNWT(); }
                return getStorageCapacity__Secondary();
            } else {
                return getStorageCapacity__Primary();
            }
        }

        /**
         * @brief Get and external flow by its FlowType
         * @param type The flow type
         * @return Ref to external flow
         * @throw OutOfRangeException
         */
        ExternalFlow &getExternalFlowByName(FlowType type) {
            if (externalFlows.find(type) == externalFlows.end())
                throw out_of_range("No such flow");
            return externalFlows.at(type);
        }

        /**
         * @brief Get an external flow volume by its FlowType
         * @param type The flow type
         * @return Flow volume
         */
        t_vol_t getExternalFlowVolumeByName(FlowType type) {
            for (const auto &flow : externalFlows) {
                if (type == flow.second.getType()) {
                    t_vol_t out = calculateExternalFlowVolume(flow.second);
                    return out;
                }
            }
            return 0 * si::cubic_meter / day;
        }

        /**
         * @brief Get flow budget based on head change
         * @return Flow volume
         * Note: Water entering storage is treated as an outflow (-), that is a loss of water from the flow system
         * while water released from storage is treated as inflow (+), that is a source of water to the flow system
         */
        t_vol_t getTotalStorageFlow() noexcept {
            return -getStorageCapacity() * get<t_meter, HeadChange_TZero>() / (day * get<t_dim, StepModifier>());
        }

        /**
         * @brief Get flow budget of a specific external flows
         * @param &flow A external flow
         * @return Flow volume
         * Note: Water entering storage is treated as an outflow (-), that is a loss of water from the flow system
         * while water released from storage is treated as inflow (+), that is a source of water to the flow system
         */
        t_vol_t calculateExternalFlowVolume(const ExternalFlow &flow) {
            if (is(flow.getType()).in(RECHARGE, NET_ABSTRACTION)) {
                return flow.getRecharge() * get<t_dim, StepModifier>();
            }
            t_vol_t ex;
            t_meter eq_head = get<t_meter, EQHead>();
            t_meter head = get<t_meter, Head>();
            t_vol_t recharge = 0 * si::cubic_meter / day;
            try {
                recharge = getExternalFlowByName(RECHARGE).getRecharge();
            } catch (const std::out_of_range &e) {
                //ignore me there is no special_flow in this cell
            }
            t_dim slope = get<t_dim, Slope>();
            t_vol_t eqFlow = getEqFlow();
            if (is(flow.getType()).in(RIVER, DRAIN, RIVER_MM, LAKE, GLOBAL_LAKE, WETLAND, GLOBAL_WETLAND)) {
                if (flow.flowIsHeadDependant(head)) {
                    ex = flow.getP(eq_head, head, recharge, slope, eqFlow) * head * get<t_dim, StepModifier>()
                         + flow.getQ(eq_head, head, recharge, slope, eqFlow) * get<t_dim, StepModifier>();
                } else {
                    ex = (flow.getP(eq_head, head, recharge, slope, eqFlow) * flow.getBottom()
                          +
                          flow.getQ(eq_head, head, recharge, slope, eqFlow)) * get<t_dim, StepModifier>();
                }
            } else {
                ex = (flow.getP(eq_head, head, recharge, slope, eqFlow) * head +
                      flow.getQ(eq_head, head, recharge, slope, eqFlow)) * get<t_dim, StepModifier>();
            }
            return ex;
        }

        /**
         * @brief Caluclate dewatered flow
         * @return Flow volume per time
         * If a cell is dewatered but below a saturated or partly saturated cell:
         * this calculates the needed additional exchange volume
         */
        t_vol_t calculateDewateredFlow() noexcept {
            map_itter hasDown = neighbours.find(DOWN);
            map_itter hasUp = neighbours.find(TOP);
            t_vol_t out = 0 * si::cubic_meter / day;

            if (hasDown != neighbours.end()) {
                t_meter elev = getAt<t_meter, Elevation>(hasDown);
                t_meter head_n = getAt<t_meter, Head>(hasDown);
                //Check if a dewatered condition is present
                if (head_n < elev and get<t_meter, Head>() > elev) {
                    t_s_meter_t conductance_below = mechanics.calculateVerticalConductance(createDataTuple(hasDown));
                    out += conductance_below * (head_n - elev) * get<t_dim, StepModifier>();
                }
            }

            if (hasUp != neighbours.end()) {
                t_meter elev = getAt<t_meter, Elevation>(hasUp);
                t_meter head_n = getAt<t_meter, Head>(hasUp);
                //Check if a dewatered condition is present
                if (get<t_meter, Head>() < get<t_meter, Elevation>() and head_n > elev) {
                    t_s_meter_t conductance_above =
                            mechanics.calculateVerticalConductance(createDataTuple(hasUp));
                    out += conductance_above * (get<t_meter, Elevation>() - get<t_meter, Head>()) *
                           get<t_dim, StepModifier>();
                }
            }
            NANChecker(out.value(), "Dewatered flow");
            return out;
        }

        /**
         * @brief Get all current IN flow
         * @return Flow volume
         */
        t_vol_t getCurrentIN() noexcept { return getFlow([](double a) -> bool { return a > 0; }); }

        /**
         * @brief Get all current OUT flow
         * @return Flow volume
         */
        t_vol_t getCurrentOUT() noexcept { return getFlow([](double a) -> bool { return a < 0; }); }

        /**
         * @brief Tell cell to save its flow budget
         */
        void saveMassBalance() noexcept {
            fields.addTo<t_c_meter, OUT>(getCurrentOUT().value() * si::cubic_meter);
            fields.addTo<t_c_meter, IN>(getCurrentIN().value() * si::cubic_meter);
        }

        /**
         * @brief Add a neighbour
         * @param ID The internal ID and position in vector
         * @param neighbour The position relative to the cell
         */
        void setNeighbour(large_num ID, NeighbourPosition neighbour) { neighbours[neighbour] = ID; }

        int getNumofNeighbours() { return (int) neighbours.size(); }

        class NodeNotFoundException : public std::exception {
                virtual const char *what() const throw() { return "Node does not exist"; }
        };

        unordered_map<NeighbourPosition, large_num> getListOfNeighbours(){
            return neighbours;
        }

        /**
         * @brief Get a neighbour by position
         * @param neighbour The position relative to the cell
         * @return Pointer to cell object
         */
        NodeInterface *getNeighbour(NeighbourPosition neighbour) noexcept(false) {
            try {
                large_num pos = neighbours.at(neighbour);
                if (nodes->at(pos)->get<large_num, ID>() != pos) { throw NodeNotFoundException(); }
                return nodes->at(pos).get();
            } catch (...) {
                throw NodeNotFoundException();
            }
        }

        /**
         * @brief At an external flow to the cell
         * @param type The flow type
         * @param flowHead The flow head
         * @param cond The conductance
         * @param bottom The bottom of the flow (e.g river bottom)
         * @return Number assigned by cell to flow
         */
        int addExternalFlow(FlowType type, t_meter flowHead, double cond, t_meter bottom) {
            if (hasTypeOfExternalFlow(type)) {
                    //LOG(debug) << "! adding a flow that is already existing for cell"
<<<<<<< HEAD
                    //curretly it is assumed that only one external flow is what we want
=======
                    //currently it is assumed that only one external flow is what we want
>>>>>>> dfdb8c33
                    // FIXME if not we have to replace the enum with something different
                    removeExternalFlow(type);
            }   
	       
<<<<<<< HEAD
	    if (type == RECHARGE or type == FAST_SURFACE_RUNOFF or type == NET_ABSTRACTION) { 
=======
	        if (type == RECHARGE or type == FAST_SURFACE_RUNOFF or type == NET_ABSTRACTION) {
>>>>>>> dfdb8c33
                externalFlows.insert(std::make_pair(type,
                                                    ExternalFlow(numOfExternalFlows, cond * (si::cubic_meter / day),
                                                                 type)));
            } else if (type == EVAPOTRANSPIRATION) {
                externalFlows.insert(std::make_pair(type,
                                                    ExternalFlow(numOfExternalFlows, flowHead, bottom,
                                                                 cond * (si::cubic_meter / day))));
<<<<<<< HEAD
            } else if (type == FLOODPLAIN_DRAIN) {
                externalFlows.insert(std::make_pair(type,
                                                    ExternalFlow(numOfExternalFlows, type,
                                                                 get<t_meter, Elevation>(),
                                                                 get<t_vel, K>()
                                                                 * get<t_meter, VerticalSize>(),
                                                                 get<t_meter, EdgeLenght>())));
            } else {

=======
            /** TODO Implementation of FLOODPLAIN_DRAIN
            *} else if (type == FLOODPLAIN_DRAIN) {
            *    externalFlows.insert(std::make_pair(type,
            *                                        ExternalFlow(numOfExternalFlows, type,
            *                                                        get<t_meter, Elevation>(),
            *                                                        get<t_vel, K>() * get<t_meter,
            *                                                        VerticalSize>(),
            *                                                        bottom));
            */
            } else { // RIVER, RIVER_MM, DRAIN, WETLAND, GLOBAL_WETLAND, LAKE, GENERAL_HEAD_BOUNDARY
>>>>>>> dfdb8c33
                externalFlows.insert(std::make_pair(type,
                                                    ExternalFlow(numOfExternalFlows,
                                                                 type,
                                                                 flowHead,
                                                                 cond * (si::square_meter / day),
                                                                 bottom)));
            }
            numOfExternalFlows++;
            if(numOfExternalFlows != externalFlows.size()){
                LOG(debug) << "Printing flows ";
                for(auto const& imap: externalFlows)
                    LOG(debug) << " " << imap.first;
                throw "Number of external flows don't match";
            }
            return numOfExternalFlows;
        }

        /**
         * @brief Remove an external flow to the cell by id
         * @param ID The flow id
         */
        void removeExternalFlow(FlowType type) {
            if (externalFlows.erase(type)) {
                numOfExternalFlows = numOfExternalFlows - 1;
            }
            if(numOfExternalFlows != externalFlows.size()){
                LOG(debug) << "Printing flows ";
                for(auto const& imap: externalFlows)
                    LOG(debug) << " " << imap.first;
                throw "Number of external flows don't match";
            }
        }

        /**
         * @brief The number of external flows
         */
        int getNumOfExternalFlows(){return numOfExternalFlows;}


        /**
         * @brief Check for an external flow by type
         * @param type The flow type
         * @return bool
         */
        bool hasTypeOfExternalFlow(FlowType type) {
            if(externalFlows.find(type) == externalFlows.end()){
                return false;
            }
            return true;
<<<<<<< HEAD
	    }
=======
	      }

>>>>>>> dfdb8c33

        /**
         * @brief Updates GW recharge
         * Curently assumes only one recharge as external flow!
         * @param amount The new flow amount
         * @param Should the recharge in the dynamic rivers be locked or updated by this change?
         */
        void updateUniqueFlow(double amount, FlowType flow = RECHARGE, bool lock = true) {
            if (lock and flow == RECHARGE) {
                if (hasTypeOfExternalFlow(RIVER_MM)) {
                    //get current recharge and lock it bevor setting new recharge
                    //in arid regions recharge might be 0
                    t_vol_t recharge{0 * si::cubic_meter /day};
                    if(hasTypeOfExternalFlow(RECHARGE)){recharge = getExternalFlowByName(RECHARGE).getRecharge();}
                    getExternalFlowByName(RIVER_MM).setLock();
                    getExternalFlowByName(RIVER_MM).setLockRecharge(recharge);
                    //also lock conductance value
                    getExternalFlowByName(RIVER_MM).getERC(recharge,get<t_meter, EQHead>(),get<t_meter, Head>(),getEqFlow());
                }
            }
            if (hasTypeOfExternalFlow(flow)) {
                removeExternalFlow(flow);
            }
<<<<<<< HEAD
=======

>>>>>>> dfdb8c33
            addExternalFlow(flow, 0 * si::meter, amount, 0 * si::meter);
            if(numOfExternalFlows != externalFlows.size()){
                throw "Number of external flows don't match";
            }
        }


        /**
         * Scale dyn rivers for sensitivity
         * @param mult
         */
        void scaleDynamicRivers(double mult) {
            if (hasTypeOfExternalFlow(RIVER_MM)) {
                getExternalFlowByName(RIVER_MM).setMult(mult);
            }
            return;
        }

        /**
         * @brief Update wetlands, lakes (global + local)
         * @param amount
         * @param type
         */
        void updateExternalFlowConduct(double amount, FlowType type) {
            if (hasTypeOfExternalFlow(type)) {
                t_meter flowHead = getExternalFlowByName(type).getFlowHead();
                double conduct = getExternalFlowByName(type).getConductance().value() * amount;
                t_meter bottom = getExternalFlowByName(type).getBottom();
                removeExternalFlow(type);
                addExternalFlow(type, flowHead, conduct, bottom);
            }
        }

        /**
        * @brief Multiplies flow head for Sensitivity An. wetlands, lakes, rivers
        * @param amount
        * @param type
        */
        void updateExternalFlowFlowHead(double amount, FlowType type) {
            if (hasTypeOfExternalFlow(type)) {
                t_meter flowHead = getExternalFlowByName(type).getFlowHead() * amount;
                double conduct = getExternalFlowByName(type).getConductance().value();
                t_meter bottom = getExternalFlowByName(type).getBottom();
                removeExternalFlow(type);
                addExternalFlow(type, flowHead, conduct, bottom);
            }
        }

        /**
        * @brief Sets flowHead An. wetlands, lakes, rivers
        * @param amount
        * @param type
        */
        void setExternalFlowFlowHead(double amount, FlowType type) {
            if (hasTypeOfExternalFlow(type)) {
                t_meter flowHead = amount * si::meter;
                double conduct = getExternalFlowByName(type).getConductance().value();
                t_meter bottom = getExternalFlowByName(type).getBottom();
                removeExternalFlow(type);
                addExternalFlow(type, flowHead, conduct, bottom);
            }
        }

        /**
       * @brief adds delta to flowHead An. wetlands, lakes, rivers
       * @note Also checks for locked recharge
       * @param amount
       * @param type
       */
        void addExternalFlowFlowHead(double amount, FlowType type) {
            if (hasTypeOfExternalFlow(type)) {
                ExternalFlow& externalFlow = getExternalFlowByName(type);
                t_meter delta{amount * si::meter};
                t_meter bottom{externalFlow.getBottom()};
                t_meter flowHead{externalFlow.getFlowHead() + delta};
                //The river is dry
                if(std::isnan(amount)){ flowHead = bottom; }
                double conduct{externalFlow.getConductance().value()};
                bool lock{externalFlow.getLock()};
                t_vol_t recharge{externalFlow.getLockRecharge()};
                t_s_meter_t l_cond{externalFlow.getLockConduct()};
                removeExternalFlow(type);
<<<<<<< HEAD
=======
                NANChecker(flowHead.value(), "Stage value");
                NANChecker(l_cond.value(), "Conduct value");
                NANChecker(bottom.value(), "Bottom value");

>>>>>>> dfdb8c33
                addExternalFlow(type, flowHead, conduct, bottom);
                if (lock) {
                    getExternalFlowByName(type).setLock();
                    getExternalFlowByName(type).setLockRecharge(recharge);
                    getExternalFlowByName(type).setLockConduct(l_cond);
                }
            }
        }

        /**
<<<<<<< HEAD
         * @brief Update (local) lake bottoms
=======
         * @brief Update lake bottoms
>>>>>>> dfdb8c33
         * Used for sensitivity
         * @param amount
         */
        void updateLakeBottoms(double amount) {
            if (hasTypeOfExternalFlow(LAKE)) {
                t_meter flowHead = getExternalFlowByName(LAKE).getFlowHead();
                double conduct = getExternalFlowByName(LAKE).getConductance().value();
                t_meter bottom = getExternalFlowByName(LAKE).getBottom() * amount;
                removeExternalFlow(LAKE);
                addExternalFlow(LAKE, flowHead, conduct, bottom);
            }
        }

        /**
         * @brief Update (global) lake bottoms
         * Used for sensitivity
         * @param amount
         */
        void updateGlobalLakeBottoms(double amount) {
            if (hasTypeOfExternalFlow(GLOBAL_LAKE)) {
                t_meter flowHead = getExternalFlowByName(GLOBAL_LAKE).getFlowHead();
                double conduct = getExternalFlowByName(GLOBAL_LAKE).getConductance().value();
                t_meter bottom = getExternalFlowByName(GLOBAL_LAKE).getBottom() * amount;
                removeExternalFlow(GLOBAL_LAKE);
                addExternalFlow(GLOBAL_LAKE, flowHead, conduct, bottom);
            }
        }

        /**
         * @brief Check for type river
         * @return bool
         */
        bool hasRiver() { return hasTypeOfExternalFlow(RIVER); }

        /**
         * @brief Check for type GHB
         * @return bool
         */
        bool hasGHB() { return hasTypeOfExternalFlow(GENERAL_HEAD_BOUNDARY); }


        /**
         * @brief Get Q part of flow equations
         * @return volume over time
         */
        t_vol_t getQ() noexcept {
            t_meter eq_head = get<t_meter, EQHead>();
            t_meter head = get<t_meter, Head>();
            t_vol_t recharge = 0 * si::cubic_meter / day;
            try {
                recharge = getExternalFlowByName(RECHARGE).getRecharge();
            } catch (const std::out_of_range &e) {//ignore me cell has no special_flow
            }
            t_dim slope = get<t_dim, Slope>();
            t_vol_t eqFlow = getEqFlow();
            t_vol_t out = 0.0 * (si::cubic_meter / day);
            for (const auto &flow : externalFlows) {
                out += flow.second.getQ(eq_head, head, recharge, slope, eqFlow) * get<t_dim, StepModifier>();
            }
            return out;
        }

        /**
         * @brief Get P part of flow equations
         * @return volume over time
         */
        t_s_meter_t getP() noexcept {
            t_s_meter_t out = 0.0 * (si::square_meter / day);
            t_meter eq_head = get<t_meter, EQHead>();
            t_meter head = get<t_meter, Head>();
            t_vol_t recharge = 0 * si::cubic_meter / day;
            try {
                recharge = getExternalFlowByName(RECHARGE).getRecharge();
            } catch (const std::out_of_range &e) {//ignore me
            }
            t_dim slope = get<t_dim, Slope>();
            t_vol_t eqFlow = getEqFlow();
            for (const auto &flow : externalFlows) {
                if (is(flow.second.getType()).in(RIVER, DRAIN, RIVER_MM, LAKE, GLOBAL_LAKE, WETLAND, GLOBAL_WETLAND)) {
                    if (flow.second.flowIsHeadDependant(get<t_meter, Head>())) {
                        out += flow.second.getP(eq_head, head, recharge, slope, eqFlow) * get<t_dim, StepModifier>();
                    }
                } else {
                    out += flow.second.getP(eq_head, head, recharge, slope, eqFlow) * get<t_dim, StepModifier>();
                }
            }
            return out;
        }

        /**
         * @brief Get flow which is not groundwater head dependent
         * @return volume over time
         * Flow can be added to constant flows on right side of the equations
         * If head is above river bottom for example
         */
        t_vol_t calculateNotHeadDependandFlows() noexcept {
            t_meter eq_head = get<t_meter, EQHead>();
            t_meter head = get<t_meter, Head>();
            t_vol_t recharge = 0 * si::cubic_meter / day;
            try {
                recharge = getExternalFlowByName(RECHARGE).getRecharge();
            } catch (const std::out_of_range &e) {//ignore me
            }
            t_dim slope = get<t_dim, Slope>();
            t_vol_t eqFlow = getEqFlow();
            t_vol_t out = 0.0 * (si::cubic_meter / day);
            //Q part is already substracted in RHS
            for (const auto &flow : externalFlows) {
                if (is(flow.second.getType()).in(RIVER, DRAIN, RIVER_MM, LAKE, GLOBAL_LAKE, WETLAND, GLOBAL_WETLAND)) {
                    if (not flow.second.flowIsHeadDependant(get<t_meter, Head>())) {
                        out += flow.second.getP(eq_head, head, recharge, slope, eqFlow) * get<t_dim, StepModifier>() *
                               flow.second.getBottom();
                    }
                }
            }
            return out;
        }

        /**
         * @brief The jacobian entry for the cell (NWT approach)
         * @return map <CellID,Conductance>
         */
        std::unordered_map<large_num, t_s_meter_t> getJacobian() noexcept {
            std::unordered_map<large_num, t_s_meter_t> out;
            size_t numC = 7;
            out.reserve(numC);
            unordered_map<large_num, t_s_meter_t> map = getConductance();
            t_s_meter_t tmp_hcofCRVC = map[get<large_num, ID>()];
            double head_diff{0.0};
            for (auto &ele : map) {
                map[ele.first] = ele.second * mechanics.getDerivate__NWT(
                        nodes->at(ele.first)->get<t_meter, Elevation>(),
                        nodes->at(ele.first)->get<t_meter, VerticalSize>(),
                        nodes->at(ele.first)->get<t_meter, Head>()
                );
                if (ele.first != get<large_num, ID>()) {
                    head_diff = nodes->at(ele.first)->get<t_meter, Head>().value()
                                - get<t_meter, Head>().value();
                    out[ele.first] =
                            (ele.second.value() + ele.second.value() * mechanics.getDerivate__NWT(
                                    nodes->at(ele.first)->get<t_meter, Elevation>(),
                                    nodes->at(ele.first)->get<t_meter, VerticalSize>(),
                                    nodes->at(ele.first)->get<t_meter, Head>()
                            ) * head_diff) * si::square_meter / day;
                    out[get<large_num, ID>()] += map[ele.first].value() * head_diff * si::square_meter / day;;
                }
            }
            out[get<large_num, ID>()] +=
                    ((mechanics.getHCOF(steadyState,
                                        get<t_dim, StepModifier>(),
                                        getStorageCapacity(),
                                        getP()).value() * mechanics.getDerivate__NWT(
                            get<t_meter, Elevation>(),
                            get<t_meter, VerticalSize>(),
                            get<t_meter, Head>()
                    ) * get<t_meter, Head>().value())
                     + tmp_hcofCRVC.value() - (getRHS().value() * mechanics.getDerivate__NWT(
                            get<t_meter, Elevation>(),
                            get<t_meter, VerticalSize>(),
                            get<t_meter, Head>()
                    ))) * si::square_meter / day;;
            return out;
        }

        /**
         * @brief The matrix entry for the cell
         * @return map <CellID,Conductance>
         * The left hand side of the equation
         */
        std::unordered_map<large_num, t_s_meter_t> getConductance() {
            size_t numC = 7;
            std::unordered_map<large_num, t_s_meter_t> out;
            out.reserve(numC);
            //Get all conductances from neighbouring cells
            std::forward_list<NeighbourPosition> possible_neighbours =
                    {NeighbourPosition::TOP, NeighbourPosition::SOUTH, NeighbourPosition::DOWN, NeighbourPosition::NORTH,
                     NeighbourPosition::WEST, NeighbourPosition::EAST};

            for (const auto &position: possible_neighbours) {
                map_itter got = neighbours.find(position);
                t_s_meter_t conduct = 0;
                if (got == neighbours.end()) {
                    //No neighbouring node
                } else {
                    //There is a neighbour node
                    if (got->first == TOP or got->first == DOWN) {
                        conduct = mechanics.calculateVerticalConductance(createDataTuple(got));
                    } else {
                        //TODO check for option!
                        //if (get<int, Layer>() > 0) {
                        //    conduct = mechanics.calculateEFoldingConductance(createDataTuple<Head>(got), get<t_meter, EFolding>(), getAt<t_meter, EFolding>(got));
                        //}else{
                        conduct = mechanics.calculateHarmonicMeanConductance(createDataTuple<Head>(got));
                        //}
                    }
                    NANChecker(conduct.value(), "Conductances");
                    /*if(conduct.value() == 0){
                        LOG(numerics) << "conductance to neighbour is 0";
                    }*/
                    out[nodes->at(got->second)->get<large_num, ID>()] = move(conduct);
                }
            }

            t_s_meter_t tmp_c = 0;

            for (const auto &c : out) { tmp_c = tmp_c - c.second; }
            t_s_meter_t hcof = mechanics.getHCOF(steadyState,
                                                 get<t_dim, StepModifier>(),
                                                 getStorageCapacity(),
                                                 getP());
            tmp_c = tmp_c + hcof;
            NANChecker(tmp_c.value(), "HCOF");
            //if(tmp_c.value() == 0){
            //	LOG(numerics) << "HCOF term is 0";
            //}
            out[get<large_num, ID>()] = tmp_c;
            return out;
        };

        /**
         * @brief The right hand side of the equation
         * @return volume per time
         */
        t_vol_t getRHS() {
            t_vol_t externalFlows = -getQ();
            t_vol_t dwateredFlow = calculateDewateredFlow();
            t_vol_t rivers = calculateNotHeadDependandFlows();
            t_vol_t storageFlow =
                    getStorageCapacity() * (get<t_meter, Head_TZero>() / (day* get<t_dim, StepModifier>()));
            if (steadyState) {
                storageFlow = 0 * (si::cubic_meter / day);
            }
            t_vol_t out = externalFlows + dwateredFlow - rivers - storageFlow;
            NANChecker(out.value(), "RHS");
            return out;
        }

        /**
         * @brief The right hand side of the equation (NWT)
         * @return volume per time
         */
        double getRHS__NWT() noexcept {
            double out{0.0};
            const unordered_map<large_num, t_s_meter_t> &map = getConductance();
            const double sum = std::accumulate(std::begin(map), std::end(map), 0,
                                               [this](const size_t previous,
                                                      const std::pair<int, t_s_meter_t>
                                                      &p) {
                                                   return previous + (p.second.value() *
                                                                      mechanics.smoothFunction__NWT(
                                                                              nodes->at(
                                                                                      p.first)->get<t_meter, Elevation>(),
                                                                              nodes->at(
                                                                                      p.first)->get<t_meter, VerticalSize>(),
                                                                              nodes->at(
                                                                                      p.first)->get<t_meter, Head>()));
                                               });
            out = sum - getRHS().value();
            return out;
        }

        void setHead(t_meter head) noexcept {
            __setHead(head);
        }

        t_meter calcInitialHead(t_meter initialParam) noexcept { return __calcInitialHead(initialParam); }

        bool isStaticNode() noexcept { return __isStaticNode(); }

        PhysicalProperties &getProperties() { return fields; }

        void enableNWT() { nwt = true; }

        /**
         * @brief Calculate non storage related in and out flow
         * @return Flow volume
         */
        template<typename CompareFunction>
        t_vol_t getNonStorageFlow(CompareFunction compare) noexcept {
            t_vol_t out = 0.0 * si::cubic_meter / day;
            t_vol_t ex;
            for (const auto &flow : externalFlows) {
                ex = calculateExternalFlowVolume(flow.second);
                if (compare(ex.value())) {
                    out += boost::units::abs(ex);
                }
            }
            t_vol_t dwateredFlow = -calculateDewateredFlow();
            if (compare(dwateredFlow.value())) {
                out += boost::units::abs(dwateredFlow);
            }
            return out;
        }

        /**
         * Calculate the lateral flow velocity
         * @param pos
         * @return
         */
        quantity<Velocity> getVelocity(map_itter pos) {
            t_vol_t lateral_flow{0 * si::cubic_meter / day};
            t_meter vert_size = get<t_meter, VerticalSize>();
            t_s_meter_t conductance;
            //TODO check for option!
            //if (get<int, Layer>() > 0) {
            //    conductance = mechanics.calculateEFoldingConductance(createDataTuple<Head>(pos), get<t_meter, EFolding>(), getAt<t_meter, EFolding>(pos));
            //}else{
            conductance = mechanics.calculateHarmonicMeanConductance(createDataTuple<Head>(pos));
            //}

            lateral_flow = conductance * (get<t_meter, Head>() - getAt<t_meter, Head>(pos));
            return lateral_flow / (vert_size * vert_size);
        }

        /**
         * @brief Calculate flow velocity for flow tracking
         * Vx and Vy represent the flow velocity in x and y direction.
         * A negative value represents a flow in the oposite direction.
         * @return Velocity vector (x,y)
         */
        std::pair<double, double> getVelocityVector() {
            quantity<Velocity> Vx{0};
            quantity<Velocity> Vy{0};

            std::forward_list<NeighbourPosition> possible_neighbours =
                    {NeighbourPosition::SOUTH, NeighbourPosition::NORTH,
                     NeighbourPosition::WEST, NeighbourPosition::EAST};
            for (const auto &position: possible_neighbours) {
                map_itter got = neighbours.find(position);
                if (got == neighbours.end()) {
                    continue;
                }
                if (got->first == NeighbourPosition::WEST) {
                    Vx += -getVelocity(got);
                }
                if (got->first == NeighbourPosition::SOUTH) {
                    Vy += -getVelocity(got);
                }

                if (got->first == NeighbourPosition::EAST) {
                    Vx += getVelocity(got);
                }
                if (got->first == NeighbourPosition::NORTH) {
                    Vy += getVelocity(got);
                }
            }

            return std::make_pair(Vx.value(), Vy.value());
        };

};

/**
 * @class StandardNode
 * A standard groundwater node
 */
class StandardNode : public NodeInterface {
    public:
        StandardNode(std::shared_ptr<std::vector<std::unique_ptr<NodeInterface>>> nodes,
                     double lat,
                     double lon,
                     t_s_meter area,
                     t_meter edgeLengthLeftRight,
                     t_meter edgeLengthFrontBack,
                     large_num ArcID,
                     large_num ID,
                     t_vel K,
                     int stepmodifier,
                     double aquiferDepth,
                     double anisotropy,
                     double specificYield,
                     double specificStorage, bool confined)
                : NodeInterface(nodes, lat, lon, area, edgeLengthLeftRight, edgeLengthFrontBack, ArcID, ID, K,
                                stepmodifier, aquiferDepth, anisotropy, specificYield, specificStorage, confined) {}

    private:
        // implementation
        friend class NodeInterface;

        //Learning weight
        t_dim weight = 0.1;

        /**
         * @brief Update heads after one or multiple inner iterations
         * @param head
         */
        virtual void __setHead(t_meter delta) {
            NANChecker(delta.value(), "Set Head");
            //t_meter deltaH__old = get<t_meter, HeadChange>();
            t_meter current_head = get<t_meter, Head>();
            //t_meter delta = head - current_head;
            set<t_meter, HeadChange>(delta);
            set<t_meter, Head>(current_head + delta);

            /*	if (nwt){
                    //TODO move to Numerics
                    //Underrelaxation with delta-bar-delta from Smith 1993:

                    t_dim gamma = 0 * si::si_dimensionless;
                    t_dim theta = 0.9;
                    t_dim kappa = 0.00001;
                    t_dim momentum = 0.1;
                    t_meter deltaH = (1 - gamma) * get<t_meter, HeadChange
                    >() + gamma * deltaH__old;
                    if (weight < 1)
                    {
                        weight = weight + kappa;
                    }
                    else
                    {
                        weight = weight - theta * weight;
                    }
                    t_meter h = head + weight * get<t_meter, HeadChange>() + momentum * deltaH;
                    set<t_meter, HeadChange>(h - get<t_meter, Head>());
                    set<t_meter, Head>(h);
                }*/
        };

        virtual t_meter
        __calcInitialHead(t_meter initialParam) {
            t_meter elevation = get<t_meter, TopElevation>();
            if (elevation >= initialParam) {
                return elevation - initialParam;
            }
            return elevation;
        }

        virtual bool
        __isStaticNode() { return false; }

    friend class boost::serialization::access;
    template<class Archive>
    void serialize(Archive & ar, const unsigned int version) {
        boost::serialization::void_cast_register<NodeInterface, StandardNode>();
        boost::serialization::void_cast_register<StandardNode, NodeInterface>();
        boost::serialization::base_object<NodeInterface>(*this);
        LOG(debug) << "Serializing Standard Node";
        ar & nodes;
        ar & neighbours;
        ar & externalFlows;
        ar & numOfExternalFlows;
        ar & nwt;
        ar & initial_head;
        ar & simpleDistance;
        ar & simpleK;
        ar & steadyState;
        ar & fields;
        ar & cached;
        ar & eq_flow;
    }

};

/**
 * @class StaticHeadNode
 * A node without changing head
 * Can be used as boundary condition
 */
class StaticHeadNode : public NodeInterface {
    public:
        StaticHeadNode(std::shared_ptr<std::vector<std::unique_ptr<NodeInterface>>> nodes,
                       large_num ID,
                       t_s_meter area,
                       t_meter edgeLengthLeftRight,
                       t_meter edgeLengthFrontBack)
                : NodeInterface(
                nodes,
                0,
                0,
                area,
                edgeLengthLeftRight,
                edgeLengthFrontBack,
                ID,
                ID,
                0.3 * (si::meter / day), 1, 100, 10, 0.15, 0.000015, true) {}

    private:
        friend class NodeInterface;

        virtual void __setHead(t_meter head) {
            set<t_meter, HeadChange>(0 * si::meter);
        };

        virtual t_meter __calcInitialHead(t_meter initialParam) { return 0; }

        virtual bool __isStaticNode() { return true; }

    friend class boost::serialization::access;
    template<class Archive>
    void serialize(Archive & ar, const unsigned int version) {
        boost::serialization::void_cast_register<NodeInterface, StaticHeadNode>();
        boost::serialization::void_cast_register<StaticHeadNode, NodeInterface>();
        boost::serialization::base_object<NodeInterface>(*this);
        LOG(debug) << "Serializing Static Node";
        ar & nodes;
        ar & neighbours;
        ar & externalFlows;
        ar & numOfExternalFlows;
        ar & nwt;
        ar & initial_head;
        ar & simpleDistance;
        ar & simpleK;
        ar & steadyState;
        ar & fields;
        ar & cached;
        ar & eq_flow;
    }

};

}
}

#endif //NODE_HPP<|MERGE_RESOLUTION|>--- conflicted
+++ resolved
@@ -39,21 +39,21 @@
 namespace GlobalFlow {
 namespace Model {
 /**
- * Neighbouring positions for cells (side-view)
+ * Neighbouring positions for cells
  *     TOP
- * WEST * EAST
+ * LEFT * RIGHT
  *     DOWN
  *
  * In Z (Top view):
- * NORTH (smaller ID) * SOUTH (larger ID)
+ * FRONT (larger ID) * BACK (smaler ID)
  */
 enum NeighbourPosition {
     TOP = 1,
     DOWN,
-    EAST,
-    WEST,
-    NORTH,
-    SOUTH
+    RIGHT,
+    LEFT,
+    FRONT,
+    BACK
 };
 }
 }
@@ -289,16 +289,7 @@
 
         virtual ~NodeInterface() = default;
 
-        /**
-         * @return The spatial ID of the node
-         *
-         */
-        large_num getSpatialID() { return get<large_num, SpatID>(); }
-
-        /**
-         * @return The position in the node vector
-         */
-        large_num getID() { return get<large_num, ID>(); }
+        large_num getID() { return get<large_num, ArcID>(); }
 
 /*****************************************************************
 Modify Properties
@@ -438,8 +429,8 @@
         t_vol_t calcLateralFlows(bool onlyOut) {
             t_vol_t lateral_flow{0 * si::cubic_meter / day};
             std::forward_list<NeighbourPosition> possible_neighbours =
-                    {NeighbourPosition::SOUTH, NeighbourPosition::NORTH, NeighbourPosition::WEST,
-                     NeighbourPosition::EAST};
+                    {NeighbourPosition::BACK, NeighbourPosition::FRONT, NeighbourPosition::LEFT,
+                     NeighbourPosition::RIGHT};
 
             for (const auto &position: possible_neighbours) {
                 std::unordered_map<NeighbourPosition, large_num>::const_iterator got = neighbours.find(position);
@@ -532,8 +523,6 @@
 
         t_vel getK__pure() noexcept { return get<t_vel, K>(); }
 
-	void setSimpleK(){simpleK = true;}
-
         /**
          * @brief Get hydraulic conductivity
          * @return hydraulic conductivity (scaled by e-folding)
@@ -614,10 +603,7 @@
                 if (get<bool, Confinement>()) { return getStorageCapacity__Primary(); }
             }
             //we are not in the first layer and we are in unconfined conditions as specified by the user
-<<<<<<< HEAD
-=======
-
->>>>>>> dfdb8c33
+
             if (get<t_meter, Head>() + epsilon < get<t_meter, Elevation>()) {
                 //water-table condition
                 if (nwt) { return getStorageCapacity__SecondaryNWT(); }
@@ -686,7 +672,7 @@
             }
             t_dim slope = get<t_dim, Slope>();
             t_vol_t eqFlow = getEqFlow();
-            if (is(flow.getType()).in(RIVER, DRAIN, RIVER_MM, LAKE, GLOBAL_LAKE, WETLAND, GLOBAL_WETLAND)) {
+            if (is(flow.getType()).in(RIVER, DRAIN, RIVER_MM, LAKE, WETLAND, GLOBAL_WETLAND)) {
                 if (flow.flowIsHeadDependant(head)) {
                     ex = flow.getP(eq_head, head, recharge, slope, eqFlow) * head * get<t_dim, StepModifier>()
                          + flow.getQ(eq_head, head, recharge, slope, eqFlow) * get<t_dim, StepModifier>();
@@ -771,10 +757,6 @@
                 virtual const char *what() const throw() { return "Node does not exist"; }
         };
 
-        unordered_map<NeighbourPosition, large_num> getListOfNeighbours(){
-            return neighbours;
-        }
-
         /**
          * @brief Get a neighbour by position
          * @param neighbour The position relative to the cell
@@ -801,20 +783,12 @@
         int addExternalFlow(FlowType type, t_meter flowHead, double cond, t_meter bottom) {
             if (hasTypeOfExternalFlow(type)) {
                     //LOG(debug) << "! adding a flow that is already existing for cell"
-<<<<<<< HEAD
-                    //curretly it is assumed that only one external flow is what we want
-=======
                     //currently it is assumed that only one external flow is what we want
->>>>>>> dfdb8c33
                     // FIXME if not we have to replace the enum with something different
                     removeExternalFlow(type);
             }   
 	       
-<<<<<<< HEAD
-	    if (type == RECHARGE or type == FAST_SURFACE_RUNOFF or type == NET_ABSTRACTION) { 
-=======
 	        if (type == RECHARGE or type == FAST_SURFACE_RUNOFF or type == NET_ABSTRACTION) {
->>>>>>> dfdb8c33
                 externalFlows.insert(std::make_pair(type,
                                                     ExternalFlow(numOfExternalFlows, cond * (si::cubic_meter / day),
                                                                  type)));
@@ -822,17 +796,6 @@
                 externalFlows.insert(std::make_pair(type,
                                                     ExternalFlow(numOfExternalFlows, flowHead, bottom,
                                                                  cond * (si::cubic_meter / day))));
-<<<<<<< HEAD
-            } else if (type == FLOODPLAIN_DRAIN) {
-                externalFlows.insert(std::make_pair(type,
-                                                    ExternalFlow(numOfExternalFlows, type,
-                                                                 get<t_meter, Elevation>(),
-                                                                 get<t_vel, K>()
-                                                                 * get<t_meter, VerticalSize>(),
-                                                                 get<t_meter, EdgeLenght>())));
-            } else {
-
-=======
             /** TODO Implementation of FLOODPLAIN_DRAIN
             *} else if (type == FLOODPLAIN_DRAIN) {
             *    externalFlows.insert(std::make_pair(type,
@@ -843,7 +806,6 @@
             *                                                        bottom));
             */
             } else { // RIVER, RIVER_MM, DRAIN, WETLAND, GLOBAL_WETLAND, LAKE, GENERAL_HEAD_BOUNDARY
->>>>>>> dfdb8c33
                 externalFlows.insert(std::make_pair(type,
                                                     ExternalFlow(numOfExternalFlows,
                                                                  type,
@@ -893,12 +855,8 @@
                 return false;
             }
             return true;
-<<<<<<< HEAD
-	    }
-=======
 	      }
 
->>>>>>> dfdb8c33
 
         /**
          * @brief Updates GW recharge
@@ -922,10 +880,7 @@
             if (hasTypeOfExternalFlow(flow)) {
                 removeExternalFlow(flow);
             }
-<<<<<<< HEAD
-=======
-
->>>>>>> dfdb8c33
+
             addExternalFlow(flow, 0 * si::meter, amount, 0 * si::meter);
             if(numOfExternalFlows != externalFlows.size()){
                 throw "Number of external flows don't match";
@@ -945,7 +900,7 @@
         }
 
         /**
-         * @brief Update wetlands, lakes (global + local)
+         * @brief Update wetlands, lakes
          * @param amount
          * @param type
          */
@@ -1008,13 +963,10 @@
                 t_vol_t recharge{externalFlow.getLockRecharge()};
                 t_s_meter_t l_cond{externalFlow.getLockConduct()};
                 removeExternalFlow(type);
-<<<<<<< HEAD
-=======
                 NANChecker(flowHead.value(), "Stage value");
                 NANChecker(l_cond.value(), "Conduct value");
                 NANChecker(bottom.value(), "Bottom value");
 
->>>>>>> dfdb8c33
                 addExternalFlow(type, flowHead, conduct, bottom);
                 if (lock) {
                     getExternalFlowByName(type).setLock();
@@ -1025,11 +977,7 @@
         }
 
         /**
-<<<<<<< HEAD
-         * @brief Update (local) lake bottoms
-=======
          * @brief Update lake bottoms
->>>>>>> dfdb8c33
          * Used for sensitivity
          * @param amount
          */
@@ -1040,21 +988,6 @@
                 t_meter bottom = getExternalFlowByName(LAKE).getBottom() * amount;
                 removeExternalFlow(LAKE);
                 addExternalFlow(LAKE, flowHead, conduct, bottom);
-            }
-        }
-
-        /**
-         * @brief Update (global) lake bottoms
-         * Used for sensitivity
-         * @param amount
-         */
-        void updateGlobalLakeBottoms(double amount) {
-            if (hasTypeOfExternalFlow(GLOBAL_LAKE)) {
-                t_meter flowHead = getExternalFlowByName(GLOBAL_LAKE).getFlowHead();
-                double conduct = getExternalFlowByName(GLOBAL_LAKE).getConductance().value();
-                t_meter bottom = getExternalFlowByName(GLOBAL_LAKE).getBottom() * amount;
-                removeExternalFlow(GLOBAL_LAKE);
-                addExternalFlow(GLOBAL_LAKE, flowHead, conduct, bottom);
             }
         }
 
@@ -1108,7 +1041,7 @@
             t_dim slope = get<t_dim, Slope>();
             t_vol_t eqFlow = getEqFlow();
             for (const auto &flow : externalFlows) {
-                if (is(flow.second.getType()).in(RIVER, DRAIN, RIVER_MM, LAKE, GLOBAL_LAKE, WETLAND, GLOBAL_WETLAND)) {
+                if (is(flow.second.getType()).in(RIVER, DRAIN, RIVER_MM, LAKE, WETLAND, GLOBAL_WETLAND)) {
                     if (flow.second.flowIsHeadDependant(get<t_meter, Head>())) {
                         out += flow.second.getP(eq_head, head, recharge, slope, eqFlow) * get<t_dim, StepModifier>();
                     }
@@ -1138,7 +1071,7 @@
             t_vol_t out = 0.0 * (si::cubic_meter / day);
             //Q part is already substracted in RHS
             for (const auto &flow : externalFlows) {
-                if (is(flow.second.getType()).in(RIVER, DRAIN, RIVER_MM, LAKE, GLOBAL_LAKE, WETLAND, GLOBAL_WETLAND)) {
+                if (is(flow.second.getType()).in(RIVER, DRAIN, RIVER_MM, LAKE, WETLAND, GLOBAL_WETLAND)) {
                     if (not flow.second.flowIsHeadDependant(get<t_meter, Head>())) {
                         out += flow.second.getP(eq_head, head, recharge, slope, eqFlow) * get<t_dim, StepModifier>() *
                                flow.second.getBottom();
@@ -1205,8 +1138,8 @@
             out.reserve(numC);
             //Get all conductances from neighbouring cells
             std::forward_list<NeighbourPosition> possible_neighbours =
-                    {NeighbourPosition::TOP, NeighbourPosition::SOUTH, NeighbourPosition::DOWN, NeighbourPosition::NORTH,
-                     NeighbourPosition::WEST, NeighbourPosition::EAST};
+                    {NeighbourPosition::TOP, NeighbourPosition::BACK, NeighbourPosition::DOWN, NeighbourPosition::FRONT,
+                     NeighbourPosition::LEFT, NeighbourPosition::RIGHT};
 
             for (const auto &position: possible_neighbours) {
                 map_itter got = neighbours.find(position);
@@ -1355,24 +1288,24 @@
             quantity<Velocity> Vy{0};
 
             std::forward_list<NeighbourPosition> possible_neighbours =
-                    {NeighbourPosition::SOUTH, NeighbourPosition::NORTH,
-                     NeighbourPosition::WEST, NeighbourPosition::EAST};
+                    {NeighbourPosition::BACK, NeighbourPosition::FRONT,
+                     NeighbourPosition::LEFT, NeighbourPosition::RIGHT};
             for (const auto &position: possible_neighbours) {
                 map_itter got = neighbours.find(position);
                 if (got == neighbours.end()) {
                     continue;
                 }
-                if (got->first == NeighbourPosition::WEST) {
+                if (got->first == NeighbourPosition::LEFT) {
                     Vx += -getVelocity(got);
                 }
-                if (got->first == NeighbourPosition::SOUTH) {
+                if (got->first == NeighbourPosition::BACK) {
                     Vy += -getVelocity(got);
                 }
 
-                if (got->first == NeighbourPosition::EAST) {
+                if (got->first == NeighbourPosition::RIGHT) {
                     Vx += getVelocity(got);
                 }
-                if (got->first == NeighbourPosition::NORTH) {
+                if (got->first == NeighbourPosition::FRONT) {
                     Vy += getVelocity(got);
                 }
             }
