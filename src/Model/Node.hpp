/*
 * Copyright (c) <2016>, <Robert Reinecke>
 * All rights reserved.
 * Redistribution and use in source and binary forms, with or without modification,
 * are permitted provided that the following conditions are met:
 *
 * 1. Redistributions of source code must retain the above copyright notice,
 * this list of conditions and the following disclaimer.
 * 2. Redistributions in binary form must reproduce the above copyright notice,
 * this list of conditions and the following disclaimer in the documentation and/or other
 * materials provided with the distribution.
 * 3. Neither the name of the copyright holder nor the names of its contributors may be used to endorse
 * or promote products derived from this software without specific prior written permission.
 * THIS SOFTWARE IS PROVIDED BY THE COPYRIGHT HOLDERS AND CONTRIBUTORS "AS IS" AND ANY EXPRESS OR IMPLIED WARRANTIES,
 * INCLUDING, BUT NOT LIMITED TO, THE IMPLIED WARRANTIES OF MERCHANTABILITY
 * AND FITNESS FOR A PARTICULAR PURPOSE ARE DISCLAIMED.
 * IN NO EVENT SHALL THE COPYRIGHT HOLDER OR CONTRIBUTORS BE LIABLE FOR ANY DIRECT, INDIRECT, INCIDENTAL, SPECIAL,
 * EXEMPLARY, OR CONSEQUENTIAL DAMAGES (INCLUDING, BUT NOT LIMITED TO, PROCUREMENT OF SUBSTITUTE GOODS OR SERVICES;
 * LOSS OF USE, DATA, OR PROFITS; OR BUSINESS INTERRUPTION) HOWEVER CAUSED AND ON ANY THEORY OF LIABILITY,
 * WHETHER IN CONTRACT, STRICT LIABILITY, OR TORT (INCLUDING NEGLIGENCE OR OTHERWISE) ARISING IN ANY WAY OUT OF THE USE
 * OF THIS SOFTWARE, EVEN IF ADVISED OF THE POSSIBILITY OF SUCH DAMAGE.
*/

#ifndef GLOBAL_FLOW_NODE_HPP
#define GLOBAL_FLOW_NODE_HPP

#include <iostream>
#include <vector>
#include <string>
#include <unordered_map>
#include <numeric>
#include <future>
#include <forward_list>
#include "ExternalFlows.hpp"
#include "FluidMechanics.hpp"
#include "PhysicalProperties.hpp"
#include "../Misc/Helpers.hpp"

namespace GlobalFlow {
namespace Model {
/**
 * Neighbouring positions for cells
 *     TOP
 * LEFT * RIGHT
 *     DOWN
 *
 * In Z (Top view):
 * FRONT (larger ID) * BACK (smaler ID)
 */
enum NeighbourPosition {
    TOP = 1,
    DOWN,
    RIGHT,
    LEFT,
    FRONT,
    BACK
};
}
}

namespace std {
template<>
struct hash<GlobalFlow::Model::NeighbourPosition> {
    typedef GlobalFlow::Model::NeighbourPosition argument_type;
    typedef std::underlying_type<argument_type>::type underlying_type;
    typedef std::hash<underlying_type>::result_type result_type;

    result_type
    operator()(const argument_type &arg) const {
        std::hash<underlying_type> hasher;
        return hasher(static_cast< underlying_type >( arg ));
    }
};
}

namespace GlobalFlow {
namespace Model {

using namespace std;
using namespace boost::units;

class NodeInterface;

using p_node = unique_ptr<GlobalFlow::Model::NodeInterface>;
using NodeVector = std::shared_ptr<vector<unique_ptr<GlobalFlow::Model::NodeInterface>>>;

/**
 * Interface defining required fields for a node.
 * A node is the central comutational and spatial unit.
 * A simulated area is seperated into a discrete raster of cells or nodes
 * (seperate computational units which stay in contact to ech other).
 * Is equal to 'cell'.
 *
 * Nodes can be of different physical property e.g. different size.
 */
class NodeInterface {
    private:
        virtual void
        __setHead(t_meter head) = 0;

        virtual t_meter
        __calcInitialHead(t_meter initialParam) = 0;

        virtual bool
        __isStaticNode() = 0;

        /**
         * @brief Calculates e-folding depth from input data.
         * @param z The vertical size of the computing cell.
         * @return A dimensionless factor that can be used to modify
         * hydraulic conductance depending on depth.
         *
         * E-Folding function as defined by Ying Fan et al. e^(-(Depth - Factor)).
         */
        t_dim efoldingFromData(t_meter z) {
            t_meter folding = get<t_meter, EFolding>();
            if (folding == 0.0 * si::meter)
                return 1 * si::si_dimensionless;
            //Alter if a different size should be used and not full vertical size
            //z = (z / (2 * si::si_dimensionless));
            t_dim out = exp(-z / folding);
            if (out == 0 * si::si_dimensionless)
                return 1e-7 * si::si_dimensionless;
            return out;
        }

        /**
         * @brief Apply function to all layers of the model.
         * @param &&...p A list of functions forwarded to setAttribute.
         *
         * Apply an atribute to all layers at same position as the node.
         * A function passed in addition modifies the attribute depending on the layer.
         * Stops on last layer.
         */
        template<class... Params>
        void
        applyToAllLayers(Params &&...p) {
            try {
                this->getNeighbour(DOWN)->setAttribute(std::forward<Params>(p)...);
            } catch (...) {} //We are on last layer nothing to do
        };

        template<class ApplyFunction>
        void
        setAttribute(ApplyFunction fun) {
            fun(this);
            applyToAllLayers(std::forward<ApplyFunction>(fun));
        };

    protected:
        const std::shared_ptr<std::vector<std::unique_ptr<NodeInterface>>> nodes;
        unordered_map<NeighbourPosition, large_num> neighbours;
        unordered_map<FlowType, ExternalFlow, FlowTypeHash> externalFlows;
        int numOfExternalFlows{0};
        bool nwt{false};
        bool initial_head{true};
        bool simpleDistance{false};
        bool simpleK{false};
        bool steadyState{false};

        friend class FluidMechanics;

        FluidMechanics mechanics;
        PhysicalProperties fields;

        /*
        * Short helper functions to make the code more readable
        */
        template<typename T, typename F>
        T get() { return fields.get<T, F>(); }

        template<typename T, typename F>
        void set(const T &value) { return fields.set<T, F>(value); }

        template<typename T, typename F>
        T getFrom(NodeInterface *nodeInterface, NeighbourPosition pos) {
            return nodeInterface->getNeighbour(pos)->getProperties().get<T, F>();
        }

        using map_itter = std::unordered_map<NeighbourPosition, large_num>::const_iterator;

        p_node &at(map_itter pos) { return nodes->at(pos->second); }

        template<typename T, typename F>
        T getAt(map_itter pos) {
            return at(pos)->get<T, F>();
        }

        /**
         * @brief Uses specific storage to caluclate storativity
         * @return Flow budget for cell depending on head change
         */
        t_s_meter getStorageCapacity__Primary() noexcept {
            t_s_meter out = get<quantity<perUnit>, SpecificStorage>().value()
                            * get<t_c_meter, VolumeOfCell>().value() * si::square_meter;
            return out;
        }

        /**
         * @brief Uses specific yield to caluclate storativity
         * @return Flow budget for cell depending on head change
         */
        t_s_meter getStorageCapacity__Secondary() noexcept {
            return get<t_dim, SpecificYield>() * get<t_s_meter, Area>();
        }

        /**
         * @brief Uses specific yield with NWT smoother
         * @return Flow budget for cell depending on head change
         * Assumes that smooth function is linear
         */
        t_s_meter getStorageCapacity__SecondaryNWT() noexcept {
            return getStorageCapacity__Secondary()
                   * mechanics.smoothFunction__NWT(get<t_meter, Elevation>(), get<t_meter, VerticalSize>(),
                                                   get<t_meter, Head>())
                   + getStorageCapacity__Secondary();
        }

        /**
         * @brief Flow volume of cell
         * @return Flow volume
         */
        template<typename CompareFunction>
        t_vol_t getFlow(CompareFunction compare) noexcept {
            t_vol_t flow_v = 0.0 * si::cubic_meter / day;
            t_vol_t stFlow = 0.0 * si::cubic_meter / day;
            if (not steadyState) {
                stFlow = getTotalStorageFlow();
                if (compare(stFlow.value()))
                    flow_v += boost::units::abs(stFlow);
            }
            flow_v += getNonStorageFlow(std::forward<CompareFunction>(compare));
            return flow_v.value() * si::cubic_meter / day;
        }

    public:

        friend class boost::serialization::access;
        template<class Archive>
        void serialize(Archive & ar, const unsigned int version) {
            LOG(debug) << "Serializing abstract node";
            ar & nodes;
            ar & neighbours;
            ar & externalFlows;
            ar & numOfExternalFlows;
            ar & nwt;
            ar & initial_head;
            ar & simpleDistance;
            ar & simpleK;
            ar & steadyState;
            ar & fields;
            ar & cached;
            ar & eq_flow;
        }


        /**
         * @brief Constructor of abstract class NodeInterface
         * @param nodes Vector of all other existing nodes
         * @param lat The latitude
         * @param lon The Longitude
         * @param area Area in m²
         * @param ArcID Unique ARC-ID specified by Kassel
         * @param ID Internal ID = Position in vector
         * @param K Hydraulic conductivity in meter/day (default)
         * @param stepModifier Modfies default step size of day (default=1)
         * @param aquiferDepth Vertical size of the cell
         * @param anisotropy Modifier for vertical conductivity based on horizontal
         * @param specificYield Yield of storage for dewatered conditions
         * @param specificStorage Specific storage - currently for confined and unconfined
         * @param confined Is node in a confined layer
         *
         */
        NodeInterface(NodeVector nodes,
                      double lat,
                      double lon,
                      t_s_meter area,
                      large_num ArcID,
                      large_num ID,
                      t_vel K,
                      int stepModifier,
                      double aquiferDepth,
                      double anisotropy,
                      double specificYield,
                      double specificStorage,
                      bool confined);

        virtual ~NodeInterface() = default;

        large_num getID() { return get<large_num, ArcID>(); }

/*****************************************************************
Modify Properties
******************************************************************/

        /**
         * @brief Set elevation on top layer and propagate to lower layers
         * @param elevation The top elevation (e.g. from DEM)
         */
        void setElevation(t_meter elevation) {
            set < t_meter, Elevation > (elevation);
            set < t_meter, TopElevation > (elevation);
            applyToAllLayers([this](NodeInterface *node) {
                try {
                    node->getProperties().set<t_meter, TopElevation>(getFrom<t_meter, TopElevation>(node, TOP));
                    node->getProperties().set<t_meter, Elevation>(
                            getFrom<t_meter, Elevation>(node, TOP) - getFrom<t_meter, VerticalSize>(node, TOP));
                }
                catch (...) {}
            });
        };

        /**
         * @brief Set slope from data on all layers
         * Slope input is in % but is required as absolut
         * thus: slope = sloper_percent / 100
         * @param slope
         */
        void
        setSlope(double slope_percent) {
            set < t_dim, Slope > ((slope_percent / 100) * si::si_dimensionless);
            applyToAllLayers([slope_percent](NodeInterface *nodeInterface) {
                try {
                    nodeInterface->setSlope(slope_percent);
                }
                catch (...) {}
            });
        };

        /**
         * @brief Set e-folding factor from data on all layers
         * @param e-fold
         */
        void setEfold(double efold) {
            set < t_meter, EFolding > (efold * si::meter);
            applyToAllLayers([efold](NodeInterface *nodeInterface) {
                try { nodeInterface->setEfold(efold); }
                catch (...) {}
            });
        };

        /**
         * @brief Calculated equilibrium groundwater-head from eq_wtd
         * Assumes that if initialhead = false that the eq_head is also used as initial head
         * @param head
         */
        void setEqHead(t_meter wtd) {
            t_meter eqhead = get<t_meter, Elevation>() - wtd;
            //if (eqhead.value() > 500) {
            //	eqhead = 500 * si::meter;
            //}
            set < t_meter, EQHead > (eqhead);
            setHead_direct(eqhead.value());
            //setHead_direct(get<t_meter, Elevation>().value());
            applyToAllLayers([eqhead](NodeInterface *nodeInterface) {
                try {
                    nodeInterface->setHead_direct(eqhead.value());
                    nodeInterface->set<t_meter, EQHead>(eqhead);
                }
                catch (...) {}
            });
        }

        /**
         * Calculated equilibrium flow to neighbouring cells
         * Static thus calculated only once.
         *
         * Depends on: K in cell and eq_head in all 6 neighbours
         */
        bool cached{false};
        t_vol_t eq_flow{0 * si::cubic_meter / day};

        template<class HeadType>
        FlowInputHor createDataTuple(map_itter got) {
            return std::make_tuple(at(got)->getK(),
                                   getK(),
                                   getAt<t_meter, EdgeLenght>(got),
                                   get<t_meter, EdgeLenght>(),
                                   getAt<t_meter, HeadType>(got),
                                   get<t_meter, HeadType>(),
                                   getAt<t_meter, Elevation>(got),
                                   get<t_meter, Elevation>(),
                                   getAt<t_meter, VerticalSize>(got),
                                   get<t_meter, VerticalSize>(),
                                   get<bool, Confinement>());
        }

        FlowInputVert createDataTuple(map_itter got) {
            return std::make_tuple(at(got)->getK_vertical(),
                                   getK_vertical(),
                                   get<t_meter, VerticalSize>(),
                                   get<t_meter, Head>(),
                                   get<t_meter, Elevation>(),
                                   get<t_s_meter, Area>(),
                                   getAt<t_meter, Elevation>(got),
                                   getAt<t_meter, VerticalSize>(got),
                                   getAt<t_meter, Head>(got),
                                   get<bool, Confinement>());
        }


        /**
         * Calculate the lateral groundwater flow to the neighbouring nodes
         * Generic function used for calulating equlibrium and current step flow
         * @return
         */
        template<class HeadType>
        t_vol_t calcLateralFlows(bool onlyOut) {
            t_vol_t lateral_flow{0 * si::cubic_meter / day};
            std::forward_list<NeighbourPosition> possible_neighbours =
                    {NeighbourPosition::BACK, NeighbourPosition::FRONT, NeighbourPosition::LEFT,
                     NeighbourPosition::RIGHT};

            for (const auto &position: possible_neighbours) {
                std::unordered_map<NeighbourPosition, large_num>::const_iterator got = neighbours.find(position);
                if (got == neighbours.end()) {//No neighbouring node
                } else {
                    //There is a neighbour node
                    t_s_meter_t conductance;
                    //TODO check for option!
                    //if (get<int, Layer>() > 0) {
                    //    conductance = mechanics.calculateEFoldingConductance(createDataTuple<Head>(got), get<t_meter, EFolding>(), getAt<t_meter, EFolding>(got));
                    //}else{
                    conductance = mechanics.calculateHarmonicMeanConductance(createDataTuple<Head>(got));
                    //}

                    t_vol_t flow = conductance * (get<t_meter, HeadType>() - getAt<t_meter, HeadType>(got));
                    if (onlyOut) {
                        if (flow.value() > 0) { lateral_flow = lateral_flow - flow; }
                    } else { lateral_flow = lateral_flow - flow; }
                }
            }
            return lateral_flow;
        }

        /**
         * Calculate the equlibrium lateral flows
         * @return eq lateral flow
         */
        t_vol_t getEqFlow() noexcept {
            if (not cached) {
                t_vol_t lateral_flow = calcLateralFlows<EQHead>(false);
                NANChecker(lateral_flow.value(), "Eq Flow");
                eq_flow = lateral_flow;
                cached = true;
            }
            return eq_flow;
        }

        /**
         * Get the current lateral flow
         * @return
         */
        t_vol_t getLateralFlows() {
            return calcLateralFlows<Head>(false) * get<t_dim, StepModifier>();
        }

        /**
         * Get the current lateral out flows
         * @return
         */
        t_vol_t getLateralOutFlows() {
            return calcLateralFlows<Head>(true) * get<t_dim, StepModifier>();
        }


        /**
         * @brief Cuts off all heads above surface elevation
         * @warning Should only be used in spinn up phase!
         * @return Bool if node was reset
         */
        bool resetFloodingHead() noexcept {
            auto elevation = get<t_meter, Elevation>();
            if (get<t_meter, Head>() > elevation) {
                set < t_meter, Head > (elevation);
                return true;
            }
            return false;
        }

        /**
         * @brief Scales river conduct by 50%
         * @warning Should only be used in spinn up phase
         */
        void scaleRiverConduct() {
            eq_flow = eq_flow * 1.5;
        }

        /**
         * @brief Update the current head change (in comparison to last time step)
         * @note Should only be caled at end of timestep
         */
        void updateHeadChange() noexcept {
            set < t_meter, HeadChange_TZero > (
                    get<t_meter, Head>() - get<t_meter, Head_TZero>());
            set < t_meter, Head_TZero > (get<t_meter, Head>());
        }

        void initHead_t0() noexcept { set < t_meter, Head_TZero > (get<t_meter, Head>()); }

        void setHead_direct(double head) noexcept { set < t_meter, Head > (head * si::meter); }

        t_vel getK__pure() noexcept { return get<t_vel, K>(); }

	void setSimpleK(){simpleK = true;}

        /**
         * @brief Get hydraulic conductivity
         * @return hydraulic conductivity (scaled by e-folding)
         */
        t_vel getK() noexcept {
            if (simpleK) { return get<t_vel, K>() * get<t_dim, StepModifier>(); }
            t_dim e_fold = 1 * si::si_dimensionless;
            if (get<int, Layer>() > 0) {
                e_fold = efoldingFromData(get<t_meter, VerticalSize>());
            }
            t_vel out = get<t_vel, K>() * e_fold * get<t_dim, StepModifier>();
            if (out < 1e-20 * si::meter / day) {
                out = 1e-20 * si::meter / day;
            }
            return out;
        }

        /**
         * @brief Get hydraulic vertical conductivity
         * @return hydraulic conductivity scaled by anisotropy (scaled by e-folding)
         */
        t_vel getK_vertical() noexcept { return (getK() / get<t_dim, Anisotropy>()) * get<t_dim, StepModifier>(); }

        /**
         * @brief Modify hydraulic conductivity (applied to all layers below)
         * @param New conductivity (if e-folding enabled scaled on layers)
         */
        void setK(t_vel conduct) {
            setK_direct(conduct);
            applyToAllLayers([&conduct](NodeInterface *nodeInterface) {
                nodeInterface->getProperties().set<t_vel, K>(conduct);
            });
        }

        /**
         * @brief Modify hydraulic conductivity (no e-folding, no layers)
         * @param New conductivity
         */
        void setK_direct(t_vel conduct) { set < t_vel, K > (conduct); }

        void setSimpleK(){simpleK = true;}

        /**
         * @brief Get all outflow since simulation start
         */
        t_c_meter getOUT() noexcept { return get<t_c_meter, OUT>(); }

        /**
         * @brief Get all inflow since simulation start
         */
        t_c_meter getIN() noexcept { return get<t_c_meter, IN>(); }

        /**
         * @brief Toogle steady state simulation
         * @param onOFF true=on
         * Turns all storage equations to zero with no timesteps
         */
        void toggleSteadyState(bool onOFF) { this->steadyState = onOFF; }

        void updateStepSize(double mod) { set < t_dim, StepModifier > (mod * si::si_dimensionless); }

        /**
         * @brief Storage capacity based on yield or specific storage
         * @return Potential flow budget when multiplied by head change
         * Uses an 0.001m epsilon to determine if a water-table condition is present.
         * If the layer is confined or not in water-table condition returns primary capacity.
         */
        t_s_meter getStorageCapacity() noexcept {
            t_meter epsilon = 0.001 * si::meter;
<<<<<<< HEAD
            //TODO make this an option!
            if (get<int, Layer>() == 0) {
                //If this is the first layer always use equation for unconfined storage
                //if (get<bool, Confinement>()) { return getStorageCapacity__Primary(); }
                //else { return getStorageCapacity__Secondary();}
                return getStorageCapacity__Secondary();
            } else {
                //when we are in the second layer check if we are defined as confined
                if (get<bool, Confinement>()) { return getStorageCapacity__Primary(); }
            }
            //we are not in the first layer and we are in unconfined conditions as specified by the user
=======
		//TODO make this an option!
	    if(get<int, Layer>() == 0){
		//If this is the first layer always use equation for unconfined storage
		//if (get<bool, Confinement>()) { return getStorageCapacity__Primary(); }
		//else { return getStorageCapacity__Secondary();} 
		    return getStorageCapacity__Secondary();
	    }else{
		//when we are in the second layer check if we are defined as confined
	    	if (get<bool, Confinement>()) { return getStorageCapacity__Primary(); }
	    }
	    //we are not in the first layer and we are in unconfined conditions as specified by the user
>>>>>>> 4fbb8aaf
            if (get<t_meter, Head>() + epsilon < get<t_meter, Elevation>()) {
                //water-table condition
                if (nwt) { return getStorageCapacity__SecondaryNWT(); }
                return getStorageCapacity__Secondary();
            } else {
                return getStorageCapacity__Primary();
            }
        }

        /**
         * @brief Get and external flow by its FlowType
         * @param type The flow type
         * @return Ref to external flow
         * @throw OutOfRangeException
         */
        ExternalFlow &getExternalFlowByName(FlowType type) {
            if (externalFlows.find(type) == externalFlows.end())
                throw out_of_range("No such flow");
            return externalFlows.at(type);
        }

        /**
         * @brief Get and external flow volume by its FlowType
         * @param type The flow type
         * @return Flow volume
         */
        t_vol_t getExternalFlowVolumeByName(FlowType type) {
            for (const auto &flow : externalFlows) {
                if (type == flow.second.getType()) {
                    t_vol_t out = calculateExternalFlowVolume(flow.second);
                    return out;
                }
            }
            return 0 * si::cubic_meter / day;
        }

        /**
         * @brief Get flow budget based on head change
         * @return Flow volume
         * Note: Water entering storage is treated as an outflow (-), that is a loss of water from the flow system
         * while water released from storage is treated as inflow (+), that is a source of water to the flow system
         */
        t_vol_t getTotalStorageFlow() noexcept {
            return -getStorageCapacity() * get<t_meter, HeadChange_TZero>() / (day * get<t_dim, StepModifier>());
        }

        /**
         * @brief Get flow budget of a specific external flows
         * @param &flow A external flow
         * @return Flow volume
         * Note: Water entering storage is treated as an outflow (-), that is a loss of water from the flow system
         * while water released from storage is treated as inflow (+), that is a source of water to the flow system
         */
        t_vol_t calculateExternalFlowVolume(const ExternalFlow &flow) {
            if (is(flow.getType()).in(RECHARGE, NET_ABSTRACTION)) {
                return flow.getRecharge() * get<t_dim, StepModifier>();
            }
            t_vol_t ex;
            t_meter eq_head = get<t_meter, EQHead>();
            t_meter head = get<t_meter, Head>();
            t_vol_t recharge = 0 * si::cubic_meter / day;
            try {
                recharge = getExternalFlowByName(RECHARGE).getRecharge();
            } catch (const std::out_of_range &e) {
                //ignore me there is no special_flow in this cell
            }
            t_dim slope = get<t_dim, Slope>();
            t_vol_t eqFlow = getEqFlow();
            if (is(flow.getType()).in(RIVER, DRAIN, RIVER_MM, LAKE, WETLAND, GLOBAL_WETLAND)) {
                if (flow.flowIsHeadDependant(head)) {
                    ex = flow.getP(eq_head, head, recharge, slope, eqFlow) * head * get<t_dim, StepModifier>()
                         + flow.getQ(eq_head, head, recharge, slope, eqFlow) * get<t_dim, StepModifier>();
                } else {
                    ex = (flow.getP(eq_head, head, recharge, slope, eqFlow) * flow.getBottom()
                          +
                          flow.getQ(eq_head, head, recharge, slope, eqFlow)) * get<t_dim, StepModifier>();
                }
            } else {
                ex = (flow.getP(eq_head, head, recharge, slope, eqFlow) * head +
                      flow.getQ(eq_head, head, recharge, slope, eqFlow)) * get<t_dim, StepModifier>();
            }
            return ex;
        }

        /**
         * @brief Caluclate dewatered flow
         * @return Flow volume per time
         * If a cell is dewatered but below a saturated or partly saturated cell:
         * this calculates the needed additional exchange volume
         */
        t_vol_t calculateDewateredFlow() noexcept {
            map_itter hasDown = neighbours.find(DOWN);
            map_itter hasUp = neighbours.find(TOP);
            t_vol_t out = 0 * si::cubic_meter / day;

            if (hasDown != neighbours.end()) {
                t_meter elev = getAt<t_meter, Elevation>(hasDown);
                t_meter head_n = getAt<t_meter, Head>(hasDown);
                //Check if a dewatered condition is present
                if (head_n < elev and get<t_meter, Head>() > elev) {
                    t_s_meter_t conductance_below = mechanics.calculateVerticalConductance(createDataTuple(hasDown));
                    out += conductance_below * (head_n - elev) * get<t_dim, StepModifier>();
                }
            }

            if (hasUp != neighbours.end()) {
                t_meter elev = getAt<t_meter, Elevation>(hasUp);
                t_meter head_n = getAt<t_meter, Head>(hasUp);
                //Check if a dewatered condition is present
                if (get<t_meter, Head>() < get<t_meter, Elevation>() and head_n > elev) {
                    t_s_meter_t conductance_above =
                            mechanics.calculateVerticalConductance(createDataTuple(hasUp));
                    out += conductance_above * (get<t_meter, Elevation>() - get<t_meter, Head>()) *
                           get<t_dim, StepModifier>();
                }
            }
            NANChecker(out.value(), "Dewatered flow");
            return out;
        }

        /**
         * @brief Get all current IN flow
         * @return Flow volume
         */
        t_vol_t getCurrentIN() noexcept { return getFlow([](double a) -> bool { return a > 0; }); }

        /**
         * @brief Get all current OUT flow
         * @return Flow volume
         */
        t_vol_t getCurrentOUT() noexcept { return getFlow([](double a) -> bool { return a < 0; }); }

        /**
         * @brief Tell cell to save its flow budget
         */
        void saveMassBalance() noexcept {
            fields.addTo<t_c_meter, OUT>(getCurrentOUT().value() * si::cubic_meter);
            fields.addTo<t_c_meter, IN>(getCurrentIN().value() * si::cubic_meter);
        }

        /**
         * @brief Add a neighbour
         * @param ID The internal ID and position in vector
         * @param neighbour The position relative to the cell
         */
        void setNeighbour(large_num ID, NeighbourPosition neighbour) { neighbours[neighbour] = ID; }

        int getNumofNeighbours() { return (int) neighbours.size(); }

        class NodeNotFoundException : public std::exception {
                virtual const char *what() const throw() { return "Node does not exist"; }
        };

        /**
         * @brief Get a neighbour by position
         * @param neighbour The position relative to the cell
         * @return Pointer to cell object
         */
        NodeInterface *getNeighbour(NeighbourPosition neighbour) noexcept(false) {
            try {
                large_num pos = neighbours.at(neighbour);
                if (nodes->at(pos)->get<large_num, ID>() != pos) { throw NodeNotFoundException(); }
                return nodes->at(pos).get();
            } catch (...) {
                throw NodeNotFoundException();
            }
        }

        /**
         * @brief At an external flow to the cell
         * @param type The flow type
         * @param flowHead The flow head
         * @param cond The conductance
         * @param bottom The bottom of the flow (e.g river bottom)
         * @return Number assigned by cell to flow
         */
        int addExternalFlow(FlowType type, t_meter flowHead, double cond, t_meter bottom) {
            if (hasTypeOfExternalFlow(type)) {
                    //LOG(debug) << "! adding a flow that is already existing for cell"
                    //curretly it is assumed that only one external flow is what we want
                    // FIXME if not we have to replace the enum with something different
                    removeExternalFlow(type);
            }   
	       
	    if (type == RECHARGE or type == FAST_SURFACE_RUNOFF or type == NET_ABSTRACTION) { 
                externalFlows.insert(std::make_pair(type,
                                                    ExternalFlow(numOfExternalFlows, cond * (si::cubic_meter / day),
                                                                 type)));
            } else if (type == EVAPOTRANSPIRATION) {
                externalFlows.insert(std::make_pair(type,
                                                    ExternalFlow(numOfExternalFlows, flowHead, bottom,
                                                                 cond * (si::cubic_meter / day))));
            } else if (type == FLOODPLAIN_DRAIN) {
                externalFlows.insert(std::make_pair(type,
                                                    ExternalFlow(numOfExternalFlows, type,
                                                                 get<t_meter, Elevation>(),
                                                                 get<t_vel, K>()
                                                                 * get<t_meter, VerticalSize>(),
                                                                 get<t_meter, EdgeLenght>())));
            } else {

                externalFlows.insert(std::make_pair(type,
                                                    ExternalFlow(numOfExternalFlows,
                                                                 type,
                                                                 flowHead,
                                                                 cond * (si::square_meter / day),
                                                                 bottom)));
            }
            numOfExternalFlows++;
            if(numOfExternalFlows != externalFlows.size()){
                LOG(debug) << "Printing flows ";
                for(auto const& imap: externalFlows)
                    LOG(debug) << " " << imap.first;
                throw "Number of external flows don't match";
            }
            return numOfExternalFlows;
        }

        /**
         * @brief Remove an external flow to the cell by id
         * @param ID The flow id
         */
        void removeExternalFlow(FlowType type) {
            if (externalFlows.erase(type)) {
                numOfExternalFlows = numOfExternalFlows - 1;
            }
            if(numOfExternalFlows != externalFlows.size()){
                LOG(debug) << "Printing flows ";
                for(auto const& imap: externalFlows)
                    LOG(debug) << " " << imap.first;
                throw "Number of external flows don't match";
            }
        }

        /**
         * @brief The number of external flows
         */
        int getNumOfExternalFlows(){return numOfExternalFlows;}


        /**
         * @brief Check for an external flow by type
         * @param type The flow type
         * @return bool
         */
        bool hasTypeOfExternalFlow(FlowType type) {
            if(externalFlows.find(type) == externalFlows.end()){
                return false;
            }
            return true;
<<<<<<< HEAD
	}
=======
        }
>>>>>>> 4fbb8aaf

        /**
         * @brief Updates GW recharge
         * Curently assumes only one recharge as external flow!
         * @param amount The new flow amount
         * @param Should the recharge in the dynamic rivers be locked or updated by this change?
         */
        void updateUniqueFlow(double amount, FlowType flow = RECHARGE, bool lock = true) {
            if (lock and flow == RECHARGE) {
                if (hasTypeOfExternalFlow(RIVER_MM)) {
                    //get current recharge and lock it bevor setting new recharge
                    //in arid regions recharge might be 0
                    t_vol_t recharge{0 * si::cubic_meter /day};
                    if(hasTypeOfExternalFlow(RECHARGE)){recharge = getExternalFlowByName(RECHARGE).getRecharge();}
                    getExternalFlowByName(RIVER_MM).setLock();
                    getExternalFlowByName(RIVER_MM).setLockRecharge(recharge);
                    //also lock conductance value
                    getExternalFlowByName(RIVER_MM).getERC(recharge,get<t_meter, EQHead>(),get<t_meter, Head>(),getEqFlow());
                }
            }
            if (hasTypeOfExternalFlow(flow)) {
                removeExternalFlow(flow);
            }
<<<<<<< HEAD
=======
            if (amount == 0) {
		        //recharge is 0 no need to add it
                return;
            }
>>>>>>> 4fbb8aaf
            addExternalFlow(flow, 0 * si::meter, amount, 0 * si::meter);
            if(numOfExternalFlows != externalFlows.size()){
                throw "Number of external flows don't match";
            }
        }


        /**
         * Scale dyn rivers for sensitivity
         * @param mult
         */
        void scaleDynamicRivers(double mult) {
            if (hasTypeOfExternalFlow(RIVER_MM)) {
                getExternalFlowByName(RIVER_MM).setMult(mult);
            }
            return;
        }

        /**
         * @brief Update wetlands, lakes
         * @param amount
         * @param type
         */
        void updateExternalFlowConduct(double amount, FlowType type) {
            if (hasTypeOfExternalFlow(type)) {
                t_meter flowHead = getExternalFlowByName(type).getFlowHead();
                double conduct = getExternalFlowByName(type).getConductance().value() * amount;
                t_meter bottom = getExternalFlowByName(type).getBottom();
                removeExternalFlow(type);
                addExternalFlow(type, flowHead, conduct, bottom);
            }
        }

        /**
        * @brief Multiplies flow head for Sensitivity An. wetlands, lakes, rivers
        * @param amount
        * @param type
        */
        void updateExternalFlowFlowHead(double amount, FlowType type) {
            if (hasTypeOfExternalFlow(type)) {
                t_meter flowHead = getExternalFlowByName(type).getFlowHead() * amount;
                double conduct = getExternalFlowByName(type).getConductance().value();
                t_meter bottom = getExternalFlowByName(type).getBottom();
                removeExternalFlow(type);
                addExternalFlow(type, flowHead, conduct, bottom);
            }
        }

        /**
        * @brief Sets flowHead An. wetlands, lakes, rivers
        * @param amount
        * @param type
        */
        void setExternalFlowFlowHead(double amount, FlowType type) {
            if (hasTypeOfExternalFlow(type)) {
                t_meter flowHead = amount * si::meter;
                double conduct = getExternalFlowByName(type).getConductance().value();
                t_meter bottom = getExternalFlowByName(type).getBottom();
                removeExternalFlow(type);
                addExternalFlow(type, flowHead, conduct, bottom);
            }
        }

        /**
       * @brief adds delta to flowHead An. wetlands, lakes, rivers
       * @note Also checks for locked recharge
       * @param amount
       * @param type
       */
        void addExternalFlowFlowHead(double amount, FlowType type) {
            if (hasTypeOfExternalFlow(type)) {
                ExternalFlow& externalFlow = getExternalFlowByName(type);
                t_meter delta{amount * si::meter};
                t_meter bottom{externalFlow.getBottom()};
                t_meter flowHead{externalFlow.getFlowHead() + delta};
                //The river is dry
                if(std::isnan(amount)){ flowHead = bottom; }
                double conduct{externalFlow.getConductance().value()};
                bool lock{externalFlow.getLock()};
                t_vol_t recharge{externalFlow.getLockRecharge()};
                t_s_meter_t l_cond{externalFlow.getLockConduct()};
                removeExternalFlow(type);
<<<<<<< HEAD
                NANChecker(flowHead.value(), "Stage value");
                NANChecker(l_cond.value(), "Conduct value");
                NANChecker(bottom.value(), "Bottom value");
=======
>>>>>>> 4fbb8aaf
                addExternalFlow(type, flowHead, conduct, bottom);
                if (lock) {
                    getExternalFlowByName(type).setLock();
                    getExternalFlowByName(type).setLockRecharge(recharge);
                    getExternalFlowByName(type).setLockConduct(l_cond);
                }
            }
        }

        /**
         * @brief Update lake bottoms
         * Used for sensitivity
         * @param amount
         */
        void updateLakeBottoms(double amount) {
            if (hasTypeOfExternalFlow(LAKE)) {
                t_meter flowHead = getExternalFlowByName(LAKE).getFlowHead();
                double conduct = getExternalFlowByName(LAKE).getConductance().value();
                t_meter bottom = getExternalFlowByName(LAKE).getBottom() * amount;
                removeExternalFlow(LAKE);
                addExternalFlow(LAKE, flowHead, conduct, bottom);
            }
        }

        /**
         * @brief Check for type river
         * @return bool
         */
        bool hasRiver() { return hasTypeOfExternalFlow(RIVER); }

        /**
         * @brief Check for type ocean
         * @return bool
         */
        bool hasOcean() { return hasTypeOfExternalFlow(GENERAL_HEAD_BOUNDARY); }


        /**
         * @brief Get Q part of flow equations
         * @return volume over time
         */
        t_vol_t getQ() noexcept {
            t_meter eq_head = get<t_meter, EQHead>();
            t_meter head = get<t_meter, Head>();
            t_vol_t recharge = 0 * si::cubic_meter / day;
            try {
                recharge = getExternalFlowByName(RECHARGE).getRecharge();
            } catch (const std::out_of_range &e) {//ignore me cell has no special_flow
            }
            t_dim slope = get<t_dim, Slope>();
            t_vol_t eqFlow = getEqFlow();
            t_vol_t out = 0.0 * (si::cubic_meter / day);
            for (const auto &flow : externalFlows) {
                out += flow.second.getQ(eq_head, head, recharge, slope, eqFlow) * get<t_dim, StepModifier>();
            }
            return out;
        }

        /**
         * @brief Get P part of flow equations
         * @return volume over time
         */
        t_s_meter_t getP() noexcept {
            t_s_meter_t out = 0.0 * (si::square_meter / day);
            t_meter eq_head = get<t_meter, EQHead>();
            t_meter head = get<t_meter, Head>();
            t_vol_t recharge = 0 * si::cubic_meter / day;
            try {
                recharge = getExternalFlowByName(RECHARGE).getRecharge();
            } catch (const std::out_of_range &e) {//ignore me
            }
            t_dim slope = get<t_dim, Slope>();
            t_vol_t eqFlow = getEqFlow();
            for (const auto &flow : externalFlows) {
                if (is(flow.second.getType()).in(RIVER, DRAIN, RIVER_MM, LAKE, WETLAND, GLOBAL_WETLAND)) {
                    if (flow.second.flowIsHeadDependant(get<t_meter, Head>())) {
                        out += flow.second.getP(eq_head, head, recharge, slope, eqFlow) * get<t_dim, StepModifier>();
                    }
                } else {
                    out += flow.second.getP(eq_head, head, recharge, slope, eqFlow) * get<t_dim, StepModifier>();
                }
            }
            return out;
        }

        /**
         * @brief Get flow which is not groundwater head dependent
         * @return volume over time
         * Flow can be added to constant flows on right side of the equations
         * If head is above river bottom for example
         */
        t_vol_t calculateNotHeadDependandFlows() noexcept {
            t_meter eq_head = get<t_meter, EQHead>();
            t_meter head = get<t_meter, Head>();
            t_vol_t recharge = 0 * si::cubic_meter / day;
            try {
                recharge = getExternalFlowByName(RECHARGE).getRecharge();
            } catch (const std::out_of_range &e) {//ignore me
            }
            t_dim slope = get<t_dim, Slope>();
            t_vol_t eqFlow = getEqFlow();
            t_vol_t out = 0.0 * (si::cubic_meter / day);
            //Q part is already substracted in RHS
            for (const auto &flow : externalFlows) {
                if (is(flow.second.getType()).in(RIVER, DRAIN, RIVER_MM, LAKE, WETLAND, GLOBAL_WETLAND)) {
                    if (not flow.second.flowIsHeadDependant(get<t_meter, Head>())) {
                        out += flow.second.getP(eq_head, head, recharge, slope, eqFlow) * get<t_dim, StepModifier>() *
                               flow.second.getBottom();
                    }
                }
            }
            return out;
        }

        /**
         * @brief The jacobian entry for the cell (NWT approach)
         * @return map <CellID,Conductance>
         */
        std::unordered_map<large_num, t_s_meter_t> getJacobian() noexcept {
            std::unordered_map<large_num, t_s_meter_t> out;
            size_t numC = 7;
            out.reserve(numC);
            unordered_map<large_num, t_s_meter_t> map = getConductance();
            t_s_meter_t tmp_hcofCRVC = map[get<large_num, ID>()];
            double head_diff{0.0};
            for (auto &ele : map) {
                map[ele.first] = ele.second * mechanics.getDerivate__NWT(
                        nodes->at(ele.first)->get<t_meter, Elevation>(),
                        nodes->at(ele.first)->get<t_meter, VerticalSize>(),
                        nodes->at(ele.first)->get<t_meter, Head>()
                );
                if (ele.first != get<large_num, ID>()) {
                    head_diff = nodes->at(ele.first)->get<t_meter, Head>().value()
                                - get<t_meter, Head>().value();
                    out[ele.first] =
                            (ele.second.value() + ele.second.value() * mechanics.getDerivate__NWT(
                                    nodes->at(ele.first)->get<t_meter, Elevation>(),
                                    nodes->at(ele.first)->get<t_meter, VerticalSize>(),
                                    nodes->at(ele.first)->get<t_meter, Head>()
                            ) * head_diff) * si::square_meter / day;
                    out[get<large_num, ID>()] += map[ele.first].value() * head_diff * si::square_meter / day;;
                }
            }
            out[get<large_num, ID>()] +=
                    ((mechanics.getHCOF(steadyState,
                                        get<t_dim, StepModifier>(),
                                        getStorageCapacity(),
                                        getP()).value() * mechanics.getDerivate__NWT(
                            get<t_meter, Elevation>(),
                            get<t_meter, VerticalSize>(),
                            get<t_meter, Head>()
                    ) * get<t_meter, Head>().value())
                     + tmp_hcofCRVC.value() - (getRHS().value() * mechanics.getDerivate__NWT(
                            get<t_meter, Elevation>(),
                            get<t_meter, VerticalSize>(),
                            get<t_meter, Head>()
                    ))) * si::square_meter / day;;
            return out;
        }

        /**
         * @brief The matrix entry for the cell
         * @return map <CellID,Conductance>
         * The left hand side of the equation
         */
        std::unordered_map<large_num, t_s_meter_t> getConductance() {
            size_t numC = 7;
            std::unordered_map<large_num, t_s_meter_t> out;
            out.reserve(numC);
            //Get all conductances from neighbouring cells
            std::forward_list<NeighbourPosition> possible_neighbours =
                    {NeighbourPosition::TOP, NeighbourPosition::BACK, NeighbourPosition::DOWN, NeighbourPosition::FRONT,
                     NeighbourPosition::LEFT, NeighbourPosition::RIGHT};

            for (const auto &position: possible_neighbours) {
                map_itter got = neighbours.find(position);
                t_s_meter_t conduct = 0;
                if (got == neighbours.end()) {
                    //No neighbouring node
                } else {
                    //There is a neighbour node
                    if (got->first == TOP or got->first == DOWN) {
                        conduct = mechanics.calculateVerticalConductance(createDataTuple(got));
                    } else {
                        //TODO check for option!
                        //if (get<int, Layer>() > 0) {
                        //    conduct = mechanics.calculateEFoldingConductance(createDataTuple<Head>(got), get<t_meter, EFolding>(), getAt<t_meter, EFolding>(got));
                        //}else{
                        conduct = mechanics.calculateHarmonicMeanConductance(createDataTuple<Head>(got));
                        //}
                    }
                    NANChecker(conduct.value(), "Conductances");
                    /*if(conduct.value() == 0){
                        LOG(numerics) << "conductance to neighbour is 0";
                    }*/
                    out[nodes->at(got->second)->get<large_num, ID>()] = move(conduct);
                }
            }

            t_s_meter_t tmp_c = 0;

            for (const auto &c : out) { tmp_c = tmp_c - c.second; }
            t_s_meter_t hcof = mechanics.getHCOF(steadyState,
                                                 get<t_dim, StepModifier>(),
                                                 getStorageCapacity(),
                                                 getP());
            tmp_c = tmp_c + hcof;
            NANChecker(tmp_c.value(), "HCOF");
            //if(tmp_c.value() == 0){
            //	LOG(numerics) << "HCOF term is 0";
            //}
            out[get<large_num, ID>()] = tmp_c;
            return out;
        };

        /**
         * @brief The right hand side of the equation
         * @return volume per time
         */
        t_vol_t getRHS() {
            t_vol_t externalFlows = -getQ();
            t_vol_t dwateredFlow = calculateDewateredFlow();
            t_vol_t rivers = calculateNotHeadDependandFlows();
            t_vol_t storageFlow =
                    getStorageCapacity() * (get<t_meter, Head_TZero>() / (day* get<t_dim, StepModifier>()));
            if (steadyState) {
                storageFlow = 0 * (si::cubic_meter / day);
            }
            t_vol_t out = externalFlows + dwateredFlow - rivers - storageFlow;
            NANChecker(out.value(), "RHS");
            return out;
        }

        /**
         * @brief The right hand side of the equation (NWT)
         * @return volume per time
         */
        double getRHS__NWT() noexcept {
            double out{0.0};
            const unordered_map<large_num, t_s_meter_t> &map = getConductance();
            const double sum = std::accumulate(std::begin(map), std::end(map), 0,
                                               [this](const size_t previous,
                                                      const std::pair<int, t_s_meter_t>
                                                      &p) {
                                                   return previous + (p.second.value() *
                                                                      mechanics.smoothFunction__NWT(
                                                                              nodes->at(
                                                                                      p.first)->get<t_meter, Elevation>(),
                                                                              nodes->at(
                                                                                      p.first)->get<t_meter, VerticalSize>(),
                                                                              nodes->at(
                                                                                      p.first)->get<t_meter, Head>()));
                                               });
            out = sum - getRHS().value();
            return out;
        }

        void setHead(t_meter head) noexcept {
            __setHead(head);
        }

        t_meter calcInitialHead(t_meter initialParam) noexcept { return __calcInitialHead(initialParam); }

        bool isStaticNode() noexcept { return __isStaticNode(); }

        PhysicalProperties &getProperties() { return fields; }

        void enableNWT() { nwt = true; }

        /**
         * @brief Caluclate non storage related in and out flow
         * @return Flow volume
         */
        template<typename CompareFunction>
        t_vol_t getNonStorageFlow(CompareFunction compare) noexcept {
            t_vol_t out = 0.0 * si::cubic_meter / day;
            t_vol_t ex;
            for (const auto &flow : externalFlows) {
                ex = calculateExternalFlowVolume(flow.second);
                if (compare(ex.value())) {
                    out += boost::units::abs(ex);
                }
            }
            t_vol_t dwateredFlow = -calculateDewateredFlow();
            if (compare(dwateredFlow.value())) {
                out += boost::units::abs(dwateredFlow);
            }
            return out;
        }

        /**
         * Calculate the lateral flow velocity
         * @param pos
         * @return
         */
        quantity<Velocity> getVelocity(map_itter pos) {
            t_vol_t lateral_flow{0 * si::cubic_meter / day};
            t_meter vert_size = get<t_meter, VerticalSize>();
            t_s_meter_t conductance;
            //TODO check for option!
            //if (get<int, Layer>() > 0) {
            //    conductance = mechanics.calculateEFoldingConductance(createDataTuple<Head>(pos), get<t_meter, EFolding>(), getAt<t_meter, EFolding>(pos));
            //}else{
            conductance = mechanics.calculateHarmonicMeanConductance(createDataTuple<Head>(pos));
            //}

            lateral_flow = conductance * (get<t_meter, Head>() - getAt<t_meter, Head>(pos));
            return lateral_flow / (vert_size * vert_size);
        }

        /**
         * @brief Calculate flow velocity for flow tracking
         * Vx and Vy represent the flow velocity in x and y direction.
         * A negative value represents a flow in the oposite direction.
         * @return Velocity vector (x,y)
         */
        std::pair<double, double> getVelocityVector() {
            quantity<Velocity> Vx{0};
            quantity<Velocity> Vy{0};

            std::forward_list<NeighbourPosition> possible_neighbours =
                    {NeighbourPosition::BACK, NeighbourPosition::FRONT,
                     NeighbourPosition::LEFT, NeighbourPosition::RIGHT};
            for (const auto &position: possible_neighbours) {
                map_itter got = neighbours.find(position);
                if (got == neighbours.end()) {
                    continue;
                }
                if (got->first == NeighbourPosition::LEFT) {
                    Vx += -getVelocity(got);
                }
                if (got->first == NeighbourPosition::BACK) {
                    Vy += -getVelocity(got);
                }

                if (got->first == NeighbourPosition::RIGHT) {
                    Vx += getVelocity(got);
                }
                if (got->first == NeighbourPosition::FRONT) {
                    Vy += getVelocity(got);
                }
            }

            return std::make_pair(Vx.value(), Vy.value());
        };

};

/**
 * @class StandardNode
 * A standard groundwater node
 */
class StandardNode : public NodeInterface {
    public:
        StandardNode(std::shared_ptr<std::vector<std::unique_ptr<NodeInterface>>> nodes,
                     double lat,
                     double lon,
                     t_s_meter area,
                     large_num ArcID,
                     large_num ID,
                     t_vel K,
                     int stepmodifier,
                     double aquiferDepth,
                     double anisotropy,
                     double specificYield,
                     double specificStorage, bool confined)
                : NodeInterface(nodes, lat, lon, area, ArcID, ID, K, stepmodifier, aquiferDepth,
                                anisotropy, specificYield, specificStorage, confined) {}

    private:
        // implementation
        friend class NodeInterface;

        //Learning weight
        t_dim weight = 0.1;

        /**
         * @brief Update heads after one or multiple inner iterations
         * @param head
         */
        virtual void __setHead(t_meter delta) {
            NANChecker(delta.value(), "Set Head");
            t_meter deltaH__old = get<t_meter, HeadChange>();
            t_meter current_head = get<t_meter, Head>();
            //t_meter delta = head - current_head;
            set<t_meter, HeadChange>(delta);
            set<t_meter, Head>(current_head + delta);

            /*	if (nwt){
                    //TODO move to Numerics
                    //Underrelaxation with delta-bar-delta from Smith 1993:

                    t_dim gamma = 0 * si::si_dimensionless;
                    t_dim theta = 0.9;
                    t_dim kappa = 0.00001;
                    t_dim momentum = 0.1;
                    t_meter deltaH = (1 - gamma) * get<t_meter, HeadChange
                    >() + gamma * deltaH__old;
                    if (weight < 1)
                    {
                        weight = weight + kappa;
                    }
                    else
                    {
                        weight = weight - theta * weight;
                    }
                    t_meter h = head + weight * get<t_meter, HeadChange>() + momentum * deltaH;
                    set<t_meter, HeadChange>(h - get<t_meter, Head>());
                    set<t_meter, Head>(h);
                }*/
        };

        virtual t_meter
        __calcInitialHead(t_meter initialParam) {
            t_meter elevation = get<t_meter, TopElevation>();
            if (elevation >= initialParam) {
                return elevation - initialParam;
            }
            return elevation;
        }

        virtual bool
        __isStaticNode() { return false; }

    friend class boost::serialization::access;
    template<class Archive>
    void serialize(Archive & ar, const unsigned int version) {
        boost::serialization::void_cast_register<NodeInterface, StandardNode>();
        boost::serialization::void_cast_register<StandardNode, NodeInterface>();
        boost::serialization::base_object<NodeInterface>(*this);
        LOG(debug) << "Serializing Standard Node";
        ar & nodes;
        ar & neighbours;
        ar & externalFlows;
        ar & numOfExternalFlows;
        ar & nwt;
        ar & initial_head;
        ar & simpleDistance;
        ar & simpleK;
        ar & steadyState;
        ar & fields;
        ar & cached;
        ar & eq_flow;
    }

};

/**
 * @class SaticHeadNode
 * A node without changing head
 * Can be used as boundary condition
 */
class StaticHeadNode : public NodeInterface {
    public:
        StaticHeadNode(std::shared_ptr<std::vector<std::unique_ptr<NodeInterface>>> nodes,
                       large_num ID,
                       t_s_meter area)
                : NodeInterface(
                nodes,
                0,
                0,
                area,
                ID,
                ID,
                0.3 * (si::meter / day), 1, 100, 10, 0.15, 0.000015, true) {}

    private:
        friend class NodeInterface;

        virtual void __setHead(t_meter head) {
            set<t_meter, HeadChange>(0 * si::meter);
        };

        virtual t_meter __calcInitialHead(t_meter initialParam) { return 0; }

        virtual bool __isStaticNode() { return true; }

    friend class boost::serialization::access;
    template<class Archive>
    void serialize(Archive & ar, const unsigned int version) {
        boost::serialization::void_cast_register<NodeInterface, StaticHeadNode>();
        boost::serialization::void_cast_register<StaticHeadNode, NodeInterface>();
        boost::serialization::base_object<NodeInterface>(*this);
        LOG(debug) << "Serializing Static Node";
        ar & nodes;
        ar & neighbours;
        ar & externalFlows;
        ar & numOfExternalFlows;
        ar & nwt;
        ar & initial_head;
        ar & simpleDistance;
        ar & simpleK;
        ar & steadyState;
        ar & fields;
        ar & cached;
        ar & eq_flow;
    }

};

}
}

#endif //NODE_HPP<|MERGE_RESOLUTION|>--- conflicted
+++ resolved
@@ -573,7 +573,6 @@
          */
         t_s_meter getStorageCapacity() noexcept {
             t_meter epsilon = 0.001 * si::meter;
-<<<<<<< HEAD
             //TODO make this an option!
             if (get<int, Layer>() == 0) {
                 //If this is the first layer always use equation for unconfined storage
@@ -585,19 +584,7 @@
                 if (get<bool, Confinement>()) { return getStorageCapacity__Primary(); }
             }
             //we are not in the first layer and we are in unconfined conditions as specified by the user
-=======
-		//TODO make this an option!
-	    if(get<int, Layer>() == 0){
-		//If this is the first layer always use equation for unconfined storage
-		//if (get<bool, Confinement>()) { return getStorageCapacity__Primary(); }
-		//else { return getStorageCapacity__Secondary();} 
-		    return getStorageCapacity__Secondary();
-	    }else{
-		//when we are in the second layer check if we are defined as confined
-	    	if (get<bool, Confinement>()) { return getStorageCapacity__Primary(); }
-	    }
-	    //we are not in the first layer and we are in unconfined conditions as specified by the user
->>>>>>> 4fbb8aaf
+
             if (get<t_meter, Head>() + epsilon < get<t_meter, Elevation>()) {
                 //water-table condition
                 if (nwt) { return getStorageCapacity__SecondaryNWT(); }
@@ -848,11 +835,8 @@
                 return false;
             }
             return true;
-<<<<<<< HEAD
-	}
-=======
-        }
->>>>>>> 4fbb8aaf
+	      }
+
 
         /**
          * @brief Updates GW recharge
@@ -876,13 +860,7 @@
             if (hasTypeOfExternalFlow(flow)) {
                 removeExternalFlow(flow);
             }
-<<<<<<< HEAD
-=======
-            if (amount == 0) {
-		        //recharge is 0 no need to add it
-                return;
-            }
->>>>>>> 4fbb8aaf
+
             addExternalFlow(flow, 0 * si::meter, amount, 0 * si::meter);
             if(numOfExternalFlows != externalFlows.size()){
                 throw "Number of external flows don't match";
@@ -965,12 +943,10 @@
                 t_vol_t recharge{externalFlow.getLockRecharge()};
                 t_s_meter_t l_cond{externalFlow.getLockConduct()};
                 removeExternalFlow(type);
-<<<<<<< HEAD
                 NANChecker(flowHead.value(), "Stage value");
                 NANChecker(l_cond.value(), "Conduct value");
                 NANChecker(bottom.value(), "Bottom value");
-=======
->>>>>>> 4fbb8aaf
+
                 addExternalFlow(type, flowHead, conduct, bottom);
                 if (lock) {
                     getExternalFlowByName(type).setLock();
