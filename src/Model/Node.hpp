/*
 * Copyright (c) <2016>, <Robert Reinecke>
 * All rights reserved.
 * Redistribution and use in source and binary forms, with or without modification,
 * are permitted provided that the following conditions are met:
 *
 * 1. Redistributions of source code must retain the above copyright notice,
 * this list of conditions and the following disclaimer.
 * 2. Redistributions in binary form must reproduce the above copyright notice,
 * this list of conditions and the following disclaimer in the documentation and/or other
 * materials provided with the distribution.
 * 3. Neither the name of the copyright holder nor the names of its contributors may be used to endorse
 * or promote products derived from this software without specific prior written permission.
 * THIS SOFTWARE IS PROVIDED BY THE COPYRIGHT HOLDERS AND CONTRIBUTORS "AS IS" AND ANY EXPRESS OR IMPLIED WARRANTIES,
 * INCLUDING, BUT NOT LIMITED TO, THE IMPLIED WARRANTIES OF MERCHANTABILITY
 * AND FITNESS FOR A PARTICULAR PURPOSE ARE DISCLAIMED.
 * IN NO EVENT SHALL THE COPYRIGHT HOLDER OR CONTRIBUTORS BE LIABLE FOR ANY DIRECT, INDIRECT, INCIDENTAL, SPECIAL,
 * EXEMPLARY, OR CONSEQUENTIAL DAMAGES (INCLUDING, BUT NOT LIMITED TO, PROCUREMENT OF SUBSTITUTE GOODS OR SERVICES;
 * LOSS OF USE, DATA, OR PROFITS; OR BUSINESS INTERRUPTION) HOWEVER CAUSED AND ON ANY THEORY OF LIABILITY,
 * WHETHER IN CONTRACT, STRICT LIABILITY, OR TORT (INCLUDING NEGLIGENCE OR OTHERWISE) ARISING IN ANY WAY OUT OF THE USE
 * OF THIS SOFTWARE, EVEN IF ADVISED OF THE POSSIBILITY OF SUCH DAMAGE.
*/

#ifndef GLOBAL_FLOW_NODE_HPP
#define GLOBAL_FLOW_NODE_HPP

#include <iostream>
#include <vector>
#include <string>
#include <unordered_map>
#include <numeric>
#include <future>
#include <forward_list>
#include "ExternalFlows.hpp"
#include "FluidMechanics.hpp"
#include "PhysicalProperties.hpp"
#include "../Misc/Helpers.hpp"

namespace GlobalFlow {
namespace Model {
/**
 * Neighbouring positions for cells
 *     TOP
 * LEFT * RIGHT
 *     DOWN
 *
 * In Z (Top view):
 * FRONT (larger ID) * BACK (smaler ID)
 */
enum NeighbourPosition {
    TOP = 1,
    DOWN,
    RIGHT,
    LEFT,
    FRONT,
    BACK
};
}
}

namespace std {
template<>
struct hash<GlobalFlow::Model::NeighbourPosition> {
    typedef GlobalFlow::Model::NeighbourPosition argument_type;
    typedef std::underlying_type<argument_type>::type underlying_type;
    typedef std::hash<underlying_type>::result_type result_type;

    result_type
    operator()(const argument_type &arg) const {
        std::hash<underlying_type> hasher;
        return hasher(static_cast< underlying_type >( arg ));
    }
};
}

namespace GlobalFlow {
namespace Model {

using namespace std;
using namespace boost::units;

class NodeInterface;

using p_node = unique_ptr<GlobalFlow::Model::NodeInterface>;
using NodeVector = std::shared_ptr<vector<unique_ptr<GlobalFlow::Model::NodeInterface>>>;

/**
 * Interface defining required fields for a node.
 * A node is the central comutational and spatial unit.
 * A simulated area is seperated into a discrete raster of cells or nodes
 * (seperate computational units which stay in contact to ech other).
 * Is equal to 'cell'.
 *
 * Nodes can be of different physical property e.g. different size.
 */
class NodeInterface {
    private:
        virtual void
        __setHead(t_meter head) = 0;

        virtual t_meter
        __calcInitialHead(t_meter initialParam) = 0;

        virtual bool
        __isStaticNode() = 0;

        /**
         * @brief Calculates e-folding depth from input data.
         * @param z The vertical size of the computing cell.
         * @return A dimensionless factor that can be used to modify
         * hydraulic conductance depending on depth.
         *
         * E-Folding function as defined by Ying Fan et al. e^(-(Depth - Factor)).
         */
        t_dim efoldingFromData(t_meter z) {
            t_meter folding = get<t_meter, EFolding>();
            if (folding == 0.0 * si::meter)
                return 1 * si::si_dimensionless;
            //Alter if a different size should be used and not full vertical size
            //z = (z / (2 * si::si_dimensionless));
            t_dim out = exp(-z / folding);
            if (out == 0 * si::si_dimensionless)
                return 1e-7 * si::si_dimensionless;
            return out;
        }

        /**
         * @brief Apply function to all layers of the model.
         * @param &&...p A list of functions forwarded to setAttribute.
         *
         * Apply an atribute to all layers at same position as the node.
         * A function passed in addition modifies the attribute depending on the layer.
         * Stops on last layer.
         */
        template<class... Params>
        void
        applyToAllLayers(Params &&...p) {
            try {
                this->getNeighbour(DOWN)->setAttribute(std::forward<Params>(p)...);
            } catch (...) {} //We are on last layer nothing to do
        };

        template<class ApplyFunction>
        void
        setAttribute(ApplyFunction fun) {
            fun(this);
            applyToAllLayers(std::forward<ApplyFunction>(fun));
        };

    protected:
        const std::shared_ptr<std::vector<std::unique_ptr<NodeInterface>>> nodes;
        unordered_map<NeighbourPosition, large_num> neighbours;
        unordered_map<FlowType, ExternalFlow, FlowTypeHash> externalFlows;
        int numOfExternalFlows{0};
        bool nwt{false};
        bool initial_head{true};
        bool simpleDistance{false};
        bool simpleK{false};
        bool steadyState{false};

        friend class FluidMechanics;

        FluidMechanics mechanics;
        PhysicalProperties fields;

        /*
        * Short helper functions to make the code more readable
        */
        template<typename T, typename F>
        T get() { return fields.get<T, F>(); }

        template<typename T, typename F>
        void set(const T &value) { return fields.set<T, F>(value); }

        template<typename T, typename F>
        T getFrom(NodeInterface *nodeInterface, NeighbourPosition pos) {
            return nodeInterface->getNeighbour(pos)->getProperties().get<T, F>();
        }

        using map_itter = std::unordered_map<NeighbourPosition, large_num>::const_iterator;

        p_node &at(map_itter pos) { return nodes->at(pos->second); }

        template<typename T, typename F>
        T getAt(map_itter pos) {
            return at(pos)->get<T, F>();
        }

        /**
         * @brief Uses specific storage to caluclate storativity
         * @return Flow budget for cell depending on head change
         */
        t_s_meter getStorageCapacity__Primary() noexcept {
            t_s_meter out = get<quantity<perUnit>, SpecificStorage>().value()
                            * get<t_c_meter, VolumeOfCell>().value() * si::square_meter;
            return out;
        }

        /**
         * @brief Uses specific yield to caluclate storativity
         * @return Flow budget for cell depending on head change
         */
        t_s_meter getStorageCapacity__Secondary() noexcept {
            return get<t_dim, SpecificYield>() * get<t_s_meter, Area>();
        }

        /**
         * @brief Uses specific yield with NWT smoother
         * @return Flow budget for cell depending on head change
         * Assumes that smooth function is linear
         */
        t_s_meter getStorageCapacity__SecondaryNWT() noexcept {
            return getStorageCapacity__Secondary()
                   * mechanics.smoothFunction__NWT(get<t_meter, Elevation>(), get<t_meter, VerticalSize>(),
                                                   get<t_meter, Head>())
                   + getStorageCapacity__Secondary();
        }

        /**
         * @brief Flow volume of cell
         * @return Flow volume
         */
        template<typename CompareFunction>
        t_vol_t getFlow(CompareFunction compare) noexcept {
            t_vol_t flow_v = 0.0 * si::cubic_meter / day;
            t_vol_t stFlow = 0.0 * si::cubic_meter / day;
            if (not steadyState) {
                stFlow = getTotalStorageFlow();
                if (compare(stFlow.value()))
                    flow_v += boost::units::abs(stFlow);
            }
            flow_v += getNonStorageFlow(std::forward<CompareFunction>(compare));
            return flow_v.value() * si::cubic_meter / day;
        }

    public:

        friend class boost::serialization::access;
        template<class Archive>
        void serialize(Archive & ar, const unsigned int version) {
            LOG(debug) << "Serializing abstract node";
            ar & nodes;
            ar & neighbours;
            ar & externalFlows;
            ar & numOfExternalFlows;
            ar & nwt;
            ar & initial_head;
            ar & simpleDistance;
            ar & simpleK;
            ar & steadyState;
            ar & fields;
            ar & cached;
            ar & eq_flow;
        }


        /**
         * @brief Constructor of abstract class NodeInterface
         * @param nodes Vector of all other existing nodes
         * @param lat The latitude
         * @param lon The Longitude
         * @param area Area in m²
         * @param ArcID Unique ARC-ID specified by Kassel
         * @param ID Internal ID = Position in vector
         * @param K Hydraulic conductivity in meter/day (default)
         * @param stepModifier Modfies default step size of day (default=1)
         * @param aquiferDepth Vertical size of the cell
         * @param anisotropy Modifier for vertical conductivity based on horizontal
         * @param specificYield Yield of storage for dewatered conditions
         * @param specificStorage Specific storage - currently for confined and unconfined
         * @param confined Is node in a confined layer
         *
         */
        NodeInterface(NodeVector nodes,
                      double lat,
                      double lon,
                      t_s_meter area,
                      t_meter edgeLengthLeftRight,
                      t_meter edgeLengthFrontBack,
                      large_num ArcID,
                      large_num ID,
                      t_vel K,
                      int stepModifier,
                      double aquiferDepth,
                      double anisotropy,
                      double specificYield,
                      double specificStorage,
                      bool confined);

        virtual ~NodeInterface() = default;

        large_num getID() { return get<large_num, ArcID>(); }

/*****************************************************************
Modify Properties
******************************************************************/

        /**
         * @brief Set elevation on top layer and propagate to lower layers
         * @param elevation The top elevation (e.g. from DEM)
         */
        void setElevation(t_meter elevation) {
            set < t_meter, Elevation > (elevation);
            set < t_meter, TopElevation > (elevation);
            applyToAllLayers([this](NodeInterface *node) {
                try {
                    node->getProperties().set<t_meter, TopElevation>(getFrom<t_meter, TopElevation>(node, TOP));
                    node->getProperties().set<t_meter, Elevation>(
                            getFrom<t_meter, Elevation>(node, TOP) - getFrom<t_meter, VerticalSize>(node, TOP));
                }
                catch (...) {}
            });
        };

        /**
         * @brief Set slope from data on all layers
         * Slope input is in % but is required as absolut
         * thus: slope = sloper_percent / 100
         * @param slope
         */
        void
        setSlope(double slope_percent) {
            set < t_dim, Slope > ((slope_percent / 100) * si::si_dimensionless);
            applyToAllLayers([slope_percent](NodeInterface *nodeInterface) {
                try {
                    nodeInterface->setSlope(slope_percent);
                }
                catch (...) {}
            });
        };

        /**
         * @brief Set e-folding factor from data on all layers
         * @param e-fold
         */
        void setEfold(double efold) {
            set < t_meter, EFolding > (efold * si::meter);
            applyToAllLayers([efold](NodeInterface *nodeInterface) {
                try { nodeInterface->setEfold(efold); }
                catch (...) {}
            });
        };

        /**
         * @brief Calculated equilibrium groundwater-head from eq_wtd
         * Assumes that if initialhead = false that the eq_head is also used as initial head
         * @param head
         */
        void setEqHead(t_meter wtd) {
            t_meter eqhead = get<t_meter, Elevation>() - wtd;
            //if (eqhead.value() > 500) {
            //	eqhead = 500 * si::meter;
            //}
            set < t_meter, EQHead > (eqhead);
            setHead_direct(eqhead.value());
            //setHead_direct(get<t_meter, Elevation>().value());
            applyToAllLayers([eqhead](NodeInterface *nodeInterface) {
                try {
                    nodeInterface->setHead_direct(eqhead.value());
                    nodeInterface->set<t_meter, EQHead>(eqhead);
                }
                catch (...) {}
            });
        }

        /**
         * Calculated equilibrium flow to neighbouring cells
         * Static thus calculated only once.
         *
         * Depends on: K in cell and eq_head in all 6 neighbours
         */
        bool cached{false};
        t_vol_t eq_flow{0 * si::cubic_meter / day};

        template<class HeadType>
        FlowInputHor createDataTuple(map_itter got) {
            if (got->first == LEFT or got->first == RIGHT){
                return std::make_tuple(at(got)->getK(),
                                       getK(),
                                       getAt<t_meter, EdgeLengthFrontBack>(got), // length in front/back direction of neighbour node
                                       get<t_meter, EdgeLengthFrontBack>(), // length in front/back direction of this node
                                       //getAt<t_meter, EdgeLengthLeftRight>(got), // width in left/right direction of neighbour node
                                       get<t_meter, EdgeLengthLeftRight>(), // width in left/right direction of this node
                                       getAt<t_meter, HeadType>(got),
                                       get<t_meter, HeadType>(),
                                       getAt<t_meter, Elevation>(got),
                                       get<t_meter, Elevation>(),
                                       getAt<t_meter, VerticalSize>(got),
                                       get<t_meter, VerticalSize>(),
                                       get<bool, Confinement>());
            } else { // if (got->first == FRONT or got->first == BACK)
                return std::make_tuple(at(got)->getK(),
                                       getK(),
                                       getAt<t_meter, EdgeLengthLeftRight>(got), // length in left/right direction of neighbour node
                                       get<t_meter, EdgeLengthLeftRight>(), // length in left/right direction of this node
                                       //getAt<t_meter, EdgeLengthFrontBack>(got), // width in front/back direction of neighbour node
                                       get<t_meter, EdgeLengthFrontBack>(), // width in front/back direction of this node
                                       getAt<t_meter, HeadType>(got),
                                       get<t_meter, HeadType>(),
                                       getAt<t_meter, Elevation>(got),
                                       get<t_meter, Elevation>(),
                                       getAt<t_meter, VerticalSize>(got),
                                       get<t_meter, VerticalSize>(),
                                       get<bool, Confinement>());
            }

        }

        FlowInputVert createDataTuple(map_itter got) {
            return std::make_tuple(at(got)->getK_vertical(),
                                   getK_vertical(),
                                   get<t_meter, VerticalSize>(),
                                   get<t_meter, Head>(),
                                   get<t_meter, Elevation>(),
                                   get<t_s_meter, Area>(),
                                   getAt<t_meter, Elevation>(got),
                                   getAt<t_meter, VerticalSize>(got),
                                   getAt<t_meter, Head>(got),
                                   get<bool, Confinement>());
        }


        /**
         * Calculate the lateral groundwater flow to the neighbouring nodes
         * Generic function used for caluclating equilibrium and current step flow
         * @return
         */
        template<class HeadType>
        t_vol_t calcLateralFlows(bool onlyOut) {
            t_vol_t lateral_flow{0 * si::cubic_meter / day};
            std::forward_list<NeighbourPosition> possible_neighbours =
                    {NeighbourPosition::BACK, NeighbourPosition::FRONT, NeighbourPosition::LEFT,
                     NeighbourPosition::RIGHT};

            for (const auto &position: possible_neighbours) {
                std::unordered_map<NeighbourPosition, large_num>::const_iterator got = neighbours.find(position);
                if (got == neighbours.end()) {//No neighbouring node
                } else {
                    //There is a neighbour node
                    t_s_meter_t conductance;
                    //TODO check for option!
                    //if (get<int, Layer>() > 0) {
                    //    conductance = mechanics.calculateEFoldingConductance(createDataTuple<Head>(got), get<t_meter, EFolding>(), getAt<t_meter, EFolding>(got));
                    //}else{
                    conductance = mechanics.calculateHarmonicMeanConductance(createDataTuple<Head>(got));
                    //}

                    t_vol_t flow = conductance * (get<t_meter, HeadType>() - getAt<t_meter, HeadType>(got));
                    if (onlyOut) {
                        if (flow.value() > 0) { lateral_flow = lateral_flow - flow; }
                    } else { lateral_flow = lateral_flow - flow; }
                }
            }
            return lateral_flow;
        }

        /**
         * Calculate the equlibrium lateral flows
         * @return eq lateral flow
         */
        t_vol_t getEqFlow() noexcept {
            if (not cached) {
                t_vol_t lateral_flow = calcLateralFlows<EQHead>(false);
                NANChecker(lateral_flow.value(), "Eq Flow");
                eq_flow = lateral_flow;
                cached = true;
            }
            return eq_flow;
        }

        /**
         * Get the current lateral flow
         * @return
         */
        t_vol_t getLateralFlows() {
            return calcLateralFlows<Head>(false) * get<t_dim, StepModifier>();
        }

        /**
         * Get the current lateral out flows
         * @return
         */
        t_vol_t getLateralOutFlows() {
            return calcLateralFlows<Head>(true) * get<t_dim, StepModifier>();
        }


        /**
         * @brief Cuts off all heads above surface elevation
         * @warning Should only be used in spinn up phase!
         * @return Bool if node was reset
         */
        bool resetFloodingHead() noexcept {
            auto elevation = get<t_meter, Elevation>();
            if (get<t_meter, Head>() > elevation) {
                set < t_meter, Head > (elevation);
                return true;
            }
            return false;
        }

        /**
         * @brief Scales river conduct by 50%
         * @warning Should only be used in spin up phase
         */
        void scaleRiverConduct() {
            eq_flow = eq_flow * 1.5;
        }

        /**
         * @brief Update the current head change (in comparison to last time step)
         * @note Should only be called at end of time step
         */
        void updateHeadChange() noexcept {
            set < t_meter, HeadChange_TZero > (
                    get<t_meter, Head>() - get<t_meter, Head_TZero>());
            set < t_meter, Head_TZero > (get<t_meter, Head>());
        }

        void initHead_t0() noexcept { set < t_meter, Head_TZero > (get<t_meter, Head>()); }

        void setHead_direct(double head) noexcept { set < t_meter, Head > (head * si::meter); }

        t_vel getK__pure() noexcept { return get<t_vel, K>(); }

        /**
         * @brief Get hydraulic conductivity
         * @return hydraulic conductivity (scaled by e-folding)
         */
        t_vel getK() noexcept {
            if (simpleK) { return get<t_vel, K>() * get<t_dim, StepModifier>(); }
            t_dim e_fold = 1 * si::si_dimensionless;
            if (get<int, Layer>() > 0) {
                e_fold = efoldingFromData(get<t_meter, VerticalSize>());
            }
            t_vel out = get<t_vel, K>() * e_fold * get<t_dim, StepModifier>();
            if (out < 1e-20 * si::meter / day) {
                out = 1e-20 * si::meter / day;
            }
            return out;
        }

        /**
         * @brief Get hydraulic vertical conductivity
         * @return hydraulic conductivity scaled by anisotropy (scaled by e-folding)
         */
        t_vel getK_vertical() noexcept { return (getK() / get<t_dim, Anisotropy>()) * get<t_dim, StepModifier>(); }

        /**
         * @brief Modify hydraulic conductivity (applied to all layers below)
         * @param New conductivity (if e-folding enabled scaled on layers)
         */
        void setK(t_vel conduct) {
            setK_direct(conduct);
            applyToAllLayers([&conduct](NodeInterface *nodeInterface) {
                nodeInterface->getProperties().set<t_vel, K>(conduct);
            });
        }

        /**
         * @brief Modify hydraulic conductivity (no e-folding, no layers)
         * @param New conductivity
         */
        void setK_direct(t_vel conduct) { set < t_vel, K > (conduct); }

        void setSimpleK(){simpleK = true;}

        /**
         * @brief Get all outflow since simulation start
         */
        t_c_meter getOUT() noexcept { return get<t_c_meter, OUT>(); }

        /**
         * @brief Get all inflow since simulation start
         */
        t_c_meter getIN() noexcept { return get<t_c_meter, IN>(); }

        /**
         * @brief Toogle steady state simulation
         * @param onOFF true=on
         * Turns all storage equations to zero with no timesteps
         */
        void toggleSteadyState(bool onOFF) { this->steadyState = onOFF; }

        void updateStepSize(double mod) { set < t_dim, StepModifier > (mod * si::si_dimensionless); }

        /**
         * @brief Storage capacity based on yield or specific storage
         * @return Potential flow budget when multiplied by head change
         * Uses an 0.001m epsilon to determine if a water-table condition is present.
         * If the layer is confined or not in water-table condition returns primary capacity.
         */
        t_s_meter getStorageCapacity() noexcept {
            t_meter epsilon = 0.001 * si::meter;
            //TODO make this an option!
            if (get<int, Layer>() == 0) {
                //If this is the first layer always use equation for unconfined storage
                //if (get<bool, Confinement>()) { return getStorageCapacity__Primary(); }
                //else { return getStorageCapacity__Secondary();}
                return getStorageCapacity__Secondary();
            } else {
                //when we are in the second layer check if we are defined as confined
                if (get<bool, Confinement>()) { return getStorageCapacity__Primary(); }
            }
            //we are not in the first layer and we are in unconfined conditions as specified by the user

            if (get<t_meter, Head>() + epsilon < get<t_meter, Elevation>()) {
                //water-table condition
                if (nwt) { return getStorageCapacity__SecondaryNWT(); }
                return getStorageCapacity__Secondary();
            } else {
                return getStorageCapacity__Primary();
            }
        }

        /**
         * @brief Get and external flow by its FlowType
         * @param type The flow type
         * @return Ref to external flow
         * @throw OutOfRangeException
         */
        ExternalFlow &getExternalFlowByName(FlowType type) {
            if (externalFlows.find(type) == externalFlows.end())
                throw out_of_range("No such flow");
            return externalFlows.at(type);
        }

        /**
         * @brief Get an external flow volume by its FlowType
         * @param type The flow type
         * @return Flow volume
         */
        t_vol_t getExternalFlowVolumeByName(FlowType type) {
            for (const auto &flow : externalFlows) {
                if (type == flow.second.getType()) {
                    t_vol_t out = calculateExternalFlowVolume(flow.second);
                    return out;
                }
            }
            return 0 * si::cubic_meter / day;
        }

        /**
         * @brief Get flow budget based on head change
         * @return Flow volume
         * Note: Water entering storage is treated as an outflow (-), that is a loss of water from the flow system
         * while water released from storage is treated as inflow (+), that is a source of water to the flow system
         */
        t_vol_t getTotalStorageFlow() noexcept {
            return -getStorageCapacity() * get<t_meter, HeadChange_TZero>() / (day * get<t_dim, StepModifier>());
        }

        /**
         * @brief Get flow budget of a specific external flows
         * @param &flow A external flow
         * @return Flow volume
         * Note: Water entering storage is treated as an outflow (-), that is a loss of water from the flow system
         * while water released from storage is treated as inflow (+), that is a source of water to the flow system
         */
        t_vol_t calculateExternalFlowVolume(const ExternalFlow &flow) {
            if (is(flow.getType()).in(RECHARGE, NET_ABSTRACTION)) {
                return flow.getRecharge() * get<t_dim, StepModifier>();
            }
            t_vol_t ex;
            t_meter eq_head = get<t_meter, EQHead>();
            t_meter head = get<t_meter, Head>();
            t_vol_t recharge = 0 * si::cubic_meter / day;
            try {
                recharge = getExternalFlowByName(RECHARGE).getRecharge();
            } catch (const std::out_of_range &e) {
                //ignore me there is no special_flow in this cell
            }
            t_dim slope = get<t_dim, Slope>();
            t_vol_t eqFlow = getEqFlow();
            if (is(flow.getType()).in(RIVER, DRAIN, RIVER_MM, LAKE, WETLAND, GLOBAL_WETLAND)) {
                if (flow.flowIsHeadDependant(head)) {
                    ex = flow.getP(eq_head, head, recharge, slope, eqFlow) * head * get<t_dim, StepModifier>()
                         + flow.getQ(eq_head, head, recharge, slope, eqFlow) * get<t_dim, StepModifier>();
                } else {
                    ex = (flow.getP(eq_head, head, recharge, slope, eqFlow) * flow.getBottom()
                          +
                          flow.getQ(eq_head, head, recharge, slope, eqFlow)) * get<t_dim, StepModifier>();
                }
            } else {
                ex = (flow.getP(eq_head, head, recharge, slope, eqFlow) * head +
                      flow.getQ(eq_head, head, recharge, slope, eqFlow)) * get<t_dim, StepModifier>();
            }
            return ex;
        }

        /**
         * @brief Caluclate dewatered flow
         * @return Flow volume per time
         * If a cell is dewatered but below a saturated or partly saturated cell:
         * this calculates the needed additional exchange volume
         */
        t_vol_t calculateDewateredFlow() noexcept {
            map_itter hasDown = neighbours.find(DOWN);
            map_itter hasUp = neighbours.find(TOP);
            t_vol_t out = 0 * si::cubic_meter / day;

            if (hasDown != neighbours.end()) {
                t_meter elev = getAt<t_meter, Elevation>(hasDown);
                t_meter head_n = getAt<t_meter, Head>(hasDown);
                //Check if a dewatered condition is present
                if (head_n < elev and get<t_meter, Head>() > elev) {
                    t_s_meter_t conductance_below = mechanics.calculateVerticalConductance(createDataTuple(hasDown));
                    out += conductance_below * (head_n - elev) * get<t_dim, StepModifier>();
                }
            }

            if (hasUp != neighbours.end()) {
                t_meter elev = getAt<t_meter, Elevation>(hasUp);
                t_meter head_n = getAt<t_meter, Head>(hasUp);
                //Check if a dewatered condition is present
                if (get<t_meter, Head>() < get<t_meter, Elevation>() and head_n > elev) {
                    t_s_meter_t conductance_above =
                            mechanics.calculateVerticalConductance(createDataTuple(hasUp));
                    out += conductance_above * (get<t_meter, Elevation>() - get<t_meter, Head>()) *
                           get<t_dim, StepModifier>();
                }
            }
            NANChecker(out.value(), "Dewatered flow");
            return out;
        }

        /**
         * @brief Get all current IN flow
         * @return Flow volume
         */
        t_vol_t getCurrentIN() noexcept { return getFlow([](double a) -> bool { return a > 0; }); }

        /**
         * @brief Get all current OUT flow
         * @return Flow volume
         */
        t_vol_t getCurrentOUT() noexcept { return getFlow([](double a) -> bool { return a < 0; }); }

        /**
         * @brief Tell cell to save its flow budget
         */
        void saveMassBalance() noexcept {
            fields.addTo<t_c_meter, OUT>(getCurrentOUT().value() * si::cubic_meter);
            fields.addTo<t_c_meter, IN>(getCurrentIN().value() * si::cubic_meter);
        }

        /**
         * @brief Add a neighbour
         * @param ID The internal ID and position in vector
         * @param neighbour The position relative to the cell
         */
        void setNeighbour(large_num ID, NeighbourPosition neighbour) { neighbours[neighbour] = ID; }

        int getNumofNeighbours() { return (int) neighbours.size(); }

        class NodeNotFoundException : public std::exception {
                virtual const char *what() const throw() { return "Node does not exist"; }
        };

        /**
         * @brief Get a neighbour by position
         * @param neighbour The position relative to the cell
         * @return Pointer to cell object
         */
        NodeInterface *getNeighbour(NeighbourPosition neighbour) noexcept(false) {
            try {
                large_num pos = neighbours.at(neighbour);
                if (nodes->at(pos)->get<large_num, ID>() != pos) { throw NodeNotFoundException(); }
                return nodes->at(pos).get();
            } catch (...) {
                throw NodeNotFoundException();
            }
        }

        /**
         * @brief At an external flow to the cell
         * @param type The flow type
         * @param flowHead The flow head
         * @param cond The conductance
         * @param bottom The bottom of the flow (e.g river bottom)
         * @return Number assigned by cell to flow
         */
        int addExternalFlow(FlowType type, t_meter flowHead, double cond, t_meter bottom) {
            if (hasTypeOfExternalFlow(type)) {
                    //LOG(debug) << "! adding a flow that is already existing for cell"
<<<<<<< HEAD
                    //currently it is assumed that only one external flow is what we want
=======
                    //curretly it is assumed that only one external flow is what we want
>>>>>>> 3d208b34
                    // FIXME if not we have to replace the enum with something different
                    removeExternalFlow(type);
            }   
	       
<<<<<<< HEAD
	        if (type == RECHARGE or type == FAST_SURFACE_RUNOFF or type == NET_ABSTRACTION) {
=======
	    if (type == RECHARGE or type == FAST_SURFACE_RUNOFF or type == NET_ABSTRACTION) { 
>>>>>>> 3d208b34
                externalFlows.insert(std::make_pair(type,
                                                    ExternalFlow(numOfExternalFlows, cond * (si::cubic_meter / day),
                                                                 type)));
            } else if (type == EVAPOTRANSPIRATION) {
                externalFlows.insert(std::make_pair(type,
                                                    ExternalFlow(numOfExternalFlows, flowHead, bottom,
                                                                 cond * (si::cubic_meter / day))));

            }
            // TODO Implementation of FLOODPLAIN_DRAIN
            /* else if (type == FLOODPLAIN_DRAIN) {
                externalFlows.insert(std::make_pair(type,
                                                    ExternalFlow(numOfExternalFlows, type,
<<<<<<< HEAD
                                                                    get<t_meter, Elevation>(),
                                                                    get<t_vel, K>() * get<t_meter,
                                                                    VerticalSize>(),
                                                                    bottom));

            } */else { // RIVER, RIVER_MM, DRAIN, WETLAND, GLOBAL_WETLAND, LAKE, GENERAL_HEAD_BOUNDARY
=======
                                                                 get<t_meter, Elevation>(),
                                                                 get<t_vel, K>()
                                                                 * get<t_meter, VerticalSize>(),
                                                                 get<t_meter, EdgeLenght>())));
            } else {

>>>>>>> 3d208b34
                externalFlows.insert(std::make_pair(type,
                                                    ExternalFlow(numOfExternalFlows,
                                                                 type,
                                                                 flowHead,
                                                                 cond * (si::square_meter / day),
                                                                 bottom)));
            }
            numOfExternalFlows++;
            if(numOfExternalFlows != externalFlows.size()){
                LOG(debug) << "Printing flows ";
                for(auto const& imap: externalFlows)
                    LOG(debug) << " " << imap.first;
                throw "Number of external flows don't match";
            }
            return numOfExternalFlows;
        }

        /**
         * @brief Remove an external flow to the cell by id
         * @param ID The flow id
         */
        void removeExternalFlow(FlowType type) {
            if (externalFlows.erase(type)) {
                numOfExternalFlows = numOfExternalFlows - 1;
            }
            if(numOfExternalFlows != externalFlows.size()){
                LOG(debug) << "Printing flows ";
                for(auto const& imap: externalFlows)
                    LOG(debug) << " " << imap.first;
                throw "Number of external flows don't match";
            }
        }

        /**
         * @brief The number of external flows
         */
        int getNumOfExternalFlows(){return numOfExternalFlows;}


        /**
         * @brief Check for an external flow by type
         * @param type The flow type
         * @return bool
         */
        bool hasTypeOfExternalFlow(FlowType type) {
            if(externalFlows.find(type) == externalFlows.end()){
                return false;
            }
            return true;
	      }


        /**
         * @brief Updates GW recharge
         * Curently assumes only one recharge as external flow!
         * @param amount The new flow amount
         * @param Should the recharge in the dynamic rivers be locked or updated by this change?
         */
        void updateUniqueFlow(double amount, FlowType flow = RECHARGE, bool lock = true) {
            if (lock and flow == RECHARGE) {
                if (hasTypeOfExternalFlow(RIVER_MM)) {
                    //get current recharge and lock it bevor setting new recharge
                    //in arid regions recharge might be 0
                    t_vol_t recharge{0 * si::cubic_meter /day};
                    if(hasTypeOfExternalFlow(RECHARGE)){recharge = getExternalFlowByName(RECHARGE).getRecharge();}
                    getExternalFlowByName(RIVER_MM).setLock();
                    getExternalFlowByName(RIVER_MM).setLockRecharge(recharge);
                    //also lock conductance value
                    getExternalFlowByName(RIVER_MM).getERC(recharge,get<t_meter, EQHead>(),get<t_meter, Head>(),getEqFlow());
                }
            }
            if (hasTypeOfExternalFlow(flow)) {
                removeExternalFlow(flow);
            }

            addExternalFlow(flow, 0 * si::meter, amount, 0 * si::meter);
            if(numOfExternalFlows != externalFlows.size()){
                throw "Number of external flows don't match";
            }
        }


        /**
         * Scale dyn rivers for sensitivity
         * @param mult
         */
        void scaleDynamicRivers(double mult) {
            if (hasTypeOfExternalFlow(RIVER_MM)) {
                getExternalFlowByName(RIVER_MM).setMult(mult);
            }
            return;
        }

        /**
         * @brief Update wetlands, lakes
         * @param amount
         * @param type
         */
        void updateExternalFlowConduct(double amount, FlowType type) {
            if (hasTypeOfExternalFlow(type)) {
                t_meter flowHead = getExternalFlowByName(type).getFlowHead();
                double conduct = getExternalFlowByName(type).getConductance().value() * amount;
                t_meter bottom = getExternalFlowByName(type).getBottom();
                removeExternalFlow(type);
                addExternalFlow(type, flowHead, conduct, bottom);
            }
        }

        /**
        * @brief Multiplies flow head for Sensitivity An. wetlands, lakes, rivers
        * @param amount
        * @param type
        */
        void updateExternalFlowFlowHead(double amount, FlowType type) {
            if (hasTypeOfExternalFlow(type)) {
                t_meter flowHead = getExternalFlowByName(type).getFlowHead() * amount;
                double conduct = getExternalFlowByName(type).getConductance().value();
                t_meter bottom = getExternalFlowByName(type).getBottom();
                removeExternalFlow(type);
                addExternalFlow(type, flowHead, conduct, bottom);
            }
        }

        /**
        * @brief Sets flowHead An. wetlands, lakes, rivers
        * @param amount
        * @param type
        */
        void setExternalFlowFlowHead(double amount, FlowType type) {
            if (hasTypeOfExternalFlow(type)) {
                t_meter flowHead = amount * si::meter;
                double conduct = getExternalFlowByName(type).getConductance().value();
                t_meter bottom = getExternalFlowByName(type).getBottom();
                removeExternalFlow(type);
                addExternalFlow(type, flowHead, conduct, bottom);
            }
        }

        /**
       * @brief adds delta to flowHead An. wetlands, lakes, rivers
       * @note Also checks for locked recharge
       * @param amount
       * @param type
       */
        void addExternalFlowFlowHead(double amount, FlowType type) {
            if (hasTypeOfExternalFlow(type)) {
                ExternalFlow& externalFlow = getExternalFlowByName(type);
                t_meter delta{amount * si::meter};
                t_meter bottom{externalFlow.getBottom()};
                t_meter flowHead{externalFlow.getFlowHead() + delta};
                //The river is dry
                if(std::isnan(amount)){ flowHead = bottom; }
                double conduct{externalFlow.getConductance().value()};
                bool lock{externalFlow.getLock()};
                t_vol_t recharge{externalFlow.getLockRecharge()};
                t_s_meter_t l_cond{externalFlow.getLockConduct()};
                removeExternalFlow(type);
                NANChecker(flowHead.value(), "Stage value");
                NANChecker(l_cond.value(), "Conduct value");
                NANChecker(bottom.value(), "Bottom value");

                addExternalFlow(type, flowHead, conduct, bottom);
                if (lock) {
                    getExternalFlowByName(type).setLock();
                    getExternalFlowByName(type).setLockRecharge(recharge);
                    getExternalFlowByName(type).setLockConduct(l_cond);
                }
            }
        }

        /**
         * @brief Update lake bottoms
         * Used for sensitivity
         * @param amount
         */
        void updateLakeBottoms(double amount) {
            if (hasTypeOfExternalFlow(LAKE)) {
                t_meter flowHead = getExternalFlowByName(LAKE).getFlowHead();
                double conduct = getExternalFlowByName(LAKE).getConductance().value();
                t_meter bottom = getExternalFlowByName(LAKE).getBottom() * amount;
                removeExternalFlow(LAKE);
                addExternalFlow(LAKE, flowHead, conduct, bottom);
            }
        }

        /**
         * @brief Check for type river
         * @return bool
         */
        bool hasRiver() { return hasTypeOfExternalFlow(RIVER); }

        /**
         * @brief Check for type GHB
         * @return bool
         */
        bool hasGHB() { return hasTypeOfExternalFlow(GENERAL_HEAD_BOUNDARY); }


        /**
         * @brief Get Q part of flow equations
         * @return volume over time
         */
        t_vol_t getQ() noexcept {
            t_meter eq_head = get<t_meter, EQHead>();
            t_meter head = get<t_meter, Head>();
            t_vol_t recharge = 0 * si::cubic_meter / day;
            try {
                recharge = getExternalFlowByName(RECHARGE).getRecharge();
            } catch (const std::out_of_range &e) {//ignore me cell has no special_flow
            }
            t_dim slope = get<t_dim, Slope>();
            t_vol_t eqFlow = getEqFlow();
            t_vol_t out = 0.0 * (si::cubic_meter / day);
            for (const auto &flow : externalFlows) {
                out += flow.second.getQ(eq_head, head, recharge, slope, eqFlow) * get<t_dim, StepModifier>();
            }
            return out;
        }

        /**
         * @brief Get P part of flow equations
         * @return volume over time
         */
        t_s_meter_t getP() noexcept {
            t_s_meter_t out = 0.0 * (si::square_meter / day);
            t_meter eq_head = get<t_meter, EQHead>();
            t_meter head = get<t_meter, Head>();
            t_vol_t recharge = 0 * si::cubic_meter / day;
            try {
                recharge = getExternalFlowByName(RECHARGE).getRecharge();
            } catch (const std::out_of_range &e) {//ignore me
            }
            t_dim slope = get<t_dim, Slope>();
            t_vol_t eqFlow = getEqFlow();
            for (const auto &flow : externalFlows) {
                if (is(flow.second.getType()).in(RIVER, DRAIN, RIVER_MM, LAKE, WETLAND, GLOBAL_WETLAND)) {
                    if (flow.second.flowIsHeadDependant(get<t_meter, Head>())) {
                        out += flow.second.getP(eq_head, head, recharge, slope, eqFlow) * get<t_dim, StepModifier>();
                    }
                } else {
                    out += flow.second.getP(eq_head, head, recharge, slope, eqFlow) * get<t_dim, StepModifier>();
                }
            }
            return out;
        }

        /**
         * @brief Get flow which is not groundwater head dependent
         * @return volume over time
         * Flow can be added to constant flows on right side of the equations
         * If head is above river bottom for example
         */
        t_vol_t calculateNotHeadDependandFlows() noexcept {
            t_meter eq_head = get<t_meter, EQHead>();
            t_meter head = get<t_meter, Head>();
            t_vol_t recharge = 0 * si::cubic_meter / day;
            try {
                recharge = getExternalFlowByName(RECHARGE).getRecharge();
            } catch (const std::out_of_range &e) {//ignore me
            }
            t_dim slope = get<t_dim, Slope>();
            t_vol_t eqFlow = getEqFlow();
            t_vol_t out = 0.0 * (si::cubic_meter / day);
            //Q part is already substracted in RHS
            for (const auto &flow : externalFlows) {
                if (is(flow.second.getType()).in(RIVER, DRAIN, RIVER_MM, LAKE, WETLAND, GLOBAL_WETLAND)) {
                    if (not flow.second.flowIsHeadDependant(get<t_meter, Head>())) {
                        out += flow.second.getP(eq_head, head, recharge, slope, eqFlow) * get<t_dim, StepModifier>() *
                               flow.second.getBottom();
                    }
                }
            }
            return out;
        }

        /**
         * @brief The jacobian entry for the cell (NWT approach)
         * @return map <CellID,Conductance>
         */
        std::unordered_map<large_num, t_s_meter_t> getJacobian() noexcept {
            std::unordered_map<large_num, t_s_meter_t> out;
            size_t numC = 7;
            out.reserve(numC);
            unordered_map<large_num, t_s_meter_t> map = getConductance();
            t_s_meter_t tmp_hcofCRVC = map[get<large_num, ID>()];
            double head_diff{0.0};
            for (auto &ele : map) {
                map[ele.first] = ele.second * mechanics.getDerivate__NWT(
                        nodes->at(ele.first)->get<t_meter, Elevation>(),
                        nodes->at(ele.first)->get<t_meter, VerticalSize>(),
                        nodes->at(ele.first)->get<t_meter, Head>()
                );
                if (ele.first != get<large_num, ID>()) {
                    head_diff = nodes->at(ele.first)->get<t_meter, Head>().value()
                                - get<t_meter, Head>().value();
                    out[ele.first] =
                            (ele.second.value() + ele.second.value() * mechanics.getDerivate__NWT(
                                    nodes->at(ele.first)->get<t_meter, Elevation>(),
                                    nodes->at(ele.first)->get<t_meter, VerticalSize>(),
                                    nodes->at(ele.first)->get<t_meter, Head>()
                            ) * head_diff) * si::square_meter / day;
                    out[get<large_num, ID>()] += map[ele.first].value() * head_diff * si::square_meter / day;;
                }
            }
            out[get<large_num, ID>()] +=
                    ((mechanics.getHCOF(steadyState,
                                        get<t_dim, StepModifier>(),
                                        getStorageCapacity(),
                                        getP()).value() * mechanics.getDerivate__NWT(
                            get<t_meter, Elevation>(),
                            get<t_meter, VerticalSize>(),
                            get<t_meter, Head>()
                    ) * get<t_meter, Head>().value())
                     + tmp_hcofCRVC.value() - (getRHS().value() * mechanics.getDerivate__NWT(
                            get<t_meter, Elevation>(),
                            get<t_meter, VerticalSize>(),
                            get<t_meter, Head>()
                    ))) * si::square_meter / day;;
            return out;
        }

        /**
         * @brief The matrix entry for the cell
         * @return map <CellID,Conductance>
         * The left hand side of the equation
         */
        std::unordered_map<large_num, t_s_meter_t> getConductance() {
            size_t numC = 7;
            std::unordered_map<large_num, t_s_meter_t> out;
            out.reserve(numC);
            //Get all conductances from neighbouring cells
            std::forward_list<NeighbourPosition> possible_neighbours =
                    {NeighbourPosition::TOP, NeighbourPosition::BACK, NeighbourPosition::DOWN, NeighbourPosition::FRONT,
                     NeighbourPosition::LEFT, NeighbourPosition::RIGHT};

            for (const auto &position: possible_neighbours) {
                map_itter got = neighbours.find(position);
                t_s_meter_t conduct = 0;
                if (got == neighbours.end()) {
                    //No neighbouring node
                } else {
                    //There is a neighbour node
                    if (got->first == TOP or got->first == DOWN) {
                        conduct = mechanics.calculateVerticalConductance(createDataTuple(got));
                    } else {
                        //TODO check for option!
                        //if (get<int, Layer>() > 0) {
                        //    conduct = mechanics.calculateEFoldingConductance(createDataTuple<Head>(got), get<t_meter, EFolding>(), getAt<t_meter, EFolding>(got));
                        //}else{
                        conduct = mechanics.calculateHarmonicMeanConductance(createDataTuple<Head>(got));
                        //}
                    }
                    NANChecker(conduct.value(), "Conductances");
                    /*if(conduct.value() == 0){
                        LOG(numerics) << "conductance to neighbour is 0";
                    }*/
                    out[nodes->at(got->second)->get<large_num, ID>()] = move(conduct);
                }
            }

            t_s_meter_t tmp_c = 0;

            for (const auto &c : out) { tmp_c = tmp_c - c.second; }
            t_s_meter_t hcof = mechanics.getHCOF(steadyState,
                                                 get<t_dim, StepModifier>(),
                                                 getStorageCapacity(),
                                                 getP());
            tmp_c = tmp_c + hcof;
            NANChecker(tmp_c.value(), "HCOF");
            //if(tmp_c.value() == 0){
            //	LOG(numerics) << "HCOF term is 0";
            //}
            out[get<large_num, ID>()] = tmp_c;
            return out;
        };

        /**
         * @brief The right hand side of the equation
         * @return volume per time
         */
        t_vol_t getRHS() {
            t_vol_t externalFlows = -getQ();
            t_vol_t dwateredFlow = calculateDewateredFlow();
            t_vol_t rivers = calculateNotHeadDependandFlows();
            t_vol_t storageFlow =
                    getStorageCapacity() * (get<t_meter, Head_TZero>() / (day* get<t_dim, StepModifier>()));
            if (steadyState) {
                storageFlow = 0 * (si::cubic_meter / day);
            }
            t_vol_t out = externalFlows + dwateredFlow - rivers - storageFlow;
            NANChecker(out.value(), "RHS");
            return out;
        }

        /**
         * @brief The right hand side of the equation (NWT)
         * @return volume per time
         */
        double getRHS__NWT() noexcept {
            double out{0.0};
            const unordered_map<large_num, t_s_meter_t> &map = getConductance();
            const double sum = std::accumulate(std::begin(map), std::end(map), 0,
                                               [this](const size_t previous,
                                                      const std::pair<int, t_s_meter_t>
                                                      &p) {
                                                   return previous + (p.second.value() *
                                                                      mechanics.smoothFunction__NWT(
                                                                              nodes->at(
                                                                                      p.first)->get<t_meter, Elevation>(),
                                                                              nodes->at(
                                                                                      p.first)->get<t_meter, VerticalSize>(),
                                                                              nodes->at(
                                                                                      p.first)->get<t_meter, Head>()));
                                               });
            out = sum - getRHS().value();
            return out;
        }

        void setHead(t_meter head) noexcept {
            __setHead(head);
        }

        t_meter calcInitialHead(t_meter initialParam) noexcept { return __calcInitialHead(initialParam); }

        bool isStaticNode() noexcept { return __isStaticNode(); }

        PhysicalProperties &getProperties() { return fields; }

        void enableNWT() { nwt = true; }

        /**
         * @brief Calculate non storage related in and out flow
         * @return Flow volume
         */
        template<typename CompareFunction>
        t_vol_t getNonStorageFlow(CompareFunction compare) noexcept {
            t_vol_t out = 0.0 * si::cubic_meter / day;
            t_vol_t ex;
            for (const auto &flow : externalFlows) {
                ex = calculateExternalFlowVolume(flow.second);
                if (compare(ex.value())) {
                    out += boost::units::abs(ex);
                }
            }
            t_vol_t dwateredFlow = -calculateDewateredFlow();
            if (compare(dwateredFlow.value())) {
                out += boost::units::abs(dwateredFlow);
            }
            return out;
        }

        /**
         * Calculate the lateral flow velocity
         * @param pos
         * @return
         */
        quantity<Velocity> getVelocity(map_itter pos) {
            t_vol_t lateral_flow{0 * si::cubic_meter / day};
            t_meter vert_size = get<t_meter, VerticalSize>();
            t_s_meter_t conductance;
            //TODO check for option!
            //if (get<int, Layer>() > 0) {
            //    conductance = mechanics.calculateEFoldingConductance(createDataTuple<Head>(pos), get<t_meter, EFolding>(), getAt<t_meter, EFolding>(pos));
            //}else{
            conductance = mechanics.calculateHarmonicMeanConductance(createDataTuple<Head>(pos));
            //}

            lateral_flow = conductance * (get<t_meter, Head>() - getAt<t_meter, Head>(pos));
            return lateral_flow / (vert_size * vert_size);
        }

        /**
         * @brief Calculate flow velocity for flow tracking
         * Vx and Vy represent the flow velocity in x and y direction.
         * A negative value represents a flow in the oposite direction.
         * @return Velocity vector (x,y)
         */
        std::pair<double, double> getVelocityVector() {
            quantity<Velocity> Vx{0};
            quantity<Velocity> Vy{0};

            std::forward_list<NeighbourPosition> possible_neighbours =
                    {NeighbourPosition::BACK, NeighbourPosition::FRONT,
                     NeighbourPosition::LEFT, NeighbourPosition::RIGHT};
            for (const auto &position: possible_neighbours) {
                map_itter got = neighbours.find(position);
                if (got == neighbours.end()) {
                    continue;
                }
                if (got->first == NeighbourPosition::LEFT) {
                    Vx += -getVelocity(got);
                }
                if (got->first == NeighbourPosition::BACK) {
                    Vy += -getVelocity(got);
                }

                if (got->first == NeighbourPosition::RIGHT) {
                    Vx += getVelocity(got);
                }
                if (got->first == NeighbourPosition::FRONT) {
                    Vy += getVelocity(got);
                }
            }

            return std::make_pair(Vx.value(), Vy.value());
        };

};

/**
 * @class StandardNode
 * A standard groundwater node
 */
class StandardNode : public NodeInterface {
    public:
        StandardNode(std::shared_ptr<std::vector<std::unique_ptr<NodeInterface>>> nodes,
                     double lat,
                     double lon,
                     t_s_meter area,
                     t_meter edgeLengthLeftRight,
                     t_meter edgeLengthFrontBack,
                     large_num ArcID,
                     large_num ID,
                     t_vel K,
                     int stepmodifier,
                     double aquiferDepth,
                     double anisotropy,
                     double specificYield,
                     double specificStorage, bool confined)
                : NodeInterface(nodes, lat, lon, area, edgeLengthLeftRight, edgeLengthFrontBack, ArcID, ID, K,
                                stepmodifier, aquiferDepth, anisotropy, specificYield, specificStorage, confined) {}

    private:
        // implementation
        friend class NodeInterface;

        //Learning weight
        t_dim weight = 0.1;

        /**
         * @brief Update heads after one or multiple inner iterations
         * @param head
         */
        virtual void __setHead(t_meter delta) {
            NANChecker(delta.value(), "Set Head");
            //t_meter deltaH__old = get<t_meter, HeadChange>();
            t_meter current_head = get<t_meter, Head>();
            //t_meter delta = head - current_head;
            set<t_meter, HeadChange>(delta);
            set<t_meter, Head>(current_head + delta);

            /*	if (nwt){
                    //TODO move to Numerics
                    //Underrelaxation with delta-bar-delta from Smith 1993:

                    t_dim gamma = 0 * si::si_dimensionless;
                    t_dim theta = 0.9;
                    t_dim kappa = 0.00001;
                    t_dim momentum = 0.1;
                    t_meter deltaH = (1 - gamma) * get<t_meter, HeadChange
                    >() + gamma * deltaH__old;
                    if (weight < 1)
                    {
                        weight = weight + kappa;
                    }
                    else
                    {
                        weight = weight - theta * weight;
                    }
                    t_meter h = head + weight * get<t_meter, HeadChange>() + momentum * deltaH;
                    set<t_meter, HeadChange>(h - get<t_meter, Head>());
                    set<t_meter, Head>(h);
                }*/
        };

        virtual t_meter
        __calcInitialHead(t_meter initialParam) {
            t_meter elevation = get<t_meter, TopElevation>();
            if (elevation >= initialParam) {
                return elevation - initialParam;
            }
            return elevation;
        }

        virtual bool
        __isStaticNode() { return false; }

    friend class boost::serialization::access;
    template<class Archive>
    void serialize(Archive & ar, const unsigned int version) {
        boost::serialization::void_cast_register<NodeInterface, StandardNode>();
        boost::serialization::void_cast_register<StandardNode, NodeInterface>();
        boost::serialization::base_object<NodeInterface>(*this);
        LOG(debug) << "Serializing Standard Node";
        ar & nodes;
        ar & neighbours;
        ar & externalFlows;
        ar & numOfExternalFlows;
        ar & nwt;
        ar & initial_head;
        ar & simpleDistance;
        ar & simpleK;
        ar & steadyState;
        ar & fields;
        ar & cached;
        ar & eq_flow;
    }

};

/**
 * @class StaticHeadNode
 * A node without changing head
 * Can be used as boundary condition
 */
class StaticHeadNode : public NodeInterface {
    public:
        StaticHeadNode(std::shared_ptr<std::vector<std::unique_ptr<NodeInterface>>> nodes,
                       large_num ID,
                       t_s_meter area,
                       t_meter edgeLengthLeftRight,
                       t_meter edgeLengthFrontBack)
                : NodeInterface(
                nodes,
                0,
                0,
                area,
                edgeLengthLeftRight,
                edgeLengthFrontBack,
                ID,
                ID,
                0.3 * (si::meter / day), 1, 100, 10, 0.15, 0.000015, true) {}

    private:
        friend class NodeInterface;

        virtual void __setHead(t_meter head) {
            set<t_meter, HeadChange>(0 * si::meter);
        };

        virtual t_meter __calcInitialHead(t_meter initialParam) { return 0; }

        virtual bool __isStaticNode() { return true; }

    friend class boost::serialization::access;
    template<class Archive>
    void serialize(Archive & ar, const unsigned int version) {
        boost::serialization::void_cast_register<NodeInterface, StaticHeadNode>();
        boost::serialization::void_cast_register<StaticHeadNode, NodeInterface>();
        boost::serialization::base_object<NodeInterface>(*this);
        LOG(debug) << "Serializing Static Node";
        ar & nodes;
        ar & neighbours;
        ar & externalFlows;
        ar & numOfExternalFlows;
        ar & nwt;
        ar & initial_head;
        ar & simpleDistance;
        ar & simpleK;
        ar & steadyState;
        ar & fields;
        ar & cached;
        ar & eq_flow;
    }

};

}
}

#endif //NODE_HPP<|MERGE_RESOLUTION|>--- conflicted
+++ resolved
@@ -783,20 +783,12 @@
         int addExternalFlow(FlowType type, t_meter flowHead, double cond, t_meter bottom) {
             if (hasTypeOfExternalFlow(type)) {
                     //LOG(debug) << "! adding a flow that is already existing for cell"
-<<<<<<< HEAD
                     //currently it is assumed that only one external flow is what we want
-=======
-                    //curretly it is assumed that only one external flow is what we want
->>>>>>> 3d208b34
                     // FIXME if not we have to replace the enum with something different
                     removeExternalFlow(type);
             }   
 	       
-<<<<<<< HEAD
 	        if (type == RECHARGE or type == FAST_SURFACE_RUNOFF or type == NET_ABSTRACTION) {
-=======
-	    if (type == RECHARGE or type == FAST_SURFACE_RUNOFF or type == NET_ABSTRACTION) { 
->>>>>>> 3d208b34
                 externalFlows.insert(std::make_pair(type,
                                                     ExternalFlow(numOfExternalFlows, cond * (si::cubic_meter / day),
                                                                  type)));
@@ -804,27 +796,16 @@
                 externalFlows.insert(std::make_pair(type,
                                                     ExternalFlow(numOfExternalFlows, flowHead, bottom,
                                                                  cond * (si::cubic_meter / day))));
-
-            }
-            // TODO Implementation of FLOODPLAIN_DRAIN
-            /* else if (type == FLOODPLAIN_DRAIN) {
-                externalFlows.insert(std::make_pair(type,
-                                                    ExternalFlow(numOfExternalFlows, type,
-<<<<<<< HEAD
-                                                                    get<t_meter, Elevation>(),
-                                                                    get<t_vel, K>() * get<t_meter,
-                                                                    VerticalSize>(),
-                                                                    bottom));
-
-            } */else { // RIVER, RIVER_MM, DRAIN, WETLAND, GLOBAL_WETLAND, LAKE, GENERAL_HEAD_BOUNDARY
-=======
-                                                                 get<t_meter, Elevation>(),
-                                                                 get<t_vel, K>()
-                                                                 * get<t_meter, VerticalSize>(),
-                                                                 get<t_meter, EdgeLenght>())));
-            } else {
-
->>>>>>> 3d208b34
+            /** TODO Implementation of FLOODPLAIN_DRAIN
+            *} else if (type == FLOODPLAIN_DRAIN) {
+            *    externalFlows.insert(std::make_pair(type,
+            *                                        ExternalFlow(numOfExternalFlows, type,
+            *                                                        get<t_meter, Elevation>(),
+            *                                                        get<t_vel, K>() * get<t_meter,
+            *                                                        VerticalSize>(),
+            *                                                        bottom));
+            */
+            } else { // RIVER, RIVER_MM, DRAIN, WETLAND, GLOBAL_WETLAND, LAKE, GENERAL_HEAD_BOUNDARY
                 externalFlows.insert(std::make_pair(type,
                                                     ExternalFlow(numOfExternalFlows,
                                                                  type,
