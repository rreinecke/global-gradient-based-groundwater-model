/*
 * Copyright (c) <2016>, <Robert Reinecke>
 * All rights reserved.
 * Redistribution and use in source and binary forms, with or without modification,
 * are permitted provided that the following conditions are met:
 *
 * 1. Redistributions of source code must retain the above copyright notice,
 * this list of conditions and the following disclaimer.
 * 2. Redistributions in binary form must reproduce the above copyright notice,
 * this list of conditions and the following disclaimer in the documentation and/or other
 * materials provided with the distribution.
 * 3. Neither the name of the copyright holder nor the names of its contributors may be used to endorse
 * or promote products derived from this software without specific prior written permission.
 * THIS SOFTWARE IS PROVIDED BY THE COPYRIGHT HOLDERS AND CONTRIBUTORS "AS IS" AND ANY EXPRESS OR IMPLIED WARRANTIES,
 * INCLUDING, BUT NOT LIMITED TO, THE IMPLIED WARRANTIES OF MERCHANTABILITY
 * AND FITNESS FOR A PARTICULAR PURPOSE ARE DISCLAIMED.
 * IN NO EVENT SHALL THE COPYRIGHT HOLDER OR CONTRIBUTORS BE LIABLE FOR ANY DIRECT, INDIRECT, INCIDENTAL, SPECIAL,
 * EXEMPLARY, OR CONSEQUENTIAL DAMAGES (INCLUDING, BUT NOT LIMITED TO, PROCUREMENT OF SUBSTITUTE GOODS OR SERVICES;
 * LOSS OF USE, DATA, OR PROFITS; OR BUSINESS INTERRUPTION) HOWEVER CAUSED AND ON ANY THEORY OF LIABILITY,
 * WHETHER IN CONTRACT, STRICT LIABILITY, OR TORT (INCLUDING NEGLIGENCE OR OTHERWISE) ARISING IN ANY WAY OUT OF THE USE
 * OF THIS SOFTWARE, EVEN IF ADVISED OF THE POSSIBILITY OF SUCH DAMAGE.
*/

#ifndef GLOBAL_FLOW_EXTERNALFLOWS_HPP
#define GLOBAL_FLOW_EXTERNALFLOWS_HPP

#include "Units.hpp"
#include "../Misc/Helpers.hpp"

namespace GlobalFlow {
    namespace Model {
        /**
         * @enum External Flow Types
         * Flow types as defined in MODFLOW:
         *  - RECHARGE
         *  - RIVER
         *  - DRAIN
         *  - GENERAL_HEAD_BOUNDARY
         *
         * Additional flows:
         *
         * RECHARGE:
         *
         * RIVER_MM:
         *  dynamic river conductance as defined by Miguez-Macho 2007
         *
         * FLOODPLAIN_DRAIN:
         *  as defined in Inge de Graaf. 2014
         *
         *
         * LAKE, WETLAND
         *  similar to modflow river definition
         */
        enum FlowType : int {
            RECHARGE = 1,
            FAST_SURFACE_RUNOFF,
            NET_ABSTRACTION,
            EVAPOTRANSPIRATION,
            RIVER,
            RIVER_MM,
            DRAIN,
            FLOODPLAIN_DRAIN,
            WETLAND,
            GLOBAL_WETLAND,
            LAKE,
<<<<<<< HEAD
            GLOBAL_LAKE,
=======
>>>>>>> dfdb8c33
            GENERAL_HEAD_BOUNDARY
        };

        struct FlowTypeHash {
            template<typename T>
            std::size_t operator()(T t) const {
                return static_cast<std::size_t>(t);
            }
        };

        /**
         * @class ExternalFlow
         *
         * TODO add flow equation here
         */
        class ExternalFlow {
        public:
            ExternalFlow(int id,
                         FlowType type,
                         t_meter flowHead,
                         t_s_meter_t cond,
                         t_meter bottom)
                    : ID(id), type(type), flowHead(flowHead), conductance(cond), bottom(bottom) {}

            /**
             * Only for RECHARGE
            FAST_SURFACE_RUNOFF
             */
            ExternalFlow(int id, t_vol_t recharge, FlowType type)
                    : ID(id), type(type), flowHead(0), conductance(0), bottom(0), special_flow(recharge) {}

            /**
             * @brief Constructor for Evapotranspiration
             * @param id
             * @param flowHead
             * @param bottom
             * @param evapotrans
             * @return
             */
            ExternalFlow(int id, t_meter flowHead, t_meter bottom, t_vol_t evapotrans)
                    : ID(id), type(EVAPOTRANSPIRATION), flowHead(0), conductance(0), bottom(0),
                      special_flow(evapotrans) {}

            /**
             * Check if flow can be calculated on the right hand side
             * @param head The current hydraulic head
             * @return Bool
             */
            bool flowIsHeadDependant(t_meter head) const noexcept {
                return (head > bottom);
            }

            /**
             * The head dependant part of the external flow equation
             * @param head The current hydraulic head
             * @param eq_head The equilibrium head
             * @param recharge The current recharge
             * @param slope
             * @param eqFlow
             * @return
             */
            t_s_meter_t getP(t_meter head,
                             t_meter eq_head,
                             t_vol_t recharge,
                             t_dim slope,
                             t_vol_t eqFlow) const noexcept;

            /**
             * The head independant part of the external flow equation
             * @param head
             * @param eq_head
             * @param recharge
             * @param slope
             * @param eqFlow
             * @return
             */
            t_vol_t getQ(t_meter head,
                         t_meter eq_head,
                         t_vol_t recharge,
                         t_dim slope,
                         t_vol_t eqFlow) const noexcept;

            FlowType getType() const noexcept { return type; }

            t_meter getBottom() const noexcept { return bottom; }

            t_vol_t getRecharge() const noexcept { return special_flow; }


            t_meter getFlowHead() const noexcept { return flowHead; }

            t_s_meter_t getDyn(t_vol_t current_recharge,
                               t_meter eq_head,
                               t_meter head,
                               t_vol_t eq_flow) const noexcept {
                t_s_meter_t out = calcERC(current_recharge, eq_head, head, eq_flow);
                return out;
            }

            t_meter getRiverDiff(t_meter eqHead) const noexcept;

            t_s_meter_t getConductance() const noexcept { return conductance; }

            int getID() const noexcept { return ID; }

            void setMult(double mult) {
                this->mult = mult;
                return;
            }

            void setLock() { lock_recharge = true; }

            bool getLock() { return lock_recharge; }

            void setLockRecharge(t_vol_t re) { locked_recharge = re; }

            t_vol_t getLockRecharge() { return locked_recharge; }

            void setLockConduct(t_s_meter_t c) { locked_conductance = c; }

            t_s_meter_t getLockConduct() { return locked_conductance; }

            void getERC(t_vol_t current_recharge,
                    t_meter eq_head,
                    t_meter current_head,
                    t_vol_t eq_flow) { locked_conductance = calcERC(current_recharge,eq_head,current_head,eq_flow); };

        private:
            const int ID;
            const FlowType type;
            const t_meter flowHead;
            const t_s_meter_t conductance; //for special_flow same as q
            const t_vol_t special_flow;
            const t_meter bottom;
            t_dim mult{1 * si::si_dimensionless}; //Multiplier only used for SA

            t_vol_t locked_recharge;
            t_s_meter_t locked_conductance;
            bool lock_recharge{false};

            t_vol_t
            calculateFloodplaindDrainage(t_meter head) const noexcept;

            /**
            * Calculate river conductance as in Miguez-Macho 2007
            * RC = ERC * F
            * Input: F-data, ERC
            * Output: RC
            */
            t_s_meter_t
            dynamicRiverConductance(t_meter head,
                                    t_vol_t current_recharge,
                                    t_dim slope,
                                    t_vol_t eq_flow) const noexcept;

            /**
            * Calculate ERC (must be repeated every time step)
            * ERC = (GW_Recharge + eq_flow) / (eq_head - river_elevation)
            */
            t_s_meter_t
            calcERC(t_vol_t current_recharge,
                    t_meter eq_head,
                    t_meter current_head,
                    t_vol_t eq_flow) const noexcept;
        };

    }
}//ns
#endif //EXTERNALFLOWS_HPP<|MERGE_RESOLUTION|>--- conflicted
+++ resolved
@@ -63,10 +63,6 @@
             WETLAND,
             GLOBAL_WETLAND,
             LAKE,
-<<<<<<< HEAD
-            GLOBAL_LAKE,
-=======
->>>>>>> dfdb8c33
             GENERAL_HEAD_BOUNDARY
         };
 
