/*
 * Copyright (c) <2016>, <Robert Reinecke>
 * All rights reserved.
 * Redistribution and use in source and binary forms, with or without modification,
 * are permitted provided that the following conditions are met:
 *
 * 1. Redistributions of source code must retain the above copyright notice,
 * this list of conditions and the following disclaimer.
 * 2. Redistributions in binary form must reproduce the above copyright notice,
 * this list of conditions and the following disclaimer in the documentation and/or other
 * materials provided with the distribution.
 * 3. Neither the name of the copyright holder nor the names of its contributors may be used to endorse
 * or promote products derived from this software without specific prior written permission.
 * THIS SOFTWARE IS PROVIDED BY THE COPYRIGHT HOLDERS AND CONTRIBUTORS "AS IS" AND ANY EXPRESS OR IMPLIED WARRANTIES,
 * INCLUDING, BUT NOT LIMITED TO, THE IMPLIED WARRANTIES OF MERCHANTABILITY
 * AND FITNESS FOR A PARTICULAR PURPOSE ARE DISCLAIMED.
 * IN NO EVENT SHALL THE COPYRIGHT HOLDER OR CONTRIBUTORS BE LIABLE FOR ANY DIRECT, INDIRECT, INCIDENTAL, SPECIAL,
 * EXEMPLARY, OR CONSEQUENTIAL DAMAGES (INCLUDING, BUT NOT LIMITED TO, PROCUREMENT OF SUBSTITUTE GOODS OR SERVICES;
 * LOSS OF USE, DATA, OR PROFITS; OR BUSINESS INTERRUPTION) HOWEVER CAUSED AND ON ANY THEORY OF LIABILITY,
 * WHETHER IN CONTRACT, STRICT LIABILITY, OR TORT (INCLUDING NEGLIGENCE OR OTHERWISE) ARISING IN ANY WAY OUT OF THE USE
 * OF THIS SOFTWARE, EVEN IF ADVISED OF THE POSSIBILITY OF SUCH DAMAGE.
*/

#ifndef GLOBAL_FLOW_EXTERNALFLOWS_HPP
#define GLOBAL_FLOW_EXTERNALFLOWS_HPP

#include "Units.hpp"
#include "../Misc/Helpers.hpp"

namespace GlobalFlow {
    namespace Model {
        /**
         * @enum External Flow Types
         * Flow types as defined in MODFLOW:
         *  - RECHARGE
         *  - RIVER
         *  - DRAIN
         *  - GENERAL_HEAD_BOUNDARY
         *
         * Additional flows:
         *
         * RECHARGE:
         *
         * RIVER_MM:
         *  dynamic river conductance as defined by Miguez-Macho 2007
         *
         * FLOODPLAIN_DRAIN:
         *  as defined in Inge de Graaf. 2014
         *
         *
         * LAKE, WETLAND
         *  similar to modflow river definition

         */
        enum FlowType : int {
            RECHARGE = 1,
            FAST_SURFACE_RUNOFF,    // 2
            NET_ABSTRACTION,        // 3
            EVAPOTRANSPIRATION,     // 4
            RIVER,                  // 5
            RIVER_MM,               // 6
            DRAIN,                  // 7
            FLOODPLAIN_DRAIN,       // 8
            WETLAND,                // 9
            GLOBAL_WETLAND,         // 10
            LAKE,                   // 11
            GLOBAL_LAKE,            // 12
            GENERAL_HEAD_BOUNDARY   // 13
        };

        struct FlowTypeHash {
            template<typename T>
            std::size_t operator()(T t) const {
                return static_cast<std::size_t>(t);
            }
        };

        /**
         * @class ExternalFlow
         *
         * TODO add flow equation here
         */
        class ExternalFlow {
        public:
            /**
             * @brief Constructor for RIVER, RIVER_MM, DRAIN, WETLAND, GLOBAL_WETLAND, LAKE, GENERAL_HEAD_BOUNDARY
             * @param id
             * @param type
<<<<<<< HEAD
             * @param flowElevation
=======
             * @param flowHead
>>>>>>> 25d96746
             * @param cond
             * @param bottom
             */
            ExternalFlow(int id,
                         FlowType type,
                         t_meter flowElevation,
                         t_s_meter_t cond,
                         t_meter bottom)
                    : ID(id), type(type), flowElevation(flowElevation), conductance(cond), bottom(bottom) {}

            /**
             * @brief Constructor for RECHARGE, FAST_SURFACE_RUNOFF and NET_ABSTRACTION
             * @param id
             * @param flow
             * @param type
             */
            ExternalFlow(int id, t_vol_t flow, FlowType type)
<<<<<<< HEAD
                    : ID(id), type(type), flowElevation(0), conductance(0), bottom(0), special_flow(flow) {}
=======
                    : ID(id), type(type), flowHead(0), conductance(0), bottom(0), special_flow(flow) {}
>>>>>>> 25d96746

            /**
             * @brief Constructor for Evapotranspiration
             * @param id
             * @param flowElevation
             * @param bottom
             * @param evapotrans
             * @return
             */
            ExternalFlow(int id, t_meter flowElevation, t_meter bottom, t_vol_t evapotrans)
                    : ID(id), type(EVAPOTRANSPIRATION), flowElevation(0), conductance(0), bottom(0),
                      special_flow(evapotrans) {}

            /**
             * Check if flow can be calculated on the right hand side
             * @param head The current hydraulic head
             * @return Bool
             */
            bool flowIsHeadDependent(t_meter head) const noexcept {
                return (head > bottom);
            }

            /**
             * The head dependent part of the external flow equation:
             * This is the total conductance of all head-dependent external source terms in a cell
             * @param head The current hydraulic head
             * @param eq_head The equilibrium head
             * @param recharge The current recharge
             * @param eqFlow
             * @return
             */
            t_s_meter_t getP(t_meter head,
                             t_meter eq_head,
                             t_vol_t recharge,
                             t_vol_t eqFlow) const noexcept;

            /**
             * The head independent part of the external flow equation:
             * This is the total specified external source term
             * @param head
             * @param eq_head
             * @param recharge
             * @param eqFlow
             * @return
             */
            t_vol_t getQ(t_meter head,
                         t_meter eq_head,
                         t_vol_t recharge,
                         t_vol_t eqFlow) const noexcept;


            FlowType getType() const noexcept { return type; }

            t_meter getBottom() const noexcept { return bottom; }

            t_vol_t getRecharge() const noexcept { return special_flow; }

<<<<<<< HEAD
            t_meter getFlowElevation() const noexcept { return flowElevation; }
=======
            t_meter getFlowHead() const noexcept { return flowHead; }
>>>>>>> 25d96746

            t_s_meter_t getDyn(t_vol_t current_recharge,
                               t_meter eq_head,
                               t_meter head,
                               t_vol_t eq_flow) const noexcept {
                t_s_meter_t out = calcERC(current_recharge, eq_head, head, eq_flow);
                return out;
            }

            t_meter getRiverDiff(t_meter eqHead) const noexcept;

            t_s_meter_t getConductance() const noexcept { return conductance; }

            t_s_meter_t getInitConductance() const noexcept { return initConductance; }

            double getRiverDepthSteadyState() {return RiverDepthSteadyState; }

            //void setInitConductance(double initCond) { initConductance = initCond * boost::units::quantity<MeterSquaredPerTime>(); }
            void setInitConductance(double initCond) { initConductance = initCond * (si::square_meter / day); }

            void setRiverDepthSteadyState (double RiverDepth) {RiverDepthSteadyState = RiverDepth;}

            int getID() const noexcept { return ID; }

            void setMult(double mult) {
                this->mult = mult;
                return;
            }

            void setLock() { lock_recharge = true; }

            bool getLock() { return lock_recharge; }

            void setLockRecharge(t_vol_t re) { locked_recharge = re; }

            t_vol_t getLockRecharge() { return locked_recharge; }

            void setLockConduct(t_s_meter_t c) { locked_conductance = c; }

            t_s_meter_t getLockConduct() { return locked_conductance; }

            void getERC(t_vol_t current_recharge,
                    t_meter eq_head,
                    t_meter current_head,
                    t_vol_t eq_flow) { locked_conductance = calcERC(current_recharge,eq_head,current_head,eq_flow); };

        private:
            const int ID;
            const FlowType type;
            const t_meter flowElevation;
            const t_s_meter_t conductance; //for special_flow same as q
            const t_vol_t special_flow;
            const t_meter bottom;
            t_dim mult{1 * si::si_dimensionless}; //Multiplier only used for SA
            t_s_meter_t initConductance = 0. * (si::square_meter / day);
            double RiverDepthSteadyState = -99.;
            t_vol_t locked_recharge;
            t_s_meter_t locked_conductance;
            bool lock_recharge{false};

            t_vol_t
            calculateFloodplainDrainage(t_meter head) const noexcept;

            /**
            * Calculate ERC (must be repeated every time step)
            * ERC = (GW_Recharge + eq_flow) / (eq_head - river_elevation)
            */
            t_s_meter_t
            calcERC(t_vol_t current_recharge,
                    t_meter eq_head,
                    t_meter current_head,
                    t_vol_t eq_flow) const noexcept;
        };

    }
}//ns
#endif //EXTERNALFLOWS_HPP<|MERGE_RESOLUTION|>--- conflicted
+++ resolved
@@ -86,20 +86,16 @@
              * @brief Constructor for RIVER, RIVER_MM, DRAIN, WETLAND, GLOBAL_WETLAND, LAKE, GENERAL_HEAD_BOUNDARY
              * @param id
              * @param type
-<<<<<<< HEAD
-             * @param flowElevation
-=======
              * @param flowHead
->>>>>>> 25d96746
              * @param cond
              * @param bottom
              */
             ExternalFlow(int id,
                          FlowType type,
-                         t_meter flowElevation,
+                         t_meter flowHead,
                          t_s_meter_t cond,
                          t_meter bottom)
-                    : ID(id), type(type), flowElevation(flowElevation), conductance(cond), bottom(bottom) {}
+                    : ID(id), type(type), flowHead(flowHead), conductance(cond), bottom(bottom) {}
 
             /**
              * @brief Constructor for RECHARGE, FAST_SURFACE_RUNOFF and NET_ABSTRACTION
@@ -108,22 +104,18 @@
              * @param type
              */
             ExternalFlow(int id, t_vol_t flow, FlowType type)
-<<<<<<< HEAD
-                    : ID(id), type(type), flowElevation(0), conductance(0), bottom(0), special_flow(flow) {}
-=======
                     : ID(id), type(type), flowHead(0), conductance(0), bottom(0), special_flow(flow) {}
->>>>>>> 25d96746
 
             /**
              * @brief Constructor for Evapotranspiration
              * @param id
-             * @param flowElevation
+             * @param flowHead
              * @param bottom
              * @param evapotrans
              * @return
              */
-            ExternalFlow(int id, t_meter flowElevation, t_meter bottom, t_vol_t evapotrans)
-                    : ID(id), type(EVAPOTRANSPIRATION), flowElevation(0), conductance(0), bottom(0),
+            ExternalFlow(int id, t_meter flowHead, t_meter bottom, t_vol_t evapotrans)
+                    : ID(id), type(EVAPOTRANSPIRATION), flowHead(0), conductance(0), bottom(0),
                       special_flow(evapotrans) {}
 
             /**
@@ -170,11 +162,7 @@
 
             t_vol_t getRecharge() const noexcept { return special_flow; }
 
-<<<<<<< HEAD
-            t_meter getFlowElevation() const noexcept { return flowElevation; }
-=======
             t_meter getFlowHead() const noexcept { return flowHead; }
->>>>>>> 25d96746
 
             t_s_meter_t getDyn(t_vol_t current_recharge,
                                t_meter eq_head,
@@ -224,7 +212,7 @@
         private:
             const int ID;
             const FlowType type;
-            const t_meter flowElevation;
+            const t_meter flowHead;
             const t_s_meter_t conductance; //for special_flow same as q
             const t_vol_t special_flow;
             const t_meter bottom;
