--- conflicted
+++ resolved
@@ -159,10 +159,6 @@
         struct VDF_IN;
         struct ZCHG_OUT;
         struct ZCHG_IN;
-<<<<<<< HEAD
-
-=======
->>>>>>> 25d96746
         struct GNC_OUT;
         struct GNC_IN;
         struct Head;
@@ -196,60 +192,6 @@
  * Definition of type and unit for each field
  */
         using PhysicalProperties = PropertyRepository<
-<<<<<<< HEAD
-                PhysicalProperty<large_num, ID>,
-                PhysicalProperty<large_num, SpatID>,
-                PhysicalProperty<double, Lat>, //TODO use boost unit (maybe degree? or arcmin, arcsec)
-                PhysicalProperty<double, Lon>,
-                PhysicalProperty<int, Layer>,
-                PhysicalProperty<t_dim, StepModifier>,
-                PhysicalProperty<t_s_meter, Area>,
-                PhysicalProperty<t_meter, VerticalSize>,
-                PhysicalProperty<t_meter, Elevation>, // elevation of upper cell boundary
-                PhysicalProperty<t_meter, TopElevation>, // elevation of TOP layer
-                PhysicalProperty<t_meter, EFolding>,
-                PhysicalProperty<bool, UseEfolding>,
-                PhysicalProperty<bool, Confinement>,
-                PhysicalProperty<t_vel, K>,
-                PhysicalProperty<t_dim, Anisotropy>,
-                PhysicalProperty<quantity < d_time>, StepSize>,
-        PhysicalProperty<t_c_meter, OUT>,
-        PhysicalProperty<t_c_meter, IN>,
-        PhysicalProperty<t_c_meter, VDF_OUT>,
-        PhysicalProperty<t_c_meter, VDF_IN>,
-        PhysicalProperty<t_c_meter, ZCHG_OUT>,
-        PhysicalProperty<t_c_meter, ZCHG_IN>,
-        PhysicalProperty<t_c_meter, GNC_OUT>,
-        PhysicalProperty<t_c_meter, GNC_IN>,
-        PhysicalProperty<t_meter, Head>,
-        PhysicalProperty<t_meter, EQHead>,
-        PhysicalProperty<t_meter, HeadChange>,
-        PhysicalProperty<t_meter, Head_TZero>,
-        PhysicalProperty<t_meter, HeadChange_TZero>,
-        PhysicalProperty<t_dim, SpecificYield>,
-        PhysicalProperty<quantity < perUnit>, SpecificStorage>,
-        PhysicalProperty<t_meter, EdgeLengthLeftRight>,
-        PhysicalProperty<t_meter, EdgeLengthFrontBack>,
-        PhysicalProperty<t_s_meter, SurfaceLeftRight>,
-        PhysicalProperty<t_s_meter, SurfaceFrontBack>,
-        PhysicalProperty<t_c_meter, VolumeOfCell>,
-        PhysicalProperty<t_dim, EffectivePorosity>,
-        PhysicalProperty<int, RefinementLevel>,
-        PhysicalProperty<int, RefID>,
-        PhysicalProperty<bool, DensityVariable>,
-        PhysicalProperty<std::vector<t_meter>, Zetas>,
-        PhysicalProperty<std::vector<t_meter>, Zetas_TZero>,
-        PhysicalProperty<std::vector<t_meter>, ZetasChange>,
-        PhysicalProperty<std::vector<std::string>, ZetasPosInNode>,
-        PhysicalProperty<std::vector<t_dim>, Delnus>,
-        PhysicalProperty<std::vector<t_dim>, NusInZones>,
-        PhysicalProperty<t_dim, MaxTipSlope>,
-        PhysicalProperty<t_dim, MaxToeSlope>,
-        PhysicalProperty<t_dim, MinDepthFactor>,
-        PhysicalProperty<t_dim, SlopeAdjFactor>,
-        PhysicalProperty<t_meter, VDFLock>,
-        PhysicalProperty<t_vol_t, RHSConstantDensity_TZero>
-=======
             PhysicalProperty<large_num, ID>,
             PhysicalProperty<large_num, SpatID>,
             PhysicalProperty<double, Lat>, //TODO use boost unit (maybe degree? or arcmin, arcsec)
@@ -302,7 +244,6 @@
             PhysicalProperty<t_dim, SlopeAdjFactor>,
             PhysicalProperty<t_meter, VDFLock>,
             PhysicalProperty<t_vol_t, RHSConstantDensity_TZero>
->>>>>>> 25d96746
         >;
     }
 }//ns
