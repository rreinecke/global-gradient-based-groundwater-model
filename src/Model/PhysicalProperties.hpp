/*
 * Copyright (c) <2016>, <Robert Reinecke>
 * All rights reserved.
 * Redistribution and use in source and binary forms, with or without modification,
 * are permitted provided that the following conditions are met:
 *
 * 1. Redistributions of source code must retain the above copyright notice,
 * this list of conditions and the following disclaimer.
 * 2. Redistributions in binary form must reproduce the above copyright notice,
 * this list of conditions and the following disclaimer in the documentation and/or other
 * materials provided with the distribution.
 * 3. Neither the name of the copyright holder nor the names of its contributors may be used to endorse
 * or promote products derived from this software without specific prior written permission.
 * THIS SOFTWARE IS PROVIDED BY THE COPYRIGHT HOLDERS AND CONTRIBUTORS "AS IS" AND ANY EXPRESS OR IMPLIED WARRANTIES,
 * INCLUDING, BUT NOT LIMITED TO, THE IMPLIED WARRANTIES OF MERCHANTABILITY
 * AND FITNESS FOR A PARTICULAR PURPOSE ARE DISCLAIMED.
 * IN NO EVENT SHALL THE COPYRIGHT HOLDER OR CONTRIBUTORS BE LIABLE FOR ANY DIRECT, INDIRECT, INCIDENTAL, SPECIAL,
 * EXEMPLARY, OR CONSEQUENTIAL DAMAGES (INCLUDING, BUT NOT LIMITED TO, PROCUREMENT OF SUBSTITUTE GOODS OR SERVICES;
 * LOSS OF USE, DATA, OR PROFITS; OR BUSINESS INTERRUPTION) HOWEVER CAUSED AND ON ANY THEORY OF LIABILITY,
 * WHETHER IN CONTRACT, STRICT LIABILITY, OR TORT (INCLUDING NEGLIGENCE OR OTHERWISE) ARISING IN ANY WAY OUT OF THE USE
 * OF THIS SOFTWARE, EVEN IF ADVISED OF THE POSSIBILITY OF SUCH DAMAGE.
*/

#ifndef GLOBAL_FLOW_PHYSICALPROPERTIES_HPP
#define GLOBAL_FLOW_PHYSICALPROPERTIES_HPP

#include "Units.hpp"

namespace GlobalFlow {
    namespace Model {

/**
 * This container holds physical properties of the groundwater nodes
 * It is intended to be a strogly typed container without flooding the node class with fields
 *
 * Inpired by https://jguegant.github.io/blogs/tech/thread-safe-multi-type-map.html
 */


        struct DefaultProperty;

/**
 * @class PhysicalProperty
 * Actual container holding the physical propertie
 */
        template<class Type, class Key = DefaultProperty>
        class PhysicalProperty {
        protected:
            Type &
            __get() const {
                if (not initialized) {
                    throw std::invalid_argument("Variable is not initialized");
                }
                return value_;
            }

            Type
            __get() {
                if (not initialized) {
                    throw std::invalid_argument("Variable is not initialized");
                }
                return value_;
            }

            void
            __set(const Type &value) {
                value_ = value;
                initialized = true;
            }

            template<class... Args>
            void
            __emplace(Args &&... args) {
                value_ = Type(std::forward<Args>(args)...);
                initialized = true;
            }

        private:
            bool initialized{false};
            Type value_;
        };

/**
 * @class PropertyRepository
 * Type repository holding the properties
 */
        template<class... PhysicalProperties>
        class PropertyRepository : private PhysicalProperties ... {
        public:
            template<class Type, class Key = DefaultProperty>
            Type &
            get() const {
                static_assert(
                        std::is_base_of<PhysicalProperty<Type, Key>, PropertyRepository<PhysicalProperties...>>::value,
                        "Please ensure that this type or this key exists in this repository");
                return PhysicalProperty<Type, Key>::__get();
            }

            template<class Type, class Key = DefaultProperty>
            Type
            get() {
                static_assert(
                        std::is_base_of<PhysicalProperty<Type, Key>, PropertyRepository<PhysicalProperties...>>::value,
                        "Please ensure that this type or this key exists in this repository");
                return PhysicalProperty<Type, Key>::__get();
            }

            template<class Type, class Key = DefaultProperty>
            void
            set(const Type &value) {
                static_assert(
                        std::is_base_of<PhysicalProperty<Type, Key>, PropertyRepository<PhysicalProperties...>>::value,
                        "Please ensure that this type or this key exists in this repository");
                PhysicalProperty<Type, Key>::__set(value);
            }

            template<class Type, class Key = DefaultProperty, class... Args>
            void
            emplace(Args &&... args) {
                static_assert(
                        std::is_base_of<PhysicalProperty<Type, Key>, PropertyRepository<PhysicalProperties...>>::value,
                        "Please ensure that this type or this key exists in this repository");
                PhysicalProperty<Type, Key>::__emplace(std::forward<Args>(args)...);
            }

            template<class Type, class Key = DefaultProperty>
            void
            addTo(const Type &value) {
                static_assert(
                        std::is_base_of<PhysicalProperty<Type, Key>, PropertyRepository<PhysicalProperties...>>::value,
                        "Please ensure that this type or this key exists in this repository");
                PhysicalProperty<Type, Key>::__set(PhysicalProperty<Type, Key>::__get() + value);
            }
        };

/**
 * Dummmy structs - only needed during compile time to determine type
 * Each represents a physical property
 */
        struct ID;
<<<<<<< HEAD
        struct SpatID;
=======
        struct ArcID;
>>>>>>> dfdb8c33
        struct Lat;
        struct Lon;
        struct Layer;
        struct StepModifier;
        struct Area;
<<<<<<< HEAD
        struct VerticalSize;
        struct Elevation; //Always elevation of upper celll boundary
=======
        struct EdgeLengthLeftRight;
        struct EdgeLengthFrontBack;
        struct VerticalSize;
        struct Elevation; //Always elevation of upper cell boundary
>>>>>>> dfdb8c33
        struct TopElevation; //Store elevation of TOP layer
        struct Slope;
        struct EFolding;
        struct Confinement;
        struct K;
        struct Anisotropy;
        struct StepSize;
        struct OUT;
        struct IN;
        struct Head;
        struct EQHead;
        struct HeadChange;
        struct Head_TZero;
        struct HeadChange_TZero;
        struct SpecificYield;
        struct SpecificStorage;
<<<<<<< HEAD
        struct EdgeLenght;
        struct SideSurface;
=======
        struct SurfaceLeftRight;
        struct SurfaceFrontBack;
>>>>>>> dfdb8c33
        struct VolumeOfCell;

/**
 * Definition of type and unit for each field
 */
        using PhysicalProperties = PropertyRepository<
                PhysicalProperty<large_num, ID>,
<<<<<<< HEAD
                PhysicalProperty<large_num, SpatID>,
=======
                PhysicalProperty<large_num, ArcID>,
>>>>>>> dfdb8c33
                PhysicalProperty<double, Lat>, //TODO use boost unit
                PhysicalProperty<double, Lon>,
                PhysicalProperty<int, Layer>,
                PhysicalProperty<t_dim, StepModifier>,
                PhysicalProperty<t_s_meter, Area>,
                PhysicalProperty<t_meter, VerticalSize>,
                PhysicalProperty<t_meter, Elevation>,
                PhysicalProperty<t_meter, TopElevation>,
                PhysicalProperty<t_dim, Slope>,
                PhysicalProperty<t_meter, EFolding>,
                PhysicalProperty<bool, Confinement>,
                PhysicalProperty<t_vel, K>,
                PhysicalProperty<t_dim, Anisotropy>,
                PhysicalProperty<quantity < d_time>, StepSize>,
<<<<<<< HEAD
        	PhysicalProperty<t_c_meter, OUT>,
        	PhysicalProperty<t_c_meter, IN>,
        	PhysicalProperty<t_meter, Head>,
        	PhysicalProperty<t_meter, EQHead>,
        	PhysicalProperty<t_meter, HeadChange>,
        	PhysicalProperty<t_meter, Head_TZero>,
        	PhysicalProperty<t_meter, HeadChange_TZero>,
        	PhysicalProperty<t_dim, SpecificYield>,
        	PhysicalProperty<quantity < perUnit>, SpecificStorage>,
        	PhysicalProperty<t_meter, EdgeLenght>,
        	PhysicalProperty<t_s_meter, SideSurface>,
        	PhysicalProperty<t_c_meter, VolumeOfCell>
=======
        PhysicalProperty<t_c_meter, OUT>,
        PhysicalProperty<t_c_meter, IN>,
        PhysicalProperty<t_meter, Head>,
        PhysicalProperty<t_meter, EQHead>,
        PhysicalProperty<t_meter, HeadChange>,
        PhysicalProperty<t_meter, Head_TZero>,
        PhysicalProperty<t_meter, HeadChange_TZero>,
        PhysicalProperty<t_dim, SpecificYield>,
        PhysicalProperty<quantity < perUnit>, SpecificStorage>,
        PhysicalProperty<t_meter, EdgeLengthLeftRight>,
        PhysicalProperty<t_meter, EdgeLengthFrontBack>,
        PhysicalProperty<t_s_meter, SurfaceLeftRight>,
        PhysicalProperty<t_s_meter, SurfaceFrontBack>,
        PhysicalProperty<t_c_meter, VolumeOfCell>
>>>>>>> dfdb8c33
        >;

    }
}//ns
#endif<|MERGE_RESOLUTION|>--- conflicted
+++ resolved
@@ -138,25 +138,16 @@
  * Each represents a physical property
  */
         struct ID;
-<<<<<<< HEAD
-        struct SpatID;
-=======
         struct ArcID;
->>>>>>> dfdb8c33
         struct Lat;
         struct Lon;
         struct Layer;
         struct StepModifier;
         struct Area;
-<<<<<<< HEAD
-        struct VerticalSize;
-        struct Elevation; //Always elevation of upper celll boundary
-=======
         struct EdgeLengthLeftRight;
         struct EdgeLengthFrontBack;
         struct VerticalSize;
         struct Elevation; //Always elevation of upper cell boundary
->>>>>>> dfdb8c33
         struct TopElevation; //Store elevation of TOP layer
         struct Slope;
         struct EFolding;
@@ -173,13 +164,8 @@
         struct HeadChange_TZero;
         struct SpecificYield;
         struct SpecificStorage;
-<<<<<<< HEAD
-        struct EdgeLenght;
-        struct SideSurface;
-=======
         struct SurfaceLeftRight;
         struct SurfaceFrontBack;
->>>>>>> dfdb8c33
         struct VolumeOfCell;
 
 /**
@@ -187,11 +173,7 @@
  */
         using PhysicalProperties = PropertyRepository<
                 PhysicalProperty<large_num, ID>,
-<<<<<<< HEAD
-                PhysicalProperty<large_num, SpatID>,
-=======
                 PhysicalProperty<large_num, ArcID>,
->>>>>>> dfdb8c33
                 PhysicalProperty<double, Lat>, //TODO use boost unit
                 PhysicalProperty<double, Lon>,
                 PhysicalProperty<int, Layer>,
@@ -206,20 +188,6 @@
                 PhysicalProperty<t_vel, K>,
                 PhysicalProperty<t_dim, Anisotropy>,
                 PhysicalProperty<quantity < d_time>, StepSize>,
-<<<<<<< HEAD
-        	PhysicalProperty<t_c_meter, OUT>,
-        	PhysicalProperty<t_c_meter, IN>,
-        	PhysicalProperty<t_meter, Head>,
-        	PhysicalProperty<t_meter, EQHead>,
-        	PhysicalProperty<t_meter, HeadChange>,
-        	PhysicalProperty<t_meter, Head_TZero>,
-        	PhysicalProperty<t_meter, HeadChange_TZero>,
-        	PhysicalProperty<t_dim, SpecificYield>,
-        	PhysicalProperty<quantity < perUnit>, SpecificStorage>,
-        	PhysicalProperty<t_meter, EdgeLenght>,
-        	PhysicalProperty<t_s_meter, SideSurface>,
-        	PhysicalProperty<t_c_meter, VolumeOfCell>
-=======
         PhysicalProperty<t_c_meter, OUT>,
         PhysicalProperty<t_c_meter, IN>,
         PhysicalProperty<t_meter, Head>,
@@ -234,7 +202,6 @@
         PhysicalProperty<t_s_meter, SurfaceLeftRight>,
         PhysicalProperty<t_s_meter, SurfaceFrontBack>,
         PhysicalProperty<t_c_meter, VolumeOfCell>
->>>>>>> dfdb8c33
         >;
 
     }
