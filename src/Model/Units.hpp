/*
 * Copyright (c) <2016>, <Robert Reinecke>
 * All rights reserved.
 * Redistribution and use in source and binary forms, with or without modification, are permitted provided that the following conditions are met:
 *
 * 1. Redistributions of source code must retain the above copyright notice, this list of conditions and the following disclaimer.
 * 2. Redistributions in binary form must reproduce the above copyright notice, this list of conditions and the following disclaimer in the documentation and/or other materials provided with the distribution.
 * 3. Neither the name of the copyright holder nor the names of its contributors may be used to endorse or promote products derived from this software without specific prior written permission.
 * THIS SOFTWARE IS PROVIDED BY THE COPYRIGHT HOLDERS AND CONTRIBUTORS "AS IS" AND ANY EXPRESS OR IMPLIED WARRANTIES, INCLUDING, BUT NOT LIMITED TO, THE IMPLIED WARRANTIES OF MERCHANTABILITY AND FITNESS FOR A PARTICULAR PURPOSE ARE DISCLAIMED.
 * IN NO EVENT SHALL THE COPYRIGHT HOLDER OR CONTRIBUTORS BE LIABLE FOR ANY DIRECT, INDIRECT, INCIDENTAL, SPECIAL, EXEMPLARY, OR CONSEQUENTIAL DAMAGES (INCLUDING, BUT NOT LIMITED TO, PROCUREMENT OF SUBSTITUTE GOODS OR SERVICES; LOSS OF USE, DATA, OR PROFITS; OR BUSINESS INTERRUPTION)
 * HOWEVER CAUSED AND ON ANY THEORY OF LIABILITY, WHETHER IN CONTRACT, STRICT LIABILITY, OR TORT (INCLUDING NEGLIGENCE OR OTHERWISE) ARISING IN ANY WAY OUT OF THE USE OF THIS SOFTWARE, EVEN IF ADVISED OF THE POSSIBILITY OF SUCH DAMAGE.
*/

#ifndef GLOBAL_FLOW_UNITS_HPP
#define GLOBAL_FLOW_UNITS_HPP

#include <boost/units/unit.hpp>
#include <boost/units/quantity.hpp>
#include <boost/units/systems/si.hpp>
#include <boost/units/systems/si/base.hpp>
#include <boost/units/base_units/metric/day.hpp>
#include <boost/units/cmath.hpp>
#include <boost/serialization/access.hpp>
#include <boost/serialization/void_cast.hpp>
#include <boost/serialization/base_object.hpp>
#include <boost/serialization/vector.hpp>
#include <boost/serialization/unique_ptr.hpp>

namespace GlobalFlow {
namespace Model {

/**
 * Base unit for all calculations is DAY
 * For e.g. monthly it gets automatically modified by unitless modifier
 */
using namespace boost::units;
typedef make_system<metric::day_base_unit>::type dm_system;
typedef unit<time_dimension, dm_system> d_time;
BOOST_UNITS_STATIC_CONSTANT(day, d_time);

using Meter=si::length;
typedef derived_dimension<length_dimension, -1>::type perUnit_dimension;
typedef unit<perUnit_dimension, si::system> perUnit;
BOOST_UNITS_STATIC_CONSTANT(perMeter, perUnit);

using Velocity=divide_typeof_helper<Meter, d_time>::type;
using SquareMeter=si::area;
using CubicMeter=si::volume;
using MeterSquaredPerTime=divide_typeof_helper<SquareMeter, d_time>::type;
using VolumePerTime=divide_typeof_helper<CubicMeter, d_time>::type;
using Dimensionless=si::dimensionless;
using t_meter = quantity<Meter>;
using t_dim = quantity<Dimensionless>;
using t_vel = quantity<Velocity>;
using t_vol_t = quantity<VolumePerTime>;
using t_c_meter = quantity<CubicMeter>;
using t_s_meter_t = quantity<MeterSquaredPerTime>;
using t_s_meter = quantity<SquareMeter>;

using large_num = unsigned long int;
const Dimensionless d = si::si_dimensionless;
<<<<<<< HEAD

=======
>>>>>>> dfdb8c33
}
}
#endif //_HPP<|MERGE_RESOLUTION|>--- conflicted
+++ resolved
@@ -59,10 +59,6 @@
 
 using large_num = unsigned long int;
 const Dimensionless d = si::si_dimensionless;
-<<<<<<< HEAD
-
-=======
->>>>>>> dfdb8c33
 }
 }
 #endif //_HPP