#include "FluidMechanics.hpp"
#include "../Misc/Helpers.hpp"

namespace GlobalFlow {
    namespace Model {

        t_meter FluidMechanics::calcDeltaV(t_meter head, t_meter elevation, t_meter depth) noexcept {
            t_meter epsilon{1e-4 * si::meter};
            t_meter bottom = elevation - depth;
            if (head >= elevation) { return depth; }
            if (elevation > head and head + epsilon > bottom) { return head - bottom; }
            if (head + epsilon <= bottom) {
                return 0.0 * si::meter;
            }
            return 0.0 * si::meter;
        };

        quantity<MeterSquaredPerTime> calcEfoldingTrans(t_vel
                                                        k,
                                                        t_meter f, t_meter
                                                        z,
                                                        t_meter h
        ) {
            quantity<MeterSquaredPerTime> t; //transmissivity
            const quantity<Meter> d{100 * si::meter};
            if (f == 0 * si::meter) { f = 1 * si::meter; }
            if (h >= (z - d)) {
                //head is above d0
                t = k * f;
            } else {
                //head is below d0
                t_dim fold = exp(-((z - h - d) / f));
                if (fold.value() < 1e-50) { fold = 1e-50; }
                NANChecker(fold.value(), "E-folding problem");
                t = k * f * fold;
            }
            NANChecker(t.value(), "E-folding based transmissivity");
            return t;
        }

        quantity<MeterSquaredPerTime> FluidMechanics::calculateEFoldingConductance(FlowInputHor
                                                                                   flow,
                                                                                   t_meter folding_self, t_meter
                                                                                   folding_neig) {
            t_vel k_neig;
            t_vel k_self;
            t_meter edgeLength_neig; // edge length in flow direction (of neighbour)
            t_meter edgeLength_self; // edge length in flow direction (of this node)
            t_meter edgeWidth_self; // edge length perpendicular to flow direction (of this node)
            t_meter head_neig;
            t_meter head_self;
            t_meter ele_neig;
            t_meter ele_self;
            t_meter deltaV_neig;
            t_meter deltaV_self;
            bool confined;
            std::tie(k_neig, k_self, edgeLength_neig, edgeLength_self, edgeWidth_self,head_neig, head_self, ele_neig, ele_self,
                     deltaV_neig, deltaV_self, confined) = flow;
<<<<<<< HEAD
=======

>>>>>>> 5ad3f83d
            quantity<MeterSquaredPerTime> out = 0 * si::square_meter / day;
            quantity<MeterSquaredPerTime> t; //transmissivity

            quantity<MeterSquaredPerTime> transmissivity_self =
                    calcEfoldingTrans(k_self, folding_self, ele_self, head_self);
            quantity<MeterSquaredPerTime> transmissivity_neig =
                    calcEfoldingTrans(k_neig, folding_neig, ele_neig, head_neig);

<<<<<<< HEAD
            out = (2.0 * edgeWidth_self) * ((transmissivity_self * transmissivity_neig)
=======
            // TODO pick up here. Calculate two directions of flow (LeftRight & FrontBack) separately
            // In this case, there is no need to have both EdgeLengths in this function
            // TODO first find the location in the code, where flow is passed over to the next node
            out = (2.0 * edgeLength_self) * ((transmissivity_self * transmissivity_neig)
>>>>>>> 5ad3f83d
                                             / (transmissivity_self * edgeLength_neig +
                                                transmissivity_neig * edgeLength_self));

            NANChecker(out.value(), "E-folding based Conductance");
            return out;
        }

        quantity<MeterSquaredPerTime> FluidMechanics::calculateHarmonicMeanConductance(FlowInputHor flow)noexcept {
            t_vel k_neig;
            t_vel k_self;
            t_meter edgeLength_neig; // edge length in flow direction (of neighbour)
            t_meter edgeLength_self; // edge length in flow direction (of this node)
            t_meter edgeWidth_self; // edge length perpendicular to flow direction (of this node)
            t_meter head_neig;
            t_meter head_self;
            t_meter ele_neig;
            t_meter ele_self;
            t_meter deltaV_neig;
            t_meter deltaV_self;
            bool confined;
            std::tie(k_neig, k_self, edgeLength_neig, edgeLength_self, edgeWidth_self,head_neig, head_self, ele_neig, ele_self,
                     deltaV_neig, deltaV_self, confined) = flow;

            quantity<MeterSquaredPerTime> out = 0 * si::square_meter / day;
            //Used if non dry-out approach is used
            // FIXME need to be checked here
            t_meter threshold_saturated_thickness{1e-5 * si::meter};

            //Cell is not confined layer -> we need to calculate transmissivity dependant on head
            enum e_dry {
                NONE, SELF, NEIG
            };
            e_dry dry{NONE};
            if (not confined) {
                deltaV_self = calcDeltaV(head_self, ele_self, deltaV_self);
                deltaV_neig = calcDeltaV(head_neig, ele_neig, deltaV_neig);
                if (deltaV_self == 0 * si::meter) {
                    deltaV_self = threshold_saturated_thickness;
                    dry = SELF;
                }
                if (deltaV_neig == 0 * si::meter) {
                    deltaV_neig = threshold_saturated_thickness;
                    dry = NEIG;
                }
                //TODO One of the cells is "dry" - Upstream weighting instead of harmonic mean
            }

            //Transmissivity = K * thickness of prism
            quantity<MeterSquaredPerTime> transmissivity_self = deltaV_self * k_self;
            quantity<MeterSquaredPerTime> transmissivity_neig = deltaV_neig * k_neig;

            if (transmissivity_neig != out and transmissivity_self != out) {
                out = (2.0 * edgeWidth_self) * ((transmissivity_self * transmissivity_neig)
                                                 / (transmissivity_self * edgeLength_neig +
                                                    transmissivity_neig * edgeLength_self));
            }

            NANChecker(out.value(), "Harmonic Mean Conductance");
            return out;
        };

        double FluidMechanics::smoothFunction__NWT(t_meter elevation, t_meter verticalSize, t_meter head) {
            t_meter bottom = elevation - verticalSize;
            double X = (head - bottom) / verticalSize;
            double sigma(1.0e-20);
            double A(1 / (1 - sigma));

            if (X <= 0)
                return 1.0e-20;
            if (0 < X and X <= sigma)
                return (0.5 * A * pow(X, 2) / sigma);
            if (sigma < X and X <= (1 - sigma))
                return (A * X + 0.5 * (1 - A));
            if ((1 - sigma) < X and X < 1)
                return (1 - (0.5 * A * pow((1 - X), 2) / sigma));
            if (X >= 1)
                return 1;

            //This should not happen
            return 1;
        }

        quantity<MeterSquaredPerTime>
        FluidMechanics::calculateVerticalConductance(FlowInputVert flowInputVer) noexcept {
            t_vel k_vert_neig;
            t_vel k_vert_self;
            t_meter verticalSize_self;
            t_meter head_self;
            t_meter elevation_self;
            t_s_meter area_self;
            t_meter elevation_neig;
            t_meter depth_neig;
            t_meter head_neig;
            bool confined;

            std::tie(k_vert_neig,
                     k_vert_self,
                     verticalSize_self,
                     head_self,
                     elevation_self,
                     area_self,
                     elevation_neig,
                     depth_neig,
                     head_neig,
                     confined) = flowInputVer;


            quantity<MeterSquaredPerTime> out = 0.0 * si::square_meter / day;
            t_meter deltaV_self = verticalSize_self;
            t_meter deltaV_neig = depth_neig;

            //Used if non dry-out approach is used
            // FIXME need to be checked here
            t_meter threshhold_saturated_thickness{1e-5 * si::meter};

            enum e_dry {
                NONE, SELF, NEIG
            };
            e_dry dry{NONE};
            if (not confined) {
                deltaV_self = calcDeltaV(head_self, elevation_self, verticalSize_self);
                deltaV_neig = calcDeltaV(head_neig, elevation_neig, depth_neig);
                if (deltaV_self == 0 * si::meter) {
                    deltaV_self = threshhold_saturated_thickness;
                    dry = SELF;
                }
                if (deltaV_neig == 0 * si::meter) {
                    deltaV_neig = threshhold_saturated_thickness;
                    dry = NEIG;
                }
                //TODO One of the cells is "dry" - Upstream weighting instead of harmonic mean
            }

            if (deltaV_self != 0.0 * si::meter and deltaV_neig != 0.0 * si::meter) {
                out = area_self / (((deltaV_self * 0.5) / k_vert_self) + ((deltaV_neig * 0.5) / k_vert_neig));
            }

            NANChecker(out.value(), "Vertical Conductance");
            return out;
        };

        quantity<MeterSquaredPerTime> FluidMechanics::getHCOF(bool steadyState, quantity<Dimensionless> stepModifier,
                                                              t_s_meter storageCapacity,
                                                              quantity<MeterSquaredPerTime> P) noexcept {
            if (steadyState)
                return P;
            quantity<MeterSquaredPerTime> out = P - (storageCapacity / (day * stepModifier) );
            NANChecker(out.value(), "HCOF");
            return out;
        }

        double FluidMechanics::getDerivate__NWT(t_meter elevation,
                                                t_meter verticalSize,
                                                t_meter head) {
            t_meter bottom = elevation - verticalSize;
            double X = (head - bottom) / verticalSize;
            double sigma(1.0e-20);
            double A(1 / (1 - sigma));

            if (X <= 0)
                return 0;
            if (0 < X and X <= sigma)
                return A * X / (sigma * (verticalSize.value()));
            if (sigma < X and X <= (1 - sigma))
                return A / verticalSize.value();
            if ((1 - sigma) < X and X < 1)
                return (1 - (-A * (1.0 - X) / (sigma * verticalSize.value())));
            if (X >= 1)
                return 0;
            //This should not happen
            return 0;
        }
    }
}//ns<|MERGE_RESOLUTION|>--- conflicted
+++ resolved
@@ -56,10 +56,6 @@
             bool confined;
             std::tie(k_neig, k_self, edgeLength_neig, edgeLength_self, edgeWidth_self,head_neig, head_self, ele_neig, ele_self,
                      deltaV_neig, deltaV_self, confined) = flow;
-<<<<<<< HEAD
-=======
-
->>>>>>> 5ad3f83d
             quantity<MeterSquaredPerTime> out = 0 * si::square_meter / day;
             quantity<MeterSquaredPerTime> t; //transmissivity
 
@@ -68,14 +64,10 @@
             quantity<MeterSquaredPerTime> transmissivity_neig =
                     calcEfoldingTrans(k_neig, folding_neig, ele_neig, head_neig);
 
-<<<<<<< HEAD
-            out = (2.0 * edgeWidth_self) * ((transmissivity_self * transmissivity_neig)
-=======
             // TODO pick up here. Calculate two directions of flow (LeftRight & FrontBack) separately
             // In this case, there is no need to have both EdgeLengths in this function
             // TODO first find the location in the code, where flow is passed over to the next node
             out = (2.0 * edgeLength_self) * ((transmissivity_self * transmissivity_neig)
->>>>>>> 5ad3f83d
                                              / (transmissivity_self * edgeLength_neig +
                                                 transmissivity_neig * edgeLength_self));
 
