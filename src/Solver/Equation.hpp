/*
 * Copyright (c) <2016>, <Robert Reinecke>
 * All rights reserved.
 * Redistribution and use in source and binary forms, with or without modification, are permitted provided that the following conditions are met:
 *
 * 1. Redistributions of source code must retain the above copyright notice, this list of conditions and the following disclaimer.
 * 2. Redistributions in binary form must reproduce the above copyright notice, this list of conditions and the following disclaimer in the documentation and/or other materials provided with the distribution.
 * 3. Neither the name of the copyright holder nor the names of its contributors may be used to endorse or promote products derived from this software without specific prior written permission.
 * THIS SOFTWARE IS PROVIDED BY THE COPYRIGHT HOLDERS AND CONTRIBUTORS "AS IS" AND ANY EXPRESS OR IMPLIED WARRANTIES, INCLUDING, BUT NOT LIMITED TO, THE IMPLIED WARRANTIES OF MERCHANTABILITY AND FITNESS FOR A PARTICULAR PURPOSE ARE DISCLAIMED.
 * IN NO EVENT SHALL THE COPYRIGHT HOLDER OR CONTRIBUTORS BE LIABLE FOR ANY DIRECT, INDIRECT, INCIDENTAL, SPECIAL, EXEMPLARY, OR CONSEQUENTIAL DAMAGES (INCLUDING, BUT NOT LIMITED TO, PROCUREMENT OF SUBSTITUTE GOODS OR SERVICES; LOSS OF USE, DATA, OR PROFITS; OR BUSINESS INTERRUPTION)
 * HOWEVER CAUSED AND ON ANY THEORY OF LIABILITY, WHETHER IN CONTRACT, STRICT LIABILITY, OR TORT (INCLUDING NEGLIGENCE OR OTHERWISE) ARISING IN ANY WAY OUT OF THE USE OF THIS SOFTWARE, EVEN IF ADVISED OF THE POSSIBILITY OF SUCH DAMAGE.
*/

#ifndef GLOBAL_FLOW_EQUATION_HPP
#define GLOBAL_FLOW_EQUATION_HPP

//This disables boundary checks!
//#define EIGEN_NO_DEBUG

#include <stdio.h>
#include <cstring>
#include <unordered_map>
#include <algorithm>
#include <cfenv>
#include <future>
#include <iostream>
#include <unordered_set>

#include "../../lib/Eigen/Sparse"
#include "../../lib/Eigen/Dense" // todo remove if not required by SelfAdjointEigenSolver

#include "../../lib/Eigen/Core"
//#include "../../lib/Eigen/PardisoSupport"
#include "../Model/Node.hpp"
#include "../Simulation/Options.hpp"
#include "Numerics.hpp"

namespace GlobalFlow {
    namespace Solver {
        using namespace boost::units;
        using namespace Eigen;

	using pr_t = double; //change here if other precision should be used e.g. long double
	using NodeVector = std::shared_ptr<std::vector<std::unique_ptr<GlobalFlow::Model::NodeInterface>>>;
	using large_num = unsigned long int;
	using long_vector = Matrix<pr_t, Dynamic, 1>;

/**
 * @class Equation The internal finite difference equation
 * Should only be accessed through the stepper
 */
        class Equation {
        public:
            Equation(NodeVector nodes, Simulation::Options options);

            ~Equation();

            /**
             * Solve the current iteration step
             */
            void solve();

            /**
             * Solve Zeta Surface Equation
             */
            void solve_zetas();

            /**
             * @return The number of iterations
             */
            int getItter();

            /**
             * @return The current residual error
             */
            double getError();

            //No copy and copy assign for Equations
            Equation(const Equation &) = delete;

            Equation &
            operator=(const Equation &) = delete;

            /**
             * Helper to write out current residuals
             * @param os
             * @param eq
             * @return
             */
            friend std::ostream &
            operator<<(std::ostream &os, Equation &eq) {
                IOFormat CleanFmt(4, 0, ", ", "\n", "[", "]");
                os << eq.getResults().format(CleanFmt);
                return os;
            };

            long_vector getResults() {
                return this->x;
            }

            long_vector getRHS(){
                return this->b;
            }

            long_vector getResults_zetas() {
                return this->x_zetas;
            }

            long_vector getRHS_zetas(){
                return this->b_zetas;
            }

            /**
             * Toggle the steady-state in all nodes
             * @return
             */
            bool toggleSteadyState() {
                SteadyState = !SteadyState;
                bool state = SteadyState;
                std::for_each(nodes->begin(),
                              nodes->end(),
                              [state](std::unique_ptr<Model::NodeInterface> const &node) {
                                  node->toggleSteadyState(state);
                              });
                return SteadyState;
            }

            /**
             * Set the correct stepsize (default is DAY) // todo remove if not needed
             * @param mod
             */
            void updateStepModifier(double mod) {
                std::for_each(nodes->begin(),
                              nodes->end(),
                              [mod](std::unique_ptr<Model::NodeInterface> const &node) {
<<<<<<< HEAD
                    node->updateStepModifier(mod);
=======
                    node->updateStepSize(mod);
>>>>>>> 25d96746
                });
            }

            typedef typename Eigen::Matrix<pr_t, -1, 1, 0, -1, 1>::Scalar Scalar;
            typedef Matrix<Scalar, Dynamic, 1> VectorType;

            VectorType& getResiduals() const {
                return cg.getResiduals();
            }

            VectorType& getResiduals_zetas() const {
                return cg_zetas.getResiduals();
            }

            void updateClosingCrit(double crit) { cg.setTolerance(crit); }

            void updateMaxHeadChange(double head){
                maxHeadChange = head;
            }

            void updateMaxInnerItter(int itter){
                inner_iterations = itter;
                cg.setMaxIterations(itter);
            }

            /**
             * @note resests dampening object and counters
             */
            void enableDamping() {
                isAdaptiveDamping = true;
            }

    private:
        bool initalized = false;

        large_num numberOfNodesPerLayer;

        large_num numberOfLayers;

        large_num numberOfNodesTotal;

        int initialHead;

        /**
         * _var_ only used if disabling of cells is required
         */
        NodeVector nodes;

        long_vector x;
        long_vector b;
        SparseMatrix<pr_t> A;

        long_vector x_zetas;
        long_vector b_zetas;
        SparseMatrix<pr_t> A_zetas;

        const Simulation::Options options;

        bool isAdaptiveDamping{true};
        AdaptiveDamping adaptiveDamping;
        AdaptiveDamping adaptiveDamping_zetas;

        int IITER{0};//FIXME this is used as outer iterations
        pr_t RCLOSE_HEAD{0};
        pr_t RCLOSE_ZETA{0};

        int inner_iterations{0};

        //From current run
        int __itter{0};
        double __error{0};

        bool isCached{false};
        bool isCached_zetas{false};

        double maxHeadChange{0.01};
        double maxZetaChange{0.01};
        double dampMin{0.01};
        double dampMax{0.01};

        //Real -> Current
        std::unordered_map<large_num, long long> index_mapping;

        ConjugateGradient<SparseMatrix<pr_t>, Lower | Upper, IncompleteLUT<SparseMatrix<pr_t>::Scalar>> cg;

        ConjugateGradient<SparseMatrix<pr_t>, Lower | Upper, IncompleteLUT<SparseMatrix<pr_t>::Scalar>> cg_zetas;

        bool gnc{false};

        bool vdf{false};

        int numberOfZones{0};
        /**
         * Helper for updating the matrix
         * @param node
         * @param cached
         */
        void addToA(std::unique_ptr<Model::NodeInterface> const &node);

        void addToA_zeta(large_num nodeIter, large_num iterOffset, int localZetaID);

        /**
         * Update the matrix for the current iteration
         */
        void inline updateMatrix();

        void inline updateMatrix_zetas(large_num iterOffset, int localZetaID);

        /**
         * Reallocate matrix and vectors based on dried nodes
         * @bug This is currently missing re-enabling of deactivated nodes!
         * Re-enable if:
         * 1) head in cell below needs to be higher than threshold
         * 2) head in one of 4 neighbours higher than threshold
         */
        void inline reallocateMatrix();

        /**
         * Run the preconditioner for heads
         */
        void inline preconditioner();

        /**
         * Run the preconditioner for zetas
         */
        void inline preconditioner_zetas();

        /**
         * Update heads in inner iteration
         */
        void inline updateIntermediateHeads();

        /**
         * Update zetas in inner iteration
         */
        void inline updateIntermediateZetas(large_num iterOffset, int localZetaID);


        /**
         * Update zone change
         */
        void inline updateZoneChange();

        /**
         * Calculate the final variable density flow budget
         */
        void inline updateVDFBudget();

        /**
        * Calculate the ghost node correction flow budget
        */
        void inline updateGNCBudget();

        /**
         * Calculate the final budget
         */
        void inline updateBudget();

        /**
         * Write the final head to the nodes
         */
        void inline updateFinalHeads();

        /**
         * Write the final zeta surface heights to the nodes
         */
        void inline updateZetaChanges(int localZetaID);

        /**
         * Write the final zeta surface heights to the nodes
         */
        void inline updateTopZetasToHeads();

        void inline checkAllZetaSlopes(int localZetaID);

        void inline updateZetas_TZero();

        void inline adjustZetaHeights();

        bool SteadyState = false;

        //Only for testing purposes
        bool simpleHead = true;

        };
}
}

#endif<|MERGE_RESOLUTION|>--- conflicted
+++ resolved
@@ -129,15 +129,11 @@
              * Set the correct stepsize (default is DAY) // todo remove if not needed
              * @param mod
              */
-            void updateStepModifier(double mod) {
+            void updateStepSize(double mod) {
                 std::for_each(nodes->begin(),
                               nodes->end(),
                               [mod](std::unique_ptr<Model::NodeInterface> const &node) {
-<<<<<<< HEAD
-                    node->updateStepModifier(mod);
-=======
                     node->updateStepSize(mod);
->>>>>>> 25d96746
                 });
             }
 
