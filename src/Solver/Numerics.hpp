/*
 * Copyright (c) <2016>, <Robert Reinecke>
 * All rights reserved.
 * Redistribution and use in source and binary forms, with or without modification, are permitted provided that the following conditions are met:
 *
 * 1. Redistributions of source code must retain the above copyright notice, this list of conditions and the following disclaimer.
 * 2. Redistributions in binary form must reproduce the above copyright notice, this list of conditions and the following disclaimer in the documentation and/or other materials provided with the distribution.
 * 3. Neither the name of the copyright holder nor the names of its contributors may be used to endorse or promote products derived from this software without specific prior written permission.
 * THIS SOFTWARE IS PROVIDED BY THE COPYRIGHT HOLDERS AND CONTRIBUTORS "AS IS" AND ANY EXPRESS OR IMPLIED WARRANTIES, INCLUDING, BUT NOT LIMITED TO, THE IMPLIED WARRANTIES OF MERCHANTABILITY AND FITNESS FOR A PARTICULAR PURPOSE ARE DISCLAIMED.
 * IN NO EVENT SHALL THE COPYRIGHT HOLDER OR CONTRIBUTORS BE LIABLE FOR ANY DIRECT, INDIRECT, INCIDENTAL, SPECIAL, EXEMPLARY, OR CONSEQUENTIAL DAMAGES (INCLUDING, BUT NOT LIMITED TO, PROCUREMENT OF SUBSTITUTE GOODS OR SERVICES; LOSS OF USE, DATA, OR PROFITS; OR BUSINESS INTERRUPTION)
 * HOWEVER CAUSED AND ON ANY THEORY OF LIABILITY, WHETHER IN CONTRACT, STRICT LIABILITY, OR TORT (INCLUDING NEGLIGENCE OR OTHERWISE) ARISING IN ANY WAY OUT OF THE USE OF THIS SOFTWARE, EVEN IF ADVISED OF THE POSSIBILITY OF SUCH DAMAGE.
*/

#ifndef GLOBAL_FLOW_NUMERICS_HPP
#define GLOBAL_FLOW_NUMERICS_HPP
namespace GlobalFlow {
namespace Solver {

<<<<<<< HEAD
using pr_t = double;
using vector = Eigen::Matrix<pr_t, Eigen::Dynamic, 1>;
using r_vector = Eigen::Matrix<pr_t, 1, Eigen::Dynamic>;
=======
using vector = Eigen::Matrix<long double, Eigen::Dynamic, 1>;
using r_vector = Eigen::Matrix<long double, 1, Eigen::Dynamic>;
>>>>>>> 4fbb8aaf

/**
 * @class AdaptiveDamping
 * Can be used to dampen the head change per iteration
 */
class AdaptiveDamping {

    public:

        AdaptiveDamping() : Sigma_MIN(0), Sigma_MAX(0), Change_MAX(0.01) {};

<<<<<<< HEAD
        AdaptiveDamping(pr_t Sigma_Min, pr_t Sigma_Max, pr_t Change_Max, vector x_t0)
=======
        AdaptiveDamping(long double Sigma_Min, long double Sigma_Max, long double Change_Max, vector x_t0)
>>>>>>> 4fbb8aaf
                : Sigma_MIN(Sigma_Min), Sigma_MAX(Sigma_Max), Change_MAX(Change_Max), x_t0(x_t0) {
            Sigma_t0 = sqrt(Sigma_Min * Sigma_Max);
        }

<<<<<<< HEAD
        vector getDamping(vector &residuals, vector &x, bool apply) {
            assert(x.rows() == x_t0.rows() && "Damping hasn't been properly initialized");
            vector changes = x - x_t0;
	    pr_t sigma;
	    if(apply)
		sigma = applyAdaptiveDamping(changes.maxCoeff(), getDampNorm(residuals, x));
            x_t0 = x;
	    if (not apply)
=======
        vector getDamping(const vector &residuals, const vector &x, bool apply) {
            assert(x.rows() == x_t0.rows() && "Damping hasn't been properly initialized");
            vector changes = x - x_t0;
	        long double sigma;
	        if(apply)
		        sigma = applyAdaptiveDamping(changes.maxCoeff(), getDampNorm(residuals, x));
            x_t0 = x;
	        if (not apply)
>>>>>>> 4fbb8aaf
                return changes;
            LOG(numerics) << "Damping applied: " << sigma;
            return changes * sigma;
        }

<<<<<<< HEAD
        pr_t getNorm() { return norm_t0; }
=======
        long double getNorm() { return norm_t0; }
>>>>>>> 4fbb8aaf

    private:
        bool first{true};

        vector x_t0;

<<<<<<< HEAD
        pr_t norm_t0;
        pr_t max_headChange_t0;
        pr_t Sigma_t0;

        pr_t Sigma_MIN;
        pr_t Sigma_MAX;
        pr_t Change_MAX;
=======
        long double norm_t0;
        long double max_headChange_t0;
        long double Sigma_t0;

        long double Sigma_MIN;
        long double Sigma_MAX;
        long double Change_MAX;
>>>>>>> 4fbb8aaf

        int cnt{0};

        /**
         * @brief Get the norm of the current residuals for adaptive damping
         * @note Use only once per Iteration! Modifies x_t0
         */
<<<<<<< HEAD
        pr_t getDampNorm(vector &residuals, vector &x) {
            vector changes = x_t0 - x;
            pr_t res = residuals.transpose() * residuals;
            pr_t ch = changes.transpose() * changes;
            pr_t norm = sqrt(res * ch);
=======
        double getDampNorm(const vector &residuals, const vector &x) {
            vector changes = x_t0 - x;
            long double res = residuals.transpose() * residuals;
            long double ch = changes.transpose() * changes;
            long double norm = sqrt(res * ch);
>>>>>>> 4fbb8aaf
            LOG(numerics) << "square root norm of residuals: " << norm;
            return norm;
        }

<<<<<<< HEAD
        pr_t applyAdaptiveDamping(pr_t max_headChange, pr_t norm) {
            pr_t PHI{0.01};
            pr_t sigma{0};

            pr_t p_n;
            pr_t p_h;
=======
        double applyAdaptiveDamping(double max_headChange, double norm) {
            long double PHI{0.01};
            long double sigma{0};

            long double p_n;
            long double p_h;
>>>>>>> 4fbb8aaf
            if (first) {
                p_n = norm;
                p_h = max_headChange;
		first = false;
            } else {
                p_n = norm / norm_t0;
                p_h = max_headChange / max_headChange_t0;
            }

            if (p_n < 1 and p_h < 1) {
                auto lambda = log10(p_n) / log10(PHI);
                if (lambda < 1) {
                    sigma = Sigma_t0 + lambda * (Sigma_MAX - Sigma_t0);
                } else {
                    sigma = Sigma_MAX;
                }
                cnt = 0;
            }

            if (p_n > 1) {
                sigma = Sigma_t0 / p_n;
            }

            if (p_h > 1) {
                sigma = Sigma_t0 / p_h;
            }

<<<<<<< HEAD
            pr_t sig_t{sqrt(sigma * Sigma_t0)};
=======
            long double sig_t{sqrt(sigma * Sigma_t0)};
>>>>>>> 4fbb8aaf
            if (std::abs(max_headChange) > Change_MAX and sig_t > (Change_MAX / std::abs(max_headChange))) {
                sig_t = Change_MAX / std::abs(max_headChange);
            }
            if (sig_t < Sigma_MIN) {
                sig_t = Sigma_MIN;
                cnt++;
                if (cnt > 10) {
                    sig_t = pow(pow(Sigma_MIN, 2) * Sigma_MAX, 1 / 3);
                }
            }

            Sigma_t0 = sig_t;
            norm_t0 = norm;
            max_headChange_t0 = max_headChange;
            return sig_t;
        }

};

}
}//ns
#endif //GLOBAL_FLOW_NUMERICS_HPP<|MERGE_RESOLUTION|>--- conflicted
+++ resolved
@@ -16,14 +16,10 @@
 namespace GlobalFlow {
 namespace Solver {
 
-<<<<<<< HEAD
+
 using pr_t = double;
 using vector = Eigen::Matrix<pr_t, Eigen::Dynamic, 1>;
 using r_vector = Eigen::Matrix<pr_t, 1, Eigen::Dynamic>;
-=======
-using vector = Eigen::Matrix<long double, Eigen::Dynamic, 1>;
-using r_vector = Eigen::Matrix<long double, 1, Eigen::Dynamic>;
->>>>>>> 4fbb8aaf
 
 /**
  * @class AdaptiveDamping
@@ -35,16 +31,12 @@
 
         AdaptiveDamping() : Sigma_MIN(0), Sigma_MAX(0), Change_MAX(0.01) {};
 
-<<<<<<< HEAD
         AdaptiveDamping(pr_t Sigma_Min, pr_t Sigma_Max, pr_t Change_Max, vector x_t0)
-=======
-        AdaptiveDamping(long double Sigma_Min, long double Sigma_Max, long double Change_Max, vector x_t0)
->>>>>>> 4fbb8aaf
                 : Sigma_MIN(Sigma_Min), Sigma_MAX(Sigma_Max), Change_MAX(Change_Max), x_t0(x_t0) {
             Sigma_t0 = sqrt(Sigma_Min * Sigma_Max);
         }
 
-<<<<<<< HEAD
+
         vector getDamping(vector &residuals, vector &x, bool apply) {
             assert(x.rows() == x_t0.rows() && "Damping hasn't been properly initialized");
             vector changes = x - x_t0;
@@ -53,33 +45,17 @@
 		sigma = applyAdaptiveDamping(changes.maxCoeff(), getDampNorm(residuals, x));
             x_t0 = x;
 	    if (not apply)
-=======
-        vector getDamping(const vector &residuals, const vector &x, bool apply) {
-            assert(x.rows() == x_t0.rows() && "Damping hasn't been properly initialized");
-            vector changes = x - x_t0;
-	        long double sigma;
-	        if(apply)
-		        sigma = applyAdaptiveDamping(changes.maxCoeff(), getDampNorm(residuals, x));
-            x_t0 = x;
-	        if (not apply)
->>>>>>> 4fbb8aaf
                 return changes;
             LOG(numerics) << "Damping applied: " << sigma;
             return changes * sigma;
         }
 
-<<<<<<< HEAD
         pr_t getNorm() { return norm_t0; }
-=======
-        long double getNorm() { return norm_t0; }
->>>>>>> 4fbb8aaf
 
     private:
         bool first{true};
 
         vector x_t0;
-
-<<<<<<< HEAD
         pr_t norm_t0;
         pr_t max_headChange_t0;
         pr_t Sigma_t0;
@@ -87,15 +63,7 @@
         pr_t Sigma_MIN;
         pr_t Sigma_MAX;
         pr_t Change_MAX;
-=======
-        long double norm_t0;
-        long double max_headChange_t0;
-        long double Sigma_t0;
 
-        long double Sigma_MIN;
-        long double Sigma_MAX;
-        long double Change_MAX;
->>>>>>> 4fbb8aaf
 
         int cnt{0};
 
@@ -103,38 +71,24 @@
          * @brief Get the norm of the current residuals for adaptive damping
          * @note Use only once per Iteration! Modifies x_t0
          */
-<<<<<<< HEAD
         pr_t getDampNorm(vector &residuals, vector &x) {
             vector changes = x_t0 - x;
             pr_t res = residuals.transpose() * residuals;
             pr_t ch = changes.transpose() * changes;
             pr_t norm = sqrt(res * ch);
-=======
-        double getDampNorm(const vector &residuals, const vector &x) {
-            vector changes = x_t0 - x;
-            long double res = residuals.transpose() * residuals;
-            long double ch = changes.transpose() * changes;
-            long double norm = sqrt(res * ch);
->>>>>>> 4fbb8aaf
+
             LOG(numerics) << "square root norm of residuals: " << norm;
             return norm;
         }
 
-<<<<<<< HEAD
+
         pr_t applyAdaptiveDamping(pr_t max_headChange, pr_t norm) {
             pr_t PHI{0.01};
             pr_t sigma{0};
 
             pr_t p_n;
             pr_t p_h;
-=======
-        double applyAdaptiveDamping(double max_headChange, double norm) {
-            long double PHI{0.01};
-            long double sigma{0};
 
-            long double p_n;
-            long double p_h;
->>>>>>> 4fbb8aaf
             if (first) {
                 p_n = norm;
                 p_h = max_headChange;
@@ -162,11 +116,8 @@
                 sigma = Sigma_t0 / p_h;
             }
 
-<<<<<<< HEAD
             pr_t sig_t{sqrt(sigma * Sigma_t0)};
-=======
-            long double sig_t{sqrt(sigma * Sigma_t0)};
->>>>>>> 4fbb8aaf
+
             if (std::abs(max_headChange) > Change_MAX and sig_t > (Change_MAX / std::abs(max_headChange))) {
                 sig_t = Change_MAX / std::abs(max_headChange);
             }
