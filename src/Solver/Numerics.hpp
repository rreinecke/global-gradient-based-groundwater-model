/*
 * Copyright (c) <2016>, <Robert Reinecke>
 * All rights reserved.
 * Redistribution and use in source and binary forms, with or without modification, are permitted provided that the following conditions are met:
 *
 * 1. Redistributions of source code must retain the above copyright notice, this list of conditions and the following disclaimer.
 * 2. Redistributions in binary form must reproduce the above copyright notice, this list of conditions and the following disclaimer in the documentation and/or other materials provided with the distribution.
 * 3. Neither the name of the copyright holder nor the names of its contributors may be used to endorse or promote products derived from this software without specific prior written permission.
 * THIS SOFTWARE IS PROVIDED BY THE COPYRIGHT HOLDERS AND CONTRIBUTORS "AS IS" AND ANY EXPRESS OR IMPLIED WARRANTIES, INCLUDING, BUT NOT LIMITED TO, THE IMPLIED WARRANTIES OF MERCHANTABILITY AND FITNESS FOR A PARTICULAR PURPOSE ARE DISCLAIMED.
 * IN NO EVENT SHALL THE COPYRIGHT HOLDER OR CONTRIBUTORS BE LIABLE FOR ANY DIRECT, INDIRECT, INCIDENTAL, SPECIAL, EXEMPLARY, OR CONSEQUENTIAL DAMAGES (INCLUDING, BUT NOT LIMITED TO, PROCUREMENT OF SUBSTITUTE GOODS OR SERVICES; LOSS OF USE, DATA, OR PROFITS; OR BUSINESS INTERRUPTION)
 * HOWEVER CAUSED AND ON ANY THEORY OF LIABILITY, WHETHER IN CONTRACT, STRICT LIABILITY, OR TORT (INCLUDING NEGLIGENCE OR OTHERWISE) ARISING IN ANY WAY OUT OF THE USE OF THIS SOFTWARE, EVEN IF ADVISED OF THE POSSIBILITY OF SUCH DAMAGE.
*/

#ifndef GLOBAL_FLOW_NUMERICS_HPP
#define GLOBAL_FLOW_NUMERICS_HPP
namespace GlobalFlow {
namespace Solver {

<<<<<<< HEAD
=======

>>>>>>> dfdb8c33
using pr_t = double;
using vector = Eigen::Matrix<pr_t, Eigen::Dynamic, 1>;
using r_vector = Eigen::Matrix<pr_t, 1, Eigen::Dynamic>;

/**
 * @class AdaptiveDamping
 * Can be used to dampen the head change per iteration
 */
class AdaptiveDamping {

    public:

        AdaptiveDamping() : Sigma_MIN(0), Sigma_MAX(0), Change_MAX(0.01) {};

        AdaptiveDamping(pr_t Sigma_Min, pr_t Sigma_Max, pr_t Change_Max, vector x_t0)
                : Sigma_MIN(Sigma_Min), Sigma_MAX(Sigma_Max), Change_MAX(Change_Max), x_t0(x_t0) {
            Sigma_t0 = sqrt(Sigma_Min * Sigma_Max);
        }


        vector getDamping(vector &residuals, vector &x, bool apply) {
            assert(x.rows() == x_t0.rows() && "Damping hasn't been properly initialized");
            vector changes = x - x_t0;
	    pr_t sigma;
	    if(apply)
		sigma = applyAdaptiveDamping(changes.maxCoeff(), getDampNorm(residuals, x));
            x_t0 = x;
	    if (not apply)
                return changes;
            LOG(numerics) << "Damping applied: " << sigma;
            return changes * sigma;
        }

        pr_t getNorm() { return norm_t0; }

    private:
        bool first{true};

        vector x_t0;
        pr_t norm_t0;
        pr_t max_headChange_t0;
        pr_t Sigma_t0;

<<<<<<< HEAD
        pr_t norm_t0;
        pr_t max_headChange_t0;
        pr_t Sigma_t0;

        pr_t Sigma_MIN;
        pr_t Sigma_MAX;
        pr_t Change_MAX;
=======
        pr_t Sigma_MIN;
        pr_t Sigma_MAX;
        pr_t Change_MAX;

>>>>>>> dfdb8c33

        int cnt{0};

        /**
         * @brief Get the norm of the current residuals for adaptive damping
         * @note Use only once per Iteration! Modifies x_t0
         */
        pr_t getDampNorm(vector &residuals, vector &x) {
            vector changes = x_t0 - x;
            pr_t res = residuals.transpose() * residuals;
            pr_t ch = changes.transpose() * changes;
            pr_t norm = sqrt(res * ch);
<<<<<<< HEAD
=======

>>>>>>> dfdb8c33
            LOG(numerics) << "square root norm of residuals: " << norm;
            return norm;
        }

<<<<<<< HEAD
        pr_t applyAdaptiveDamping(pr_t max_headChange, pr_t norm) {
            pr_t PHI{0.01};
            pr_t sigma{0};

            pr_t p_n;
            pr_t p_h;
=======

        pr_t applyAdaptiveDamping(pr_t max_headChange, pr_t norm) {
            pr_t PHI{0.01};
            pr_t sigma{0};

            pr_t p_n;
            pr_t p_h;

>>>>>>> dfdb8c33
            if (first) {
                p_n = norm;
                p_h = max_headChange;
		first = false;
            } else {
                p_n = norm / norm_t0;
                p_h = max_headChange / max_headChange_t0;
            }

            if (p_n < 1 and p_h < 1) {
                auto lambda = log10(p_n) / log10(PHI);
                if (lambda < 1) {
                    sigma = Sigma_t0 + lambda * (Sigma_MAX - Sigma_t0);
                } else {
                    sigma = Sigma_MAX;
                }
                cnt = 0;
            }

            if (p_n > 1) {
                sigma = Sigma_t0 / p_n;
            }

            if (p_h > 1) {
                sigma = Sigma_t0 / p_h;
            }

            pr_t sig_t{sqrt(sigma * Sigma_t0)};
<<<<<<< HEAD
=======

>>>>>>> dfdb8c33
            if (std::abs(max_headChange) > Change_MAX and sig_t > (Change_MAX / std::abs(max_headChange))) {
                sig_t = Change_MAX / std::abs(max_headChange);
            }
            if (sig_t < Sigma_MIN) {
                sig_t = Sigma_MIN;
                cnt++;
                if (cnt > 10) {
                    sig_t = pow(pow(Sigma_MIN, 2) * Sigma_MAX, 1 / 3);
                }
            }

            Sigma_t0 = sig_t;
            norm_t0 = norm;
            max_headChange_t0 = max_headChange;
            return sig_t;
        }

};

}
}//ns
#endif //GLOBAL_FLOW_NUMERICS_HPP<|MERGE_RESOLUTION|>--- conflicted
+++ resolved
@@ -16,10 +16,7 @@
 namespace GlobalFlow {
 namespace Solver {
 
-<<<<<<< HEAD
-=======
 
->>>>>>> dfdb8c33
 using pr_t = double;
 using vector = Eigen::Matrix<pr_t, Eigen::Dynamic, 1>;
 using r_vector = Eigen::Matrix<pr_t, 1, Eigen::Dynamic>;
@@ -63,20 +60,10 @@
         pr_t max_headChange_t0;
         pr_t Sigma_t0;
 
-<<<<<<< HEAD
-        pr_t norm_t0;
-        pr_t max_headChange_t0;
-        pr_t Sigma_t0;
-
-        pr_t Sigma_MIN;
-        pr_t Sigma_MAX;
-        pr_t Change_MAX;
-=======
         pr_t Sigma_MIN;
         pr_t Sigma_MAX;
         pr_t Change_MAX;
 
->>>>>>> dfdb8c33
 
         int cnt{0};
 
@@ -89,22 +76,11 @@
             pr_t res = residuals.transpose() * residuals;
             pr_t ch = changes.transpose() * changes;
             pr_t norm = sqrt(res * ch);
-<<<<<<< HEAD
-=======
 
->>>>>>> dfdb8c33
             LOG(numerics) << "square root norm of residuals: " << norm;
             return norm;
         }
 
-<<<<<<< HEAD
-        pr_t applyAdaptiveDamping(pr_t max_headChange, pr_t norm) {
-            pr_t PHI{0.01};
-            pr_t sigma{0};
-
-            pr_t p_n;
-            pr_t p_h;
-=======
 
         pr_t applyAdaptiveDamping(pr_t max_headChange, pr_t norm) {
             pr_t PHI{0.01};
@@ -113,7 +89,6 @@
             pr_t p_n;
             pr_t p_h;
 
->>>>>>> dfdb8c33
             if (first) {
                 p_n = norm;
                 p_h = max_headChange;
@@ -142,10 +117,7 @@
             }
 
             pr_t sig_t{sqrt(sigma * Sigma_t0)};
-<<<<<<< HEAD
-=======
 
->>>>>>> dfdb8c33
             if (std::abs(max_headChange) > Change_MAX and sig_t > (Change_MAX / std::abs(max_headChange))) {
                 sig_t = Change_MAX / std::abs(max_headChange);
             }
