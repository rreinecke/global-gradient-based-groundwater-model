--- conflicted
+++ resolved
@@ -38,7 +38,7 @@
     //Initial head should be positive
     //resulting head is the real hydraulic head
     double tmp = 0;
-//#pragma omp parallel for
+#pragma omp parallel for
     for (int i = 0; i < numberOfNodes; ++i) {
         if (nwt) {
             nodes->at(i)->enableNWT();
@@ -212,12 +212,8 @@
     }
 }
 
-<<<<<<< HEAD
 void inline
 Equation::preconditioner() {
-=======
-void inline Equation::preconditioner() {
->>>>>>> 3d208b34
     LOG(numerics) << "Decomposing Matrix";
     if (nwt) {
         if (disable_dry_cells) {
@@ -319,11 +315,7 @@
     double oldMaxHead{0};
     int itterScale{0};
 
-<<<<<<< HEAD
     // Returns true if max headchange is greater than defined val
-=======
-    // Returns true if max headchange is greater as defined val
->>>>>>> 3d208b34
     auto isHeadChangeGreater = [this,&maxHead]() -> bool {
         double lowerBound = maxHeadChange;
         double changeMax = 0;
@@ -334,11 +326,7 @@
                     nodes->at(k)->getProperties().get<quantity<Model::Meter>, Model::HeadChange>().value());
             changeMax = (val > changeMax) ? val : changeMax;
         }
-<<<<<<< HEAD
 	    maxHead = changeMax;
-=======
-	maxHead = changeMax;
->>>>>>> 3d208b34
         LOG(numerics) << "MAX Head Change: " << changeMax;
         return changeMax > lowerBound;
     };
