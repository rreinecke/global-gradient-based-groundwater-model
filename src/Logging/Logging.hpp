/*
 * Copyright (c) <2016>, <Robert Reinecke>
 * All rights reserved.
 * Redistribution and use in source and binary forms, with or without modification, are permitted provided that the following conditions are met:
 *
 * 1. Redistributions of source code must retain the above copyright notice, this list of conditions and the following disclaimer.
 * 2. Redistributions in binary form must reproduce the above copyright notice, this list of conditions and the following disclaimer in the documentation and/or other materials provided with the distribution.
 * 3. Neither the name of the copyright holder nor the names of its contributors may be used to endorse or promote products derived from this software without specific prior written permission.
 * THIS SOFTWARE IS PROVIDED BY THE COPYRIGHT HOLDERS AND CONTRIBUTORS "AS IS" AND ANY EXPRESS OR IMPLIED WARRANTIES, INCLUDING, BUT NOT LIMITED TO, THE IMPLIED WARRANTIES OF MERCHANTABILITY AND FITNESS FOR A PARTICULAR PURPOSE ARE DISCLAIMED.
 * IN NO EVENT SHALL THE COPYRIGHT HOLDER OR CONTRIBUTORS BE LIABLE FOR ANY DIRECT, INDIRECT, INCIDENTAL, SPECIAL, EXEMPLARY, OR CONSEQUENTIAL DAMAGES (INCLUDING, BUT NOT LIMITED TO, PROCUREMENT OF SUBSTITUTE GOODS OR SERVICES; LOSS OF USE, DATA, OR PROFITS; OR BUSINESS INTERRUPTION)
 * HOWEVER CAUSED AND ON ANY THEORY OF LIABILITY, WHETHER IN CONTRACT, STRICT LIABILITY, OR TORT (INCLUDING NEGLIGENCE OR OTHERWISE) ARISING IN ANY WAY OUT OF THE USE OF THIS SOFTWARE, EVEN IF ADVISED OF THE POSSIBILITY OF SUCH DAMAGE.
*/

#ifndef GLOBAL_FLOW_LOGGING_HPP
#define GLOBAL_FLOW_LOGGING_HPP

#include "Sinks.hpp"
<<<<<<< HEAD
#include "iostream"
=======
#include <iostream>
>>>>>>> 4fbb8aaf

// This nasty hack is only necessary because WaterGAP doesn't stick to Macro guidelines :(
#pragma push_macro("ng")
#undef ng

#include <boost/log/support/date_time.hpp>
#include <boost/log/utility/setup/common_attributes.hpp>

#define LOG(level) BOOST_LOG_SEV(GlobalFlow::Logging::global_logger::get(), level)


namespace GlobalFlow {

#define NUM_SEVERITY_LEVELS 6

    /**
     * @enum The logging levels for the global logger
     */
    enum custom_severity_level {
        debug = 0,
        userinfo,
        stateinfo,
        numerics,
        error,
        critical
    };

    template< typename CharT, typename TraitsT >
    std::basic_ostream< CharT, TraitsT >&
    operator<< (std::basic_ostream< CharT, TraitsT >& strm, custom_severity_level lvl) {
        const char* severity_level_str[NUM_SEVERITY_LEVELS] = {
                "DEBUG",
                "USER INFO",
                "STATE INFO",
                "NUMERIC",
                "ERROR",
                "CRITICAL"
        };
        const char* str = severity_level_str[lvl];
        if (lvl < NUM_SEVERITY_LEVELS && lvl >= 0)
            strm << str;
        else
            strm << static_cast< int >(lvl);
        return strm;
    }

    namespace Logging {
        BOOST_LOG_ATTRIBUTE_KEYWORD(severity, "Severity", custom_severity_level);

        inline void initLogFile() {
            boost::gregorian::date d = boost::gregorian::day_clock::universal_day();
            std::stringstream ss;
            ss <<  "output_" << d.day() << d.month() << d.year() << ".log";
            std::string logfilename = ss.str();
            // create sink to logfile
            boost::shared_ptr<text_sink> sink = boost::make_shared<text_sink>();
            sink->locked_backend()->add_stream(boost::make_shared<std::ofstream>(logfilename.c_str()));

            // flush
            sink->locked_backend()->auto_flush(true);

            // format sink
            sink->set_formatter
                    (
                            expr::format("%1%: <%2%> %3%")
                            % expr::attr<unsigned int>("LineID")
                            % expr::attr<custom_severity_level>("Severity")
                            % expr::smessage
                    );

            //
            //sink->set_filter(severity == debug | logboost::trivial::severity == userinfo |
            //                 logboost::trivial::severity == numerics | logboost::trivial::severity == error |
            //                 logboost::trivial::severity == critical);

            // register sink
            logboost::core::get()->add_sink(sink);
        }

        inline void initCoutLog() {
            // create sink to stdout
            boost::shared_ptr<text_sink> sink = boost::make_shared<text_sink>();
            sink->locked_backend()->add_stream(boost::shared_ptr<std::ostream>(&std::clog, boost::null_deleter()));

            // flush
            sink->locked_backend()->auto_flush(true);

            // format sink
            // Currently looks like that:
            // YYYY-MM-DD HH:MI:SS: <level> A message
            sink->set_formatter(
                    expr::stream
                            << expr::format_date_time<boost::posix_time::ptime>("TimeStamp", "%Y-%m-%d %H:%M:%S")
                            << ": <" << expr::attr<custom_severity_level>("Severity")
                            << "> " << expr::smessage
            );

            // filter no logging of debug and numerics messages
            sink->set_filter(severity != custom_severity_level::debug and severity != custom_severity_level::numerics);

            // register sink
            logboost::core::get()->add_sink(sink);
        }

        // Initializing global boost::log logger
        typedef boost::log::sources::severity_channel_logger_mt<custom_severity_level, std::string> global_logger_type;
        BOOST_LOG_INLINE_GLOBAL_LOGGER_INIT(global_logger, global_logger_type) {
            boost::log::add_common_attributes();
            initLogFile();
            initCoutLog();
            return global_logger_type(boost::log::keywords::channel = "global_logger");
        }

} //ns Logging
} //ns GlobalFlow
#pragma pop_macro("ng")
#endif //LOGGING_HPP<|MERGE_RESOLUTION|>--- conflicted
+++ resolved
@@ -15,11 +15,8 @@
 #define GLOBAL_FLOW_LOGGING_HPP
 
 #include "Sinks.hpp"
-<<<<<<< HEAD
-#include "iostream"
-=======
 #include <iostream>
->>>>>>> 4fbb8aaf
+
 
 // This nasty hack is only necessary because WaterGAP doesn't stick to Macro guidelines :(
 #pragma push_macro("ng")
