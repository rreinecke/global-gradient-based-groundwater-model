--- conflicted
+++ resolved
@@ -15,12 +15,9 @@
 #define GLOBAL_FLOW_LOGGING_HPP
 
 #include "Sinks.hpp"
-#include "iostream"
+#include <iostream>
 
-<<<<<<< HEAD
-=======
 
->>>>>>> dfdb8c33
 // This nasty hack is only necessary because WaterGAP doesn't stick to Macro guidelines :(
 #pragma push_macro("ng")
 #undef ng
@@ -102,12 +99,8 @@
         inline void initCoutLog() {
             // create sink to stdout
             boost::shared_ptr<text_sink> sink = boost::make_shared<text_sink>();
-<<<<<<< HEAD
-	    sink->locked_backend()->add_stream(boost::shared_ptr<std::ostream>(&std::clog, boost::null_deleter()));
-=======
             sink->locked_backend()->add_stream(boost::shared_ptr<std::ostream>(&std::clog, boost::null_deleter()));
 
->>>>>>> dfdb8c33
             // flush
             sink->locked_backend()->auto_flush(true);
 
@@ -121,10 +114,7 @@
                             << "> " << expr::smessage
             );
 
-<<<<<<< HEAD
-=======
             // filter no logging of debug and numerics messages
->>>>>>> dfdb8c33
             sink->set_filter(severity != custom_severity_level::debug and severity != custom_severity_level::numerics);
 
             // register sink
