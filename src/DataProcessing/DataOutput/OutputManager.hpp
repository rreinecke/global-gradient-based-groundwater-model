--- conflicted
+++ resolved
@@ -136,22 +136,6 @@
                     {FieldType::ELEVATION,          InternalType::DOUBLE},
                     {FieldType::X,                  InternalType::DOUBLE},
                     {FieldType::Y,                  InternalType::DOUBLE},
-<<<<<<< HEAD
-                    {FieldType::HEAD,             InternalType::DOUBLE},
-                    {FieldType::EQ_HEAD,          InternalType::DOUBLE},
-                    {FieldType::IN,               InternalType::DOUBLE},
-                    {FieldType::OUT,              InternalType::DOUBLE},
-                    {FieldType::EQ_FLOW,          InternalType::DOUBLE},
-                    {FieldType::LATERAL_FLOW,     InternalType::DOUBLE},
-                    {FieldType::LATERAL_OUT_FLOW, InternalType::DOUBLE},
-                    {FieldType::WETLANDS,         InternalType::DOUBLE},
-                    {FieldType::LAKES,            InternalType::DOUBLE},
-                    {FieldType::FLOW_HEAD,        InternalType::DOUBLE},
-                    {FieldType::RECHARGE,         InternalType::DOUBLE},
-                    {FieldType::DYN_RIVER,        InternalType::DOUBLE},
-                    {FieldType::NODE_VELOCITY,    InternalType::VECTOR},
-                    {FieldType::RIVER_OUT,        InternalType::DOUBLE},
-=======
                     {FieldType::HEAD,               InternalType::DOUBLE},
                     {FieldType::EQ_HEAD,            InternalType::DOUBLE},
                     {FieldType::IN,                 InternalType::DOUBLE},
@@ -168,7 +152,6 @@
                     {FieldType::DYN_RIVER,          InternalType::DOUBLE},
                     {FieldType::NODE_VELOCITY,      InternalType::VECTOR},
                     {FieldType::RIVER_OUT,          InternalType::DOUBLE},
->>>>>>> 2f82361f
                     {FieldType::RIVER_IN,           InternalType::DOUBLE},
                     {FieldType::WTD,                InternalType::DOUBLE},
                     {FieldType::RIVER_CONDUCT,      InternalType::DOUBLE},
@@ -176,10 +159,7 @@
                     {FieldType::WETLAND_CONDUCT,    InternalType::DOUBLE},
                     {FieldType::GL_WETLAND_CONDUCT, InternalType::DOUBLE},
                     {FieldType::LAKE_CONDUCT,       InternalType::DOUBLE},
-<<<<<<< HEAD
-=======
                     {FieldType::GL_LAKE_CONDUCT,    InternalType::DOUBLE},
->>>>>>> 2f82361f
                     {FieldType::GHB_OUT,            InternalType::DOUBLE},
                     {FieldType::GL_WETLAND_OUT,     InternalType::DOUBLE},
                     {FieldType::WETLAND_OUT,        InternalType::DOUBLE},
@@ -188,12 +168,9 @@
                     {FieldType::GL_WETLAND_IN,      InternalType::DOUBLE},
                     {FieldType::WETLAND_IN,         InternalType::DOUBLE},
                     {FieldType::LAKE_IN,            InternalType::DOUBLE},
-<<<<<<< HEAD
                     {FieldType::ZETA1,              InternalType::DOUBLE},
                     {FieldType::ZETA2,              InternalType::DOUBLE}
-=======
                     {FieldType::GL_LAKE_IN,         InternalType::DOUBLE}
->>>>>>> 2f82361f
             };
 
             class FieldFactory {
