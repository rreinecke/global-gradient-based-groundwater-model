--- conflicted
+++ resolved
@@ -137,22 +137,6 @@
                     {FieldType::ELEVATION,          InternalType::DOUBLE},
                     {FieldType::X,                  InternalType::DOUBLE},
                     {FieldType::Y,                  InternalType::DOUBLE},
-<<<<<<< HEAD
-                    {FieldType::HEAD,             InternalType::DOUBLE},
-                    {FieldType::EQ_HEAD,          InternalType::DOUBLE},
-                    {FieldType::IN,               InternalType::DOUBLE},
-                    {FieldType::OUT,              InternalType::DOUBLE},
-                    {FieldType::EQ_FLOW,          InternalType::DOUBLE},
-                    {FieldType::LATERAL_FLOW,     InternalType::DOUBLE},
-                    {FieldType::LATERAL_OUT_FLOW, InternalType::DOUBLE},
-                    {FieldType::WETLANDS,         InternalType::DOUBLE},
-                    {FieldType::LAKES,            InternalType::DOUBLE},
-                    {FieldType::FLOW_HEAD,        InternalType::DOUBLE},
-                    {FieldType::RECHARGE,         InternalType::DOUBLE},
-                    {FieldType::DYN_RIVER,        InternalType::DOUBLE},
-                    {FieldType::NODE_VELOCITY,    InternalType::VECTOR},
-                    {FieldType::RIVER_OUT,        InternalType::DOUBLE},
-=======
                     {FieldType::HEAD,               InternalType::DOUBLE},
                     {FieldType::EQ_HEAD,            InternalType::DOUBLE},
                     {FieldType::IN,                 InternalType::DOUBLE},
@@ -169,7 +153,6 @@
                     {FieldType::DYN_RIVER,          InternalType::DOUBLE},
                     {FieldType::NODE_VELOCITY,      InternalType::VECTOR},
                     {FieldType::RIVER_OUT,          InternalType::DOUBLE},
->>>>>>> 25d96746
                     {FieldType::RIVER_IN,           InternalType::DOUBLE},
                     {FieldType::WTD,                InternalType::DOUBLE},
                     {FieldType::RIVER_CONDUCT,      InternalType::DOUBLE},
@@ -177,10 +160,7 @@
                     {FieldType::WETLAND_CONDUCT,    InternalType::DOUBLE},
                     {FieldType::GL_WETLAND_CONDUCT, InternalType::DOUBLE},
                     {FieldType::LAKE_CONDUCT,       InternalType::DOUBLE},
-<<<<<<< HEAD
-=======
                     {FieldType::GL_LAKE_CONDUCT,    InternalType::DOUBLE},
->>>>>>> 25d96746
                     {FieldType::GHB_OUT,            InternalType::DOUBLE},
                     {FieldType::GL_WETLAND_OUT,     InternalType::DOUBLE},
                     {FieldType::WETLAND_OUT,        InternalType::DOUBLE},
@@ -190,12 +170,8 @@
                     {FieldType::WETLAND_IN,         InternalType::DOUBLE},
                     {FieldType::LAKE_IN,            InternalType::DOUBLE},
                     {FieldType::ZETA1,              InternalType::DOUBLE},
-<<<<<<< HEAD
-                    {FieldType::ZETA2,              InternalType::DOUBLE}
-=======
                     {FieldType::ZETA2,              InternalType::DOUBLE},
                     {FieldType::GL_LAKE_IN,         InternalType::DOUBLE}
->>>>>>> 25d96746
             };
 
             class FieldFactory {
