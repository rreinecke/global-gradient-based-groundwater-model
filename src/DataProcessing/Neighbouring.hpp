--- conflicted
+++ resolved
@@ -49,11 +49,7 @@
 * Missing neighbours or empty spaces lead to adding of a General Head Boundary Flow addition
 */
 void buildBySpatID(NodeVector nodes,
-<<<<<<< HEAD
-                   std::unordered_map<large_num, std::unordered_map<int, std::unordered_map<int, large_num>>> spatIDtoNodeIDs,
-=======
                    std::unordered_map<large_num, std::unordered_map<int, std::unordered_map<large_num, large_num>>> spatIDtoNodeIDs,
->>>>>>> 25d96746
                    double resolution,
                    int lonRange, int latRange, bool isGlobal,
                    int layers, large_num numberOfNodesPerLayer,
@@ -70,13 +66,8 @@
                  large_num nodeID, int layer, bool isGlobal);
 
 void setNeigOfRefinedNode(NodeVector nodes, large_num spatID, int j, double resolution,
-<<<<<<< HEAD
-                      int lonRange, int latRange, bool isGlobal, int refID, large_num nodeID, int layer,
-                      std::unordered_map<large_num, std::unordered_map<int, std::unordered_map<int, large_num>>> spatIDtoNodeIDs,
-=======
                       int lonRange, int latRange, bool isGlobal, large_num refID, large_num nodeID, int layer,
                       std::unordered_map<large_num, std::unordered_map<int, std::unordered_map<large_num, large_num>>> spatIDtoNodeIDs,
->>>>>>> 25d96746
                       double boundaryConduct, Simulation::Options::BoundaryCondition boundaryCondition);
 
     /**
