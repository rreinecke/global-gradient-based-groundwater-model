--- conflicted
+++ resolved
@@ -46,8 +46,6 @@
  * @param staticHeadBoundary
  */
 void buildByGrid(NodeVector nodes, Matrix<int> grid, int layers, double ghbConduct, bool staticHeadBoundary);
-<<<<<<< HEAD
-
 /**
 * Builds a map of neighbouring nodes based spatial Id's and resoltion
 * Missing neighbours or empty spaces lead to adding of a General Head Boundary Flow addition
@@ -58,8 +56,7 @@
 void copyNeighboursToBottomLayers(NodeVector nodes, int layers);
 
 n_array getNeighbourBySpatialID(int id, int res);
-=======
->>>>>>> 5ad3f83d
+
 
 /**
 * Builds a map of neighbouring nodes based on x and y coordinates
