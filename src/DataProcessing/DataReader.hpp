/*
 * Copyright (c) <2016>, <Robert Reinecke>
 * All rights reserved.
 * Redistribution and use in source and binary forms, with or without modification,
 * are permitted provided that the following conditions are met:
 *
 * 1. Redistributions of source code must retain the above copyright notice,
 * this list of conditions and the following disclaimer.
 * 2. Redistributions in binary form must reproduce the above copyright notice,
 * this list of conditions and the following disclaimer in the documentation and/or other
 * materials provided with the distribution.
 * 3. Neither the name of the copyright holder nor the names of its contributors may be used to endorse
 * or promote products derived from this software without specific prior written permission.
 * THIS SOFTWARE IS PROVIDED BY THE COPYRIGHT HOLDERS AND CONTRIBUTORS "AS IS" AND ANY EXPRESS OR IMPLIED WARRANTIES,
 * INCLUDING, BUT NOT LIMITED TO, THE IMPLIED WARRANTIES OF MERCHANTABILITY
 * AND FITNESS FOR A PARTICULAR PURPOSE ARE DISCLAIMED.
 * IN NO EVENT SHALL THE COPYRIGHT HOLDER OR CONTRIBUTORS BE LIABLE FOR ANY DIRECT, INDIRECT, INCIDENTAL, SPECIAL,
 * EXEMPLARY, OR CONSEQUENTIAL DAMAGES (INCLUDING, BUT NOT LIMITED TO, PROCUREMENT OF SUBSTITUTE GOODS OR SERVICES;
 * LOSS OF USE, DATA, OR PROFITS; OR BUSINESS INTERRUPTION) HOWEVER CAUSED AND ON ANY THEORY OF LIABILITY,
 * WHETHER IN CONTRACT, STRICT LIABILITY, OR TORT (INCLUDING NEGLIGENCE OR OTHERWISE) ARISING IN ANY WAY OUT OF THE USE
 * OF THIS SOFTWARE, EVEN IF ADVISED OF THE POSSIBILITY OF SUCH DAMAGE.
*/

#ifndef GLOBAL_FLOW_DATAREADER_HPP
#define GLOBAL_FLOW_DATAREADER_HPP

#include "../../lib/csv.h"
#include "../Model/Node.hpp"
#include "../Logging/Logging.hpp"
#include "../Simulation/Options.hpp"
#include <boost/filesystem.hpp>
#include <fstream>
#include <vector>


namespace GlobalFlow {
    using NodeVector = std::shared_ptr<std::vector<std::unique_ptr<Model::NodeInterface>>>;
    namespace fs = boost::filesystem;
    using large_num = unsigned long int;

    /**
     * @class DataReader
     * @brief Interface that needs to be implemented for reading in required data for the model
     */
    class DataReader {
    protected:
        NodeVector nodes;
        /**
         * @var basePath the standard path for data to be read from
         * relative to executable or absolute path
         */
        std::string basePath{"data"};
        fs::path data_dir{basePath};
        /** @var lookupSpatIDtoNodeIDs <SpatID, Layer, RefID, NodeID>*/
<<<<<<< HEAD
        std::unordered_map<large_num, std::unordered_map<int, std::unordered_map<int, large_num>>> lookupSpatIDtoNodeIDs;
=======
        std::unordered_map<large_num, std::unordered_map<int, std::unordered_map<large_num, large_num>>> lookupSpatIDtoNodeIDs;
>>>>>>> 25d96746
        /** @var lookupArcIDtoSpatIDs <ArcID(0.5°), vector<SpatID(5')>>*/
        std::unordered_map<large_num, std::vector<large_num>> lookupArcIDtoSpatIDs;
    public:
        /** Virt destructor -> interface*/
        virtual ~DataReader() = default;

        /**
         * @brief Initialize internal ref to node vector
         * @param nodes The vector of nodes
         */
        void initNodes(NodeVector nodeVector) { this->nodes = nodeVector; }

        /**
         * @brief Entry point for reading simulation data
         * @attention This method needs to be implemented!
         * @note readData() is called by simulation at startup
         * @param op Options object
         */
        virtual void readData(Simulation::Options op) = 0;

        /**
         * @brief Generic method for looping through files inside a directory and applying a generic function
         * @param path the directory
         * @param files a vector of files
         * @param fun a function that is applied e.g. reading the data
         */
        template<class Fun>
        void loopFiles(std::string path, std::vector<std::string> files, Fun fun) {
            for (std::string file : files) {
                std::string real_path = path + '/' + file;
                fun(real_path);
            }
        }

        /**
         * @brief Generic method for looping through files inside a directory and layers, applying a generic function
         * @param path the directory
         * @param files a vector of files
         * @param numberOfLayers number of layers
         * @param fun a function that is applied e.g. reading the data
         */
        template<class Fun>
        void loopFilesAndLayers(std::string path, std::vector<std::string> files, int numberOfLayers, Fun fun) {
            for (std::string file : files) {
                std::string real_path = path + '/' + file;
                fun(real_path, numberOfLayers);
            }
        }

        /**
         * @brief Read data from a two-column csv file and apply function to data
         * @param path to the csv file
         * @param processData A processing function e.g. upscaling of data
         */
        template<class ProcessDataFunction>
        void readTwoColumns(std::string path, ProcessDataFunction processData) {
            io::CSVReader<2, io::trim_chars<' ', '\t'>, io::no_quote_escape<','>> in(path);
            in.read_header(io::ignore_no_column, "spatID", "data");
            large_num spatID{0};
            int layer{0};
<<<<<<< HEAD
            int refID{0};
            double data = 0;
            std::unordered_map<int,large_num> nodeIDs;
=======
            large_num refID{0};
            double data = 0;
            std::unordered_map<large_num,large_num> nodeIDs;
>>>>>>> 25d96746
            while (in.read_row(spatID, data)) {
                try {
                    nodeIDs = lookupSpatIDtoNodeIDs.at(spatID).at(layer);
                }
                catch (const std::out_of_range &ex) {
                    //if Node does not exist ignore entry
                    continue;
                }
                for (auto nodeID : nodeIDs){
                    if (nodes->at(nodeID.second)->getProperties().get<large_num, Model::SpatID>() != spatID) {
                        throw "Error in reading spatID";
                    }
                    processData(data, nodeID.second);
                }
            }
        }

        /**
         * @brief Creates a mapping of 0.5° SpatID to a list of contained 5' ArcIDs
         * @param path to file
         */
        void readSpatIDtoArcID(std::string path) {
            io::CSVReader<2, io::trim_chars<' ', '\t'>, io::no_quote_escape<','>> in(path);
            in.read_header(io::ignore_no_column, "spatID", "arcID");
            large_num arcID = 0;
            large_num spatID = 0;

            while (in.read_row(spatID, arcID)) {
                lookupArcIDtoSpatIDs[arcID].push_back(std::move(spatID));
            }
        }


        /**
         * @brief provides acccess to mapping of different resolutions
         * @return <ArcID(0.5°), vector<SpatID(5')>>
         */
        const std::unordered_map<large_num, std::vector<large_num>> &getMappingArcIDtoSpatIDs() {
            return lookupArcIDtoSpatIDs;
        };

        /**
         * @brief provides access to mapping of data ids to position in node vector
         * @return <SpatID, vector<NodeID> (internal array id)>
         */
<<<<<<< HEAD
        void addMappingSpatIDtoNodeIDs(large_num spatID, int layer, int refID, large_num nodeID) {
=======
        void addMappingSpatIDtoNodeIDs(large_num spatID, int layer, large_num refID, large_num nodeID) {
>>>>>>> 25d96746
            lookupSpatIDtoNodeIDs[spatID][layer][refID] = nodeID;
        };

        /**
         * @brief provides access to mapping of data ids to position in node vector
         * @return <SpatID, vector<NodeID> (internal array id)>
         */
<<<<<<< HEAD
        const std::unordered_map<large_num, std::unordered_map<int, std::unordered_map<int, large_num>>>&
=======
        const std::unordered_map<large_num, std::unordered_map<int, std::unordered_map<large_num, large_num>>>&
>>>>>>> 25d96746
        getMappingSpatIDtoNodeIDs() {
            return lookupSpatIDtoNodeIDs;
        };

        /**
         * @brief Builds a correct path from the base dir
         * @param path The relative path from the config
         * @return A path based on the base dir
         */
        std::string buildDir(std::string path) {
            return (data_dir / fs::path(path)).string();
        };

        template<class T>
        using Matrix = std::vector<std::vector<T>>;

        static std::vector<Model::quantity<Model::Dimensionless>> calcNusInZones(std::vector<double> densityZones){
            double densityFresh = 1000.0;
            std::vector<Model::quantity<Model::Dimensionless>> nusInZones;
            for (double densityZone : densityZones) {
                // nus of zones is equal to nus of zeta surface below
                nusInZones.push_back(((densityZone - densityFresh) / densityFresh) * Model::si::si_dimensionless);
            }
            return nusInZones;
        };

        static std::vector<Model::quantity<Model::Dimensionless>> calcDelnus(std::vector<double> densityZones){
            double densityFresh = 1000.0;
            std::vector<Model::quantity<Model::Dimensionless>> nusInZones;
            std::vector<Model::quantity<Model::Dimensionless>> delnus;
            for (int id = 0; id < densityZones.size(); id++) {
                // nus of zones is equal to nus of zeta surface below
                nusInZones.push_back(((densityZones[id] - densityFresh) / densityFresh) * Model::si::si_dimensionless);
                if (id == 0) {
                    delnus.push_back(nusInZones[id]); // density difference in top zone
                } else {
                    delnus.push_back((nusInZones[id] - nusInZones[id - 1]));
                }
            }
            return delnus;
        };

        /**
             * @brief Initial reading of node definitions - without col and row
             * @note Without col and row
             * Reads a csv file with x and y coordinates for predefined grid of cells
             * @param nodes Vector of nodes
             * @param path Path to read definitions from
             * @param numberOfNodesPerLayer The number of expected computation nodes
             * @param defaultK The default conductivity
             * @param aquiferDepth The default depth per cell
             * @param anisotropy The default relation of vertical and horizontal conductivity
             * @param specificYield The default specific yield
             * @param specificStorage The default specific storage
             * @param confined If node is part of a confined layer?
             * @return number of total top nodes
             */
        int
        readLandMask(NodeVector nodes,
                     std::string path,
                     large_num numberOfNodesPerLayer,
                     double edgeLengthLeftRight,
                     double edgeLengthFrontBack,
                     int numberOfLayers,
                     double defaultK,
                     double initialHead,
                     double aquiferDepth,
                     double anisotropy,
                     double specificYield,
                     double specificStorage,
                     bool useEfolding,
                     bool confined,
                     bool isDensityVariable,
                     double effPorosity,
                     double maxTipSlope,
                     double maxToeSlope,
                     double minDepthFactor,
                     double slopeAdjFactor,
                     double vdfLock,
                     std::vector<double> densityZones) {
            io::CSVReader<4, io::trim_chars<' ', '\t'>, io::no_quote_escape<','>> in(path);
            in.read_header(io::ignore_no_column, "spatID", "lon", "lat", "area");
            double lon{0};
            double lat{0};
            double area{0};
            large_num spatID{0};
            large_num nodeID{0};
<<<<<<< HEAD
            int refID{0};
=======
            large_num refID{0};
>>>>>>> 25d96746

            lookupSpatIDtoNodeIDs.reserve(numberOfNodesPerLayer);
            std::vector<Model::quantity<Model::Dimensionless>> delnus = calcDelnus(densityZones);
            std::vector<Model::quantity<Model::Dimensionless>> nusInZones = calcNusInZones(densityZones);

            while (in.read_row(spatID, lon, lat, area)) {

                if (edgeLengthLeftRight == edgeLengthFrontBack) {
                    edgeLengthLeftRight = edgeLengthFrontBack = std::sqrt(area);
                }

                nodes->emplace_back(new Model::StandardNode(nodes,
                                                            lat,
                                                            lon,
                                                            area * Model::si::square_meter,
                                                            edgeLengthLeftRight * Model::si::meter,
                                                            edgeLengthFrontBack * Model::si::meter,
                                                            spatID,
                                                            nodeID,
                                                            defaultK * (Model::si::meter / Model::day),
                                                            initialHead * Model::si::meter,
                                                            aquiferDepth,
                                                            anisotropy,
                                                            specificYield,
                                                            specificStorage,
                                                            useEfolding,
                                                            confined,
                                                            refID,
                                                            isDensityVariable,
                                                            delnus,
                                                            nusInZones,
                                                            effPorosity,
                                                            maxTipSlope,
                                                            maxToeSlope,
                                                            minDepthFactor,
                                                            slopeAdjFactor,
                                                            vdfLock * Model::si::meter));
                for (int layer = 0; layer < numberOfLayers; layer++) {
                    lookupSpatIDtoNodeIDs[spatID][layer][refID] = nodeID + (numberOfNodesPerLayer * layer);
                }
                nodeID++;
            }
            //Return number of total top nodes
            return nodeID - 1;
        };

        /**
         * @brief Initial reading of node definitions - without col and row
         * @note Without col and row
         * Reads a csv file with x and y coordinates for predefined grid of cells
         * @param nodes Vector of nodes
         * @param path Path to read definitions from
         * @param numberOfNodesPerLayer The number of expected computation nodes
         * @param defaultK The default conductivity
         * @param aquiferDepth The default depth per cell
         * @param anisotropy The default relation of vertical and horizontal conductivity
         * @param specificYield The default specific yield
         * @param specificStorage The default specific storage
         * @param confined If node is part of a confined layer?
         * @return number of total top nodes
         */
        int
        readLandMaskRefined(NodeVector nodes,
                            std::string path,
                            large_num numberOfNodesPerLayer,
                            double edgeLengthLeftRight,
                            double edgeLengthFrontBack,
                            int numberOfLayers,
                            double defaultK,
                            double initialHead,
                            double aquiferDepth,
                            double anisotropy,
                            double specificYield,
                            double specificStorage,
                            bool useEfolding,
                            bool confined,
                            bool isDensityVariable,
                            double effPorosity,
                            double maxTipSlope,
                            double maxToeSlope,
                            double minDepthFactor,
                            double slopeAdjFactor,
                            double vdfLock,
                            std::vector<double> densityZones) {
            io::CSVReader<5, io::trim_chars<' ', '\t'>, io::no_quote_escape<','>> in(path);
            in.read_header(io::ignore_no_column, "spatID", "lon", "lat", "area", "refID"); // todo use new refIDs (1, 11, 111 for deeper levels) only for reading
            double lon{0};
            double lat{0};
            double area{0};
<<<<<<< HEAD
            int refID{0};
=======
            large_num refID{0};
>>>>>>> 25d96746
            large_num nodeID{0};
            large_num spatID{0};

            lookupSpatIDtoNodeIDs.reserve(numberOfNodesPerLayer);
            std::vector<Model::quantity<Model::Dimensionless>> delnus = calcDelnus(densityZones);
            std::vector<Model::quantity<Model::Dimensionless>> nusInZones = calcNusInZones(densityZones);

            while (in.read_row(spatID, lon, lat, area, refID)) {

                if (edgeLengthLeftRight == edgeLengthFrontBack) {
                    edgeLengthLeftRight = edgeLengthFrontBack = std::sqrt(area);
                }

                nodes->emplace_back(new Model::StandardNode(nodes,
                                                            lat,
                                                            lon,
                                                            area * Model::si::square_meter,
                                                            edgeLengthLeftRight * Model::si::meter,
                                                            edgeLengthFrontBack * Model::si::meter,
                                                            spatID,
                                                            nodeID,
                                                            defaultK * (Model::si::meter / Model::day),
                                                            initialHead * Model::si::meter,
                                                            aquiferDepth,
                                                            anisotropy,
                                                            specificYield,
                                                            specificStorage,
                                                            useEfolding,
                                                            confined,
                                                            refID,
                                                            isDensityVariable,
                                                            delnus,
                                                            nusInZones,
                                                            effPorosity,
                                                            maxTipSlope,
                                                            maxToeSlope,
                                                            minDepthFactor,
                                                            slopeAdjFactor,
                                                            vdfLock * Model::si::meter));
                for (int layer = 0; layer < numberOfLayers; layer++) {
                    lookupSpatIDtoNodeIDs[spatID][layer][refID] = nodeID + (numberOfNodesPerLayer * layer);
                }
                nodeID++;
            }
            //Return number of total top nodes
            return nodeID - 1;
        };

        /**
         * @brief Read in a custom definition for the general head boundary
         * @param path Where to read from
         */
        virtual void readHeadBoundary(std::string path) {
            io::CSVReader<3, io::trim_chars<' ', '\t'>, io::no_quote_escape<','>> in(path);
            in.read_header(io::ignore_no_column, "spatID", "elevation", "conduct");
            large_num spatID{0};
            double elevation{0};
            double conduct{0};
<<<<<<< HEAD
            std::unordered_map<int,large_num> nodeIDs;
            int layer{0};
            int refID{0};
=======
            std::unordered_map<large_num, large_num> nodeIDs;
            int layer{0};
            large_num refID{0};
>>>>>>> 25d96746

            while (in.read_row(spatID, elevation, conduct)) {
                try {
                    nodeIDs = lookupSpatIDtoNodeIDs.at(spatID).at(layer);
                }
                catch (const std::out_of_range &ex) {
                    //if Node does not exist ignore entry
                    continue;
                }

                for (auto nodeID: nodeIDs) {
                    nodes->at(nodeID.second)->addExternalFlow(Model::GENERAL_HEAD_BOUNDARY,
                                                              elevation * Model::si::meter,
                                                              conduct,
                                                              elevation * Model::si::meter);
                }
            }
        };

        void setVariableDensityConditionsAtBoundary(int numZones, double aquiferDepth){
            std::vector<Model::quantity<Model::Meter>> zetas;
            Model::quantity<Model::Meter> zeta;
            for (int nodeID = 0; nodeID < nodes->size(); ++nodeID) {
                if (nodes->at(nodeID)->hasGHB()){
                    for (int zetaID = 0; zetaID <= numZones; ++zetaID){
                        double elevation = nodes->at(nodeID)->getElevation().value();

                        if (zetaID == numZones){
                            // set last zeta to bottom of node
                            zeta = (elevation - aquiferDepth) * Model::si::meter;
                        } else {
                            // set all but last zeta to top of node (most saline zone over full node height at boundary)
                            zeta = elevation * Model::si::meter;
                        }
                        nodes->at(nodeID)->setZeta(zetaID, zeta);
                    }
                    nodes->at(nodeID)->setZoneOfSinksAndSources(0, numZones-1, numZones);
                } else {
                    nodes->at(nodeID)->setZoneOfSinksAndSources(0, 0, numZones);

                }
            }
        };

        /**
         * @brief Read in a custom definition file for initial heads
         * @param path Where to read the file from
         */
        virtual void readInitialHeads(std::string path) {
            readTwoColumns(path, [this](double data, int nodeID) {
                nodes->at(nodeID)->setHead_direct(data);
            });
        };

        /**
         * @brief Read in a custom river definition file
         * Structured as: spatID, Head, Bottom, Conduct
         * @param path Where to read the file from
         */
        virtual void readRiverConductance(std::string path) {
            io::CSVReader<4, io::trim_chars<' ', '\t'>, io::no_quote_escape<','>> in(path);
            in.read_header(io::ignore_no_column, "spatID", "Head", "Bottom", "Conduct");
            large_num spatID{0};
            double head{0};
            double conduct{0};
            double bottom{0};
<<<<<<< HEAD
            std::unordered_map<int, large_num> nodeIDs;
=======
            std::unordered_map<large_num, large_num> nodeIDs;
>>>>>>> 25d96746
            int layer{0};

            while (in.read_row(spatID, head, bottom, conduct)) {
                try {
                    nodeIDs = lookupSpatIDtoNodeIDs.at(spatID).at(layer);
                }
                catch (const std::out_of_range &ex) {
                    //if Node does not exist ignore entry
                    continue;
                }
                for (auto nodeID : nodeIDs) { // in case the grid is refined: loop over all nodes at refIDs
                    nodes->at(nodeID.second)->addExternalFlow(Model::RIVER,
                                                       head * Model::si::meter,
                                                       conduct,
                                                       bottom * Model::si::meter);
                }
            }
        };

        /**
         * @brief Read e-folding data from a specified path
         * @param path Where to read the file from
         * @param files If different files for different regions are given
         */
        void readEfold(std::string path, std::vector<std::string> files) {
            loopFiles(path, files, [this](std::string path) {
                readTwoColumns(path, [this](double data, int nodeID) {
                    nodes->at(nodeID)->setEfold(data);
                });
            });
        };

        /**
         * @brief Read elevation data from a specified path
         * Used for multiple files
         * @note !Uses setElevation() function. Should only be called after all layers are build
         * as it affects layers below
         * @param path Where to read the file from
         * @param files If different files for different regions are given
         */
        void readElevation(std::string path, std::vector<std::string> files) {
            loopFiles(path, files, [this](std::string path) {
                readTwoColumns(path, [this](double data, int nodeID) {
                    nodes->at(nodeID)->setElevation(data * Model::si::meter);
                });
            });
        };

        /**
         * @brief Read elevation data from a specified path
         * @note !Uses setElevation() function. Should only be called after all layers are build
         * as it affects layers below
         * @param path Where to read the file from
         */
        virtual void readElevation(std::string path) {
            readTwoColumns(path, [this](double data, int nodeID) {
                nodes->at(nodeID)->setElevation(data * Model::si::meter);
            });
        };

        /**
         * @brief Read equilibrium water-table information used for the dynamic river computation
         * @param path Where to read the file from
         */
        void readEqWTD(std::string path) {
            readTwoColumns(path, [this](double data, int nodeID) {
                nodes->at(nodeID)->setEqHead(data * Model::si::meter);
            });
        };

        /**
         * @brief Read diffuse gw-recharge
         * @param path Where to read the file from
         */
        virtual void readGWRecharge(std::string path) {
            readTwoColumns(path, [this](double data, int nodeID) {
                nodes->at(nodeID)->addExternalFlow(Model::RECHARGE,
                                                   0 * Model::si::meter,
                                                   data *
                                                   nodes->at(nodeID)->getProperties().get<Model::quantity<Model::SquareMeter>,
                                                           Model::Area>().value(),
                                                   0 * Model::si::meter);
            });
        };

        /**
        * @brief Read diffuse groundwater recharge from a file and map the value using a conversion function
        * @tparam ConversionFunction Allows the dynamic recalculation of recharge based on cell area
        * @param path Where to read the file from
        * @param convertToRate The conversion function
        */
        template<typename ConversionFunction>
        void readGWRechargeMapping(std::string path, ConversionFunction convertToRate) {
            io::CSVReader<2, io::trim_chars<' ', '\t'>, io::no_quote_escape<','>> in(path);
            in.read_header(io::ignore_no_column, "arcID", "data");

            int arcID = -1;
            std::vector<large_num> spatIDs;
<<<<<<< HEAD
            std::unordered_map<int, large_num> nodeIDs;
            double recharge = 0;
            int layer{0};
            int refID{0};
=======
            std::unordered_map<large_num, large_num> nodeIDs;
            double recharge = 0;
            int layer{0};
            large_num refID{0};
>>>>>>> 25d96746

            while (in.read_row(arcID, recharge)) {
                //lookup nodes which get the special_flow
                try {
                    spatIDs = this->lookupArcIDtoSpatIDs.at(arcID);
                }
                catch (const std::out_of_range &ex) {
                    //if Node does not exist ignore entry
                    continue;
                }

                for (large_num spatID : spatIDs) {
                    try {
                        nodeIDs = lookupSpatIDtoNodeIDs.at(spatID).at(layer);
                    }
                    catch (const std::out_of_range &ex) { //if Node does not exist ignore entry
                        continue;
                    }

                    for (auto nodeID : nodeIDs) { // in case the grid is refined: loop over all nodes at refIDs

                        //LOG(debug) << nodeID << "," << spatID << "," << arcID;
                        /**
                        * GW Recharge is head independent
                        * -> p = 0
                        * Bottom is undefined and c is same as q for recharge flows
                        */
                        //double K = nodes->at(i)->getProperties().get<quantity<Model::Velocity>, Model::K>().value();
                        //double size = nodes->at(
                        //        i)->getProperties().get<quantity<Model::SquareMeter>, Model::SideSurface>().value();
                        //double QMax = K * size;
                        NANChecker(recharge, "Broken recharge value");
                        double q_rech = convertToRate(recharge,
                                                      nodes->at(nodeID.second)->getArea().value());
                        //NANChecker(QMax, "QMax Problem");
                        NANChecker(q_rech, "Recharge-init Problem");

                        nodes->at(nodeID.second)->addExternalFlow(Model::RECHARGE,
                                                                   0 * Model::si::meter,
                                                                   q_rech,
                                                            0 * Model::si::meter);
                        //rechargeAdded++;
                    }
                }
                spatIDs.clear();
            }
<<<<<<< HEAD
            //LOG(userinfo) << "missing mapping of arcID to spatID(s): " << missingMapping;
            //LOG(userinfo) << "recharge added to " << rechargeAdded << " nodes";
=======
            //LOG(debug) << "missing mapping of arcID to spatID(s): " << missingMapping;
            //LOG(debug) << "recharge added to " << rechargeAdded << " nodes";
>>>>>>> 25d96746
        };

        /**
         * @brief Read cell conductance definition
         * @param path Where to read the file from
         */
        virtual void readConduct(std::string path) {
            readTwoColumns(path, [this](double data, int nodeID) {
                if (data != 0) { // todo check the impact of the default value on the result! median of glhymps is 0.273
                    //0 is possible data error, known to occur with Gleeson based map
                    nodes->at(nodeID)->setK(data * (Model::si::meter / Model::day)); // Question: check if val > 10 m/day?
                }
            });
        };

        /**
         * @brief Helper function for @see readBlueCells
         * @param path Where to read the file from
         * @return a map of bankfull depth, stream width, and length
         */
        std::unordered_map<large_num, std::array<double, 3>> calculateRiverStage(std::string path) {
            io::CSVReader<5, io::trim_chars<' ', '\t'>, io::no_quote_escape<','>> in(path);
            in.read_header(io::ignore_no_column, "POINTID", "length", "bankfull", "spatID", "width");

            int id{0};
            double length{0};
            double Q_bankfull{0};
            double width{0};
            large_num spatID{0};
<<<<<<< HEAD
            std::unordered_map<int, large_num> nodeIDs;
            int layer{0};
            int refID{0};
=======
            std::unordered_map<large_num, large_num> nodeIDs;
            int layer{0};
            large_num refID{0};
>>>>>>> 25d96746

            std::unordered_map<large_num, std::array<double, 3>> out;

            while (in.read_row(id, length, Q_bankfull, spatID, width)) {
                try {
                    nodeIDs = lookupSpatIDtoNodeIDs.at(spatID).at(layer);
                }
                catch (const std::out_of_range &ex) { //if Node does not exist ignore entry
                    continue;
                }
                double bankfull = 0.349 * std::pow(Q_bankfull, 0.341);

                for (auto nodeID : nodeIDs) { // in case the grid is refined: loop over all nodes at refIDs
                    out[nodeID.second] = {{bankfull, width, length * 1000}};
                }
            }
            return out;
        };

        /**
         * @brief Reads in river definitions based on a specific elevation data-set
         * @param file to read from
         * @param riverStage A map with additional information @see calculateRiverStage
         */
        void readBlueCells(std::string file,
                           std::unordered_map<large_num, std::array<double, 3>> riverStage) {
            io::CSVReader<2, io::trim_chars<' ', '\t'>, io::no_quote_escape<','>> in(file);
            in.read_header(io::ignore_no_column, "spatID", "data");
            large_num spatID{0};
            double riverElevation{0};
<<<<<<< HEAD
            std::unordered_map<int, large_num> nodeIDs;
            int layer{0};
            int refID{0};
=======
            std::unordered_map<large_num, large_num> nodeIDs;
            int layer{0};
            large_num refID{0};
>>>>>>> 25d96746

            while (in.read_row(spatID, riverElevation)) {
                try {
                    nodeIDs = lookupSpatIDtoNodeIDs.at(spatID).at(layer);
                }
                catch (const std::out_of_range &ex) { //if Node does not exist ignore entry
                    continue;
                }

                for (auto nodeID : nodeIDs) { // in case the grid is refined: loop over all nodes at refIDs

                    double bankfull_depth = riverStage[nodeID.second][0];
                    double width = riverStage[nodeID.second][1];
                    double length = riverStage[nodeID.second][2];

                    if (bankfull_depth <= 1) {
                        bankfull_depth = 1; // river depth is at least 1 meter
                    }
                    double riverBottom = riverElevation - bankfull_depth;
                    double K = nodes->at(nodeID.second)->getK().value();
                    // Conductance estimation following Harbaugh (2005)
                    double conduct = K * length * width / (riverElevation - riverBottom);
                    if (conduct <= 0) { conduct = 1; }


                    nodes->at(nodeID.second)->addExternalFlow(Model::RIVER_MM,
                                                       riverElevation * Model::si::meter,
                                                       conduct,
                                                       riverBottom * Model::si::meter);
                    //LOG(debug) << "nodeID = " << nodeID << ", conduct = " << conduct << ", bottom = " <<
                    //              riverBottom << ", riverElevation = " << riverElevation;
                    //LOG(debug) << "K = " << K << ", length = " << length << ", width = " << width << ", bankfull_depth = "
                    //           << bankfull_depth;
                }
            }
        };

        /**
         * @brief Reads in lakes and wetlands definitions based on @cite Lehner and Döll
         * @param pathGlobalLakes
         * @param pathGlobalWetlands
         * @param pathLocalLakes
         * @param pathLocalWetlands
         */
        void readLakesAndWetlands(std::string pathGlobalLakes,
                                  std::string pathGlobalWetlands,
                                  std::string pathLocalLakes,
                                  std::string pathLocalWetlands) {

            std::vector<std::string> paths = {std::move(pathGlobalLakes), std::move(pathGlobalWetlands),
                                              std::move(pathLocalLakes), std::move(pathLocalWetlands)};

            int itter = 0;
            for (const std::string path : paths) {
                io::CSVReader<2, io::trim_chars<'"', '\t'>, io::no_quote_escape<','>> in(path);
                in.read_header(io::ignore_no_column, "spatID", "data");

                double percentage{0};
                large_num spatID{0};
<<<<<<< HEAD
                std::unordered_map<int, large_num> nodeIDs;
                int layer{0};
                int refID{0};
=======
                std::unordered_map<large_num, large_num> nodeIDs;
                int layer{0};
                large_num refID{0};
>>>>>>> 25d96746

                while (in.read_row(spatID, percentage)) {
                    if (percentage == 0) {
                        continue;
                    }
                    percentage = percentage / 100;

                    try {
                        nodeIDs = lookupSpatIDtoNodeIDs.at(spatID).at(layer);
                    }
                    catch (const std::out_of_range &ex) {
                        //if Node does not exist ignore entry
                        continue;
                    }
                    for (auto nodeID: nodeIDs) {

                        if (nodes->at(nodeID.second)->getSpatID() != (int) spatID) {
                            throw "Error in reading spatID";
                        }

                        double elevation = nodes->at(nodeID.second)->getElevation().value();
                        try {
                            elevation = nodes->at(nodeID.second)->getExternalFlowElevation(Model::RIVER_MM).value();
                        } catch (const std::out_of_range &ex) {}

                        double flowElevation = elevation;
                        double bottom = elevation;
                        double K_s = nodes->at(nodeID.second)->getK().value();
                        if (itter == 1) {
                            //global wetlands
                            percentage = percentage * 0.8;
                        }
                        double A_s = nodes->at(nodeID.second)->getArea().value() * percentage;
                        double M = 5;
                        //Simple_ Criv=KLW/M, M is the thickness of the riverbed and K is the hydraulic conductivity of the riverbed
                        double conduct = (K_s * A_s) / M;
                        //if(conduct > 1e6){
                        //    std::cout << "To high K:" << K_s << "area: " << A_s << "at: " << spatID <<"\n";
                        //}

                        //LOG(debug) << "itter = " << itter << ", conduct = " << conduct;
                        if (itter == 0) {
                            //Global LAKE
                            //nodes->at(i)->removeExternalFlow(Model::RIVER_MM);
                            //flowElevation -= 10;
                            bottom -= 100;
                            nodes->at(nodeID.second)->addExternalFlow(Model::GLOBAL_LAKE,
                                                               flowElevation * Model::si::meter,
                                                               conduct,
                                                               bottom * Model::si::meter);
                        } else if (itter == 1) {
                            //Global WETLANDS
                            bottom -= 2;
                            nodes->at(nodeID.second)->addExternalFlow(Model::GLOBAL_WETLAND,
                                                               flowElevation * Model::si::meter,
                                                               conduct,
                                                               bottom * Model::si::meter);
                        } else if (itter == 2) {
                            //Local LAKE
                            //flowElevation -= 10;
                            bottom -= 10;
                            nodes->at(nodeID.second)->addExternalFlow(Model::LAKE,
                                                               flowElevation * Model::si::meter,
                                                               conduct,
                                                               bottom * Model::si::meter);
                        } else {
                            //Local WETLANDS
                            bottom -= 2;
                            nodes->at(nodeID.second)->addExternalFlow(Model::WETLAND,
                                                               flowElevation * Model::si::meter,
                                                               conduct,
                                                               bottom * Model::si::meter);
                        }
                    }
                }
                itter++;
            }
        };

        /**
         * @brief Adds an evapotranspiration module to cells
         * @deprecated
         */
        void addEvapo() {
            for (const std::unique_ptr<Model::NodeInterface> &node : *nodes.get()) {
                if (node->getProperties().get<int, Model::Layer>() == 0 and
                    node->getProperties().get<Model::quantity<Model::Meter>,
                            Model::Elevation>().value() <= 600) {
                    node->addExternalFlow(Model::EVAPOTRANSPIRATION,
                                          node->getProperties().get<Model::quantity<Model::Meter>, Model::Elevation>(),
                                          0.001 *
                                          node->getProperties().get<Model::quantity<Model::SquareMeter>, Model::Area>().value(),
                                          0.5 * Model::si::meter);
                }
            }
        };

        void readInitialZetas(large_num numberOfNodesPerLayer, int numberOfLayers, const std::string& path,
                              std::vector<std::string> files) {
            double topOfNode;
            double bottomOfNode;

            // add zeta surfaces to top and bottom of each node
            large_num numberOfNodes = numberOfNodesPerLayer * numberOfLayers;
            for (int nodeIter = 0; nodeIter < numberOfNodes; ++nodeIter){
                topOfNode = nodes->at(nodeIter)->getElevation().value();
                bottomOfNode = nodes->at(nodeIter)->getBottom().value();

                nodes->at(nodeIter)->addZeta(0, topOfNode * Model::si::meter);
                nodes->at(nodeIter)->addZeta(1, bottomOfNode * Model::si::meter);
            }

            // read initial data for density surfaces
            loopFilesAndLayers(path, files, numberOfLayers, [this] (std::string path, int numberOfLayers) {
                int localZetaID{0};
<<<<<<< HEAD
                int refID{0};
                large_num spatID{0};
                std::unordered_map<int, large_num> nodeIDs;
=======
                large_num refID{0};
                large_num spatID{0};
                std::unordered_map<large_num, large_num> nodeIDs;
>>>>>>> 25d96746
                double zeta{0};

                for (int layer = 0; layer < numberOfLayers; ++layer) {

                    io::CSVReader<3, io::trim_chars<' ', '\t'>, io::no_quote_escape<','>> inZetas(path);
                    inZetas.read_header(io::ignore_no_column, "spatID", "localZetaID", "zeta");

                    while (inZetas.read_row(spatID, localZetaID, zeta)) {
                        try {
                            nodeIDs = lookupSpatIDtoNodeIDs.at(spatID).at(layer);
                        }
                        catch (const std::out_of_range &ex) { // if node does not exist ignore entry
                            continue;
                        }
                        for (auto nodeID : nodeIDs) { // in case the grid is refined: loop over all nodes at refIDs
                            nodes->at(nodeID.second)->addZeta(localZetaID, zeta * Model::si::meter);
                        }
                    }
                }
            });

        };

        void readEffectivePorosity(std::string path) {
            readTwoColumns(path, [this](double data, int nodeID) {
                nodes->at(nodeID)->setEffectivePorosity(data * Model::si::si_dimensionless);
            });
        };

        void readZonesSourcesSinks(std::string path, std::vector<double> densityZones) {
            /**
             * Here we use zoneOfSinks and zoneOfSources (containing values between 0 and number of density zones).
             * Thus, sources and sinks are associated to the respective zone. Rule: zoneOfSinks <= zoneOfSources
             * For simulation of submarine groundwater discharge:
             * - zoneOfSources: an integer between 1 and the number of zones (brackish/saline water)
             * - zoneOfSinks: 0 (fresh water)
             */

            io::CSVReader<3, io::trim_chars<' ', '\t'>, io::no_quote_escape<','>> in(path);
            in.read_header(io::ignore_no_column, "spatID", "zoneOfSinks", "zoneOfSources");
            large_num spatID{0};
            double zoneOfSinks{0};
            double zoneOfSources{0};
<<<<<<< HEAD
            std::unordered_map<int, std::unordered_map<int, large_num>> mapAtSpatID;

            int layer{0};
            int refID{0};
=======
            std::unordered_map<int, std::unordered_map<large_num, large_num>> mapAtSpatID;

            int layer{0};
            large_num refID{0};
>>>>>>> 25d96746
            while (in.read_row(spatID, zoneOfSinks, zoneOfSources)) {
                try {
                    mapAtSpatID = lookupSpatIDtoNodeIDs.at(spatID);
                }
                catch (const std::out_of_range &ex) {
                    //if Node does not exist ignore entry
                    continue;
                }
                // loop through layers
                for (const auto& mapAtLayer : mapAtSpatID) {
                    // loop through refIDs
                    for (auto nodeIDs : mapAtLayer.second) { // apply to all layers and refIDs at this spatID
                        nodes->at(nodeIDs.second)->setZoneOfSinksAndSources(zoneOfSinks, zoneOfSources,
                                                                            densityZones.size());
                    }
                }
            }
        };
    };
}
#endif //DATAREADER_HPP<|MERGE_RESOLUTION|>--- conflicted
+++ resolved
@@ -52,11 +52,7 @@
         std::string basePath{"data"};
         fs::path data_dir{basePath};
         /** @var lookupSpatIDtoNodeIDs <SpatID, Layer, RefID, NodeID>*/
-<<<<<<< HEAD
-        std::unordered_map<large_num, std::unordered_map<int, std::unordered_map<int, large_num>>> lookupSpatIDtoNodeIDs;
-=======
         std::unordered_map<large_num, std::unordered_map<int, std::unordered_map<large_num, large_num>>> lookupSpatIDtoNodeIDs;
->>>>>>> 25d96746
         /** @var lookupArcIDtoSpatIDs <ArcID(0.5°), vector<SpatID(5')>>*/
         std::unordered_map<large_num, std::vector<large_num>> lookupArcIDtoSpatIDs;
     public:
@@ -117,15 +113,9 @@
             in.read_header(io::ignore_no_column, "spatID", "data");
             large_num spatID{0};
             int layer{0};
-<<<<<<< HEAD
-            int refID{0};
-            double data = 0;
-            std::unordered_map<int,large_num> nodeIDs;
-=======
             large_num refID{0};
             double data = 0;
             std::unordered_map<large_num,large_num> nodeIDs;
->>>>>>> 25d96746
             while (in.read_row(spatID, data)) {
                 try {
                     nodeIDs = lookupSpatIDtoNodeIDs.at(spatID).at(layer);
@@ -171,11 +161,7 @@
          * @brief provides access to mapping of data ids to position in node vector
          * @return <SpatID, vector<NodeID> (internal array id)>
          */
-<<<<<<< HEAD
-        void addMappingSpatIDtoNodeIDs(large_num spatID, int layer, int refID, large_num nodeID) {
-=======
         void addMappingSpatIDtoNodeIDs(large_num spatID, int layer, large_num refID, large_num nodeID) {
->>>>>>> 25d96746
             lookupSpatIDtoNodeIDs[spatID][layer][refID] = nodeID;
         };
 
@@ -183,11 +169,7 @@
          * @brief provides access to mapping of data ids to position in node vector
          * @return <SpatID, vector<NodeID> (internal array id)>
          */
-<<<<<<< HEAD
-        const std::unordered_map<large_num, std::unordered_map<int, std::unordered_map<int, large_num>>>&
-=======
         const std::unordered_map<large_num, std::unordered_map<int, std::unordered_map<large_num, large_num>>>&
->>>>>>> 25d96746
         getMappingSpatIDtoNodeIDs() {
             return lookupSpatIDtoNodeIDs;
         };
@@ -275,11 +257,7 @@
             double area{0};
             large_num spatID{0};
             large_num nodeID{0};
-<<<<<<< HEAD
-            int refID{0};
-=======
             large_num refID{0};
->>>>>>> 25d96746
 
             lookupSpatIDtoNodeIDs.reserve(numberOfNodesPerLayer);
             std::vector<Model::quantity<Model::Dimensionless>> delnus = calcDelnus(densityZones);
@@ -369,11 +347,7 @@
             double lon{0};
             double lat{0};
             double area{0};
-<<<<<<< HEAD
-            int refID{0};
-=======
             large_num refID{0};
->>>>>>> 25d96746
             large_num nodeID{0};
             large_num spatID{0};
 
@@ -432,15 +406,9 @@
             large_num spatID{0};
             double elevation{0};
             double conduct{0};
-<<<<<<< HEAD
-            std::unordered_map<int,large_num> nodeIDs;
-            int layer{0};
-            int refID{0};
-=======
             std::unordered_map<large_num, large_num> nodeIDs;
             int layer{0};
             large_num refID{0};
->>>>>>> 25d96746
 
             while (in.read_row(spatID, elevation, conduct)) {
                 try {
@@ -507,11 +475,7 @@
             double head{0};
             double conduct{0};
             double bottom{0};
-<<<<<<< HEAD
-            std::unordered_map<int, large_num> nodeIDs;
-=======
             std::unordered_map<large_num, large_num> nodeIDs;
->>>>>>> 25d96746
             int layer{0};
 
             while (in.read_row(spatID, head, bottom, conduct)) {
@@ -610,17 +574,10 @@
 
             int arcID = -1;
             std::vector<large_num> spatIDs;
-<<<<<<< HEAD
-            std::unordered_map<int, large_num> nodeIDs;
-            double recharge = 0;
-            int layer{0};
-            int refID{0};
-=======
             std::unordered_map<large_num, large_num> nodeIDs;
             double recharge = 0;
             int layer{0};
             large_num refID{0};
->>>>>>> 25d96746
 
             while (in.read_row(arcID, recharge)) {
                 //lookup nodes which get the special_flow
@@ -667,13 +624,8 @@
                 }
                 spatIDs.clear();
             }
-<<<<<<< HEAD
-            //LOG(userinfo) << "missing mapping of arcID to spatID(s): " << missingMapping;
-            //LOG(userinfo) << "recharge added to " << rechargeAdded << " nodes";
-=======
             //LOG(debug) << "missing mapping of arcID to spatID(s): " << missingMapping;
             //LOG(debug) << "recharge added to " << rechargeAdded << " nodes";
->>>>>>> 25d96746
         };
 
         /**
@@ -703,15 +655,9 @@
             double Q_bankfull{0};
             double width{0};
             large_num spatID{0};
-<<<<<<< HEAD
-            std::unordered_map<int, large_num> nodeIDs;
-            int layer{0};
-            int refID{0};
-=======
             std::unordered_map<large_num, large_num> nodeIDs;
             int layer{0};
             large_num refID{0};
->>>>>>> 25d96746
 
             std::unordered_map<large_num, std::array<double, 3>> out;
 
@@ -742,15 +688,9 @@
             in.read_header(io::ignore_no_column, "spatID", "data");
             large_num spatID{0};
             double riverElevation{0};
-<<<<<<< HEAD
-            std::unordered_map<int, large_num> nodeIDs;
-            int layer{0};
-            int refID{0};
-=======
             std::unordered_map<large_num, large_num> nodeIDs;
             int layer{0};
             large_num refID{0};
->>>>>>> 25d96746
 
             while (in.read_row(spatID, riverElevation)) {
                 try {
@@ -810,15 +750,9 @@
 
                 double percentage{0};
                 large_num spatID{0};
-<<<<<<< HEAD
-                std::unordered_map<int, large_num> nodeIDs;
-                int layer{0};
-                int refID{0};
-=======
                 std::unordered_map<large_num, large_num> nodeIDs;
                 int layer{0};
                 large_num refID{0};
->>>>>>> 25d96746
 
                 while (in.read_row(spatID, percentage)) {
                     if (percentage == 0) {
@@ -934,15 +868,9 @@
             // read initial data for density surfaces
             loopFilesAndLayers(path, files, numberOfLayers, [this] (std::string path, int numberOfLayers) {
                 int localZetaID{0};
-<<<<<<< HEAD
-                int refID{0};
-                large_num spatID{0};
-                std::unordered_map<int, large_num> nodeIDs;
-=======
                 large_num refID{0};
                 large_num spatID{0};
                 std::unordered_map<large_num, large_num> nodeIDs;
->>>>>>> 25d96746
                 double zeta{0};
 
                 for (int layer = 0; layer < numberOfLayers; ++layer) {
@@ -986,17 +914,10 @@
             large_num spatID{0};
             double zoneOfSinks{0};
             double zoneOfSources{0};
-<<<<<<< HEAD
-            std::unordered_map<int, std::unordered_map<int, large_num>> mapAtSpatID;
-
-            int layer{0};
-            int refID{0};
-=======
             std::unordered_map<int, std::unordered_map<large_num, large_num>> mapAtSpatID;
 
             int layer{0};
             large_num refID{0};
->>>>>>> 25d96746
             while (in.read_row(spatID, zoneOfSinks, zoneOfSources)) {
                 try {
                     mapAtSpatID = lookupSpatIDtoNodeIDs.at(spatID);
