--- conflicted
+++ resolved
@@ -92,11 +92,7 @@
  * @param boundaryCondition
  */
 void buildBySpatID(NodeVector nodes,
-<<<<<<< HEAD
-                   std::unordered_map<large_num, std::unordered_map<int, std::unordered_map<int, large_num>>> spatIDtoNodeIDs,
-=======
                    std::unordered_map<large_num, std::unordered_map<int, std::unordered_map<large_num, large_num>>> spatIDtoNodeIDs,
->>>>>>> 25d96746
                    double resolution,
                    int lonRange, int latRange, bool isGlobal,
                    int layers, large_num numberOfNodesPerLayer,
@@ -104,17 +100,10 @@
                    Simulation::Options::BoundaryCondition boundaryCondition) {
     auto lu = setNeighbourPositions();
 
-<<<<<<< HEAD
-    std::unordered_map<int, large_num> nodeIDs_neig;
-    large_num spatID;
-    int spatID_neig;
-    int refID;
-=======
     std::unordered_map<large_num, large_num> nodeIDs_neig;
     large_num spatID;
     large_num spatID_neig;
     large_num refID;
->>>>>>> 25d96746
     large_num nodeID;
 
     for (large_num nodeIDTopLayer = 0; nodeIDTopLayer < numberOfNodesPerLayer; ++nodeIDTopLayer) {
@@ -143,13 +132,8 @@
 
 
 void setNeigOfRefinedNode(NodeVector nodes, large_num spatID, int j, double resolution,
-<<<<<<< HEAD
-                      int lonRange, int latRange, bool isGlobal, int refID, large_num nodeID, int layer,
-                      std::unordered_map<large_num, std::unordered_map<int, std::unordered_map<int, large_num>>> spatIDtoNodeIDs,
-=======
                       int lonRange, int latRange, bool isGlobal, large_num refID, large_num nodeID, int layer,
                       std::unordered_map<large_num, std::unordered_map<int, std::unordered_map<large_num, large_num>>> spatIDtoNodeIDs,
->>>>>>> 25d96746
                       double boundaryConduct, Simulation::Options::BoundaryCondition boundaryCondition) {
 
     auto neighbourPositions = setNeighbourPositions();
@@ -165,11 +149,7 @@
                                                (int ref_id, Model::NeighbourPosition neighbourPosition) {
         int spatID_neig = getNeighbourSpatID((int) spatID, j, resolution, lonRange, latRange, isGlobal);
         if (spatIDtoNodeIDs.contains(spatID_neig)) {
-<<<<<<< HEAD
-            std::unordered_map<int, large_num> nodeIDs_neig = spatIDtoNodeIDs.at(spatID_neig).at(layer); // layer = 0
-=======
             std::unordered_map<large_num, large_num> nodeIDs_neig = spatIDtoNodeIDs.at(spatID_neig).at(layer); // layer = 0
->>>>>>> 25d96746
             if (nodeIDs_neig.size() == 1) {
                 nodes->at(nodeID)->setNeighbour(nodeIDs_neig.at(0), neighbourPosition); // refID = 0
             } else {
@@ -351,11 +331,7 @@
                     specificStorage = nodes->at(i)->getProperties().get<Model::quantity<Model::perUnit>,
                                     Model::SpecificStorage>().value();
                     useEfolding = nodes->at(i)->getProperties().get<bool, Model::UseEfolding>();
-<<<<<<< HEAD
-                    refID = nodes->at(i)->getProperties().get<int, Model::RefID>();
-=======
                     refID = nodes->at(i)->getProperties().get<large_num, Model::RefID>();
->>>>>>> 25d96746
                     densityVariable = nodes->at(i)->getProperties().get<bool, Model::DensityVariable>();
                     delnus = nodes->at(i)->getProperties().
                             get<std::vector<Model::quantity<Model::Dimensionless>>, Model::Delnus>();
