--- conflicted
+++ resolved
@@ -1,7 +1,7 @@
 #include "Neighbouring.hpp"
 
 namespace GlobalFlow {
-    namespace DataProcessing {
+namespace DataProcessing {
 
 /**
  * For regular grids (modflow like)
@@ -11,66 +11,6 @@
  * @param ghbConduct
  * @param staticHeadBoundary
  */
-<<<<<<< HEAD
-        void buildByGrid(NodeVector nodes, Matrix<int> grid, int layers, double oceanCoduct, bool staticHeadBoundary) {
-            //id->row,col
-            int rows = grid[0].size();
-            int cols = grid.size();
-
-            auto check = [grid](int i, int j) {
-                try {
-                    int p = grid.at(i).at(j);
-                    return true;
-                } catch (std::out_of_range e) {
-                    return false;
-                }
-            };
-
-            for (int layer = 0; layer < layers; ++layer) {
-
-                for (int i = 0; i < rows; ++i) {
-                    for (int j = 0; j < cols; ++j) {
-                        int id = grid[i][j];
-                        int l_mult = layer * (rows * cols);
-                        if (check(i + 1, j)) {
-                            nodes->at(id + l_mult)->setNeighbour(grid[i + 1][j] + l_mult, Model::EAST);
-                        }
-                        if (check(i - 1, j)) {
-                            nodes->at(id + l_mult)->setNeighbour(grid[i - 1][j] + l_mult, Model::WEST);
-                        }
-                        if (check(i, j - 1)) {
-                            nodes->at(id + l_mult)->setNeighbour(grid[i][j - 1] + l_mult, Model::NORTH);
-                        }
-                        if (check(i, j + 1)) {
-                            nodes->at(id + l_mult)->setNeighbour(grid[i][j + 1] + l_mult, Model::SOUTH);
-                        }
-                    }
-                }
-
-            }
-
-        }
-
-/**
- * @brief
- * @param nodes
- * @param id_mapping
- * @param resolution
- * @param layers
- * @param oceanCoduct
- * @param boundaryCondition
- */
-        void buildBySpatID(NodeVector nodes, const std::unordered_map<int, int> id_mapping, int resolution, int layers,
-                           double oceanCoduct, Simulation::Options::BoundaryCondition boundaryCondition) {
-            int nodes_per_layer = nodes->size() / layers;
-
-            auto addBoundary = [nodes, oceanCoduct, boundaryCondition](
-                           large_num pos, int layer,
-                           Model::NeighbourPosition
-                           positionOfBoundary) {
-                if (layer > 0) {
-                    return;
-=======
 void buildByGrid(NodeVector nodes, Matrix<int> grid, int layers, double ghbConduct, bool staticHeadBoundary) {
     //id->row,col
     int rows = grid[0].size();
@@ -96,82 +36,19 @@
                 }
                 if (check(i - 1, j)) {
                     nodes->at(id + l_mult)->setNeighbour(grid[i - 1][j] + l_mult, Model::LEFT);
->>>>>>> dfdb8c33
-                }
-
-                switch (boundaryCondition) {
-                    case Simulation::Options::CONSTANT_HEAD_NEIGHBOUR: {
-                        Model::quantity<Model::Meter> head =
-                                       nodes->at(pos)->getProperties().get<Model::quantity<Model::Meter>, Model::EQHead>();
-                        nodes->at(pos)->addExternalFlow(Model::GENERAL_HEAD_BOUNDARY,
-                                                        head,
-                                                        oceanCoduct,
-                                                        head);
-                    }
-                        break;
-                    case Simulation::Options::CONSTANT_HEAD_SEA_LEVEL: {
-                        nodes->at(pos)->addExternalFlow(Model::GENERAL_HEAD_BOUNDARY,
-                                                        0 * Model::si::meter,
-                                                        oceanCoduct,
-                                                        0 * Model::si::meter);
-                    }
-                    default:
-                        break;
-                }
-            };
-
-
-            std::unordered_map<int, Model::NeighbourPosition> lu;
-            lu[0] = Model::NORTH;
-            lu[1] = Model::SOUTH;
-            lu[2] = Model::EAST;
-            lu[3] = Model::WEST;
-
-            for (int i = 0; i < nodes_per_layer; ++i) {
-                n_array nei = getNeighbourBySpatialID((int) nodes->at(i)->getSpatialID(), resolution);
-                for (int j = 0; j < 4; ++j) {
-                    if (id_mapping.count(nei[j]) > 0) {
-                        //Neighbour id exists in landmask
-                        nodes->at(i)->setNeighbour(id_mapping.at(nei[j]), lu[j]);
-                    } else {
-                        addBoundary(i, 0, lu[j]);
-                    }
-                }
-            }
-
-        }
-
-/**
- * @brief calculates all neighbours based on a spatial ID
- * Assumes no landmask and caclulates all possible neighbours
- * @param id
- * @param res
- * @return
- */
-        n_array getNeighbourBySpatialID(int id, int res) {
-            n_array neighbours{-1, -1, -1, -1};
-            int row_l{360 * 60 * 60 / res};
-            assert(row_l % 2 == 0 && "resolution is impossible");
-
-            if (id > row_l) {
-                //NORTH
-                neighbours[0] = id - row_l;
-            }
-            if (id < (row_l / 2) * row_l - row_l) {
-                //SOUTH
-                neighbours[1] = id + row_l;
-            }
-            if (id % row_l == 0) {
-                //EAST
-                neighbours[2] = id - row_l + 1;
-            } else { neighbours[2] = id + 1; }
-            if ((id - 1) % row_l == 0) {
-                //WEST
-                neighbours[3] = id + row_l - 1;
-            } else { neighbours[3] = id - 1; }
-            return neighbours;
-        }
-
+                }
+                if (check(i, j - 1)) {
+                    nodes->at(id + l_mult)->setNeighbour(grid[i][j - 1] + l_mult, Model::FRONT);
+                }
+                if (check(i, j + 1)) {
+                    nodes->at(id + l_mult)->setNeighbour(grid[i][j + 1] + l_mult, Model::BACK);
+                }
+            }
+        }
+
+    }
+
+}
 
 /**
  * @brief Connects neighbouring nodes
@@ -182,45 +59,6 @@
  * @param boundaryCondition
  * @return Number of new nodes
  */
-<<<<<<< HEAD
-        int buildNeighbourMap(NodeVector nodes, int numberOfTOPNodes, int layers, double oceanCoduct,
-                              Simulation::Options::BoundaryCondition boundaryCondition) {
-            //Key is x-poModel::sition of node, value node ID
-            std::unordered_map<double, int> previousRow;
-            std::unordered_map<double, int> currentRow;
-            previousRow.reserve(1000);
-            currentRow.reserve(1000);
-            previousRow[0] = 0;
-
-            auto id = nodes->size() - 1;
-            int numOfStaticHeads{0};
-
-            //auto rd = [](double num){return (int) num * 10000;};
-
-            auto setNeighbouring = [nodes](large_num positionOfNewNode,
-                                           large_num positionOfExistingNode,
-                                           Model::NeighbourPosition pos1,
-                                           Model::NeighbourPosition pos2) {
-                nodes->at(positionOfNewNode)->setNeighbour(positionOfExistingNode, pos1);
-                nodes->at(positionOfExistingNode)->setNeighbour(positionOfNewNode, pos2);
-            };
-
-            auto getLat = [nodes](large_num pos) {
-                return nodes->at(pos)->getProperties().get<double, Model::Lat>();
-            };
-
-            auto getLon = [nodes](large_num pos) {
-                return nodes->at(pos)->getProperties().get<double, Model::Lon>();
-            };
-
-            auto addBoundary = [nodes, oceanCoduct, boundaryCondition, id, &numOfStaticHeads, setNeighbouring](
-                           large_num pos, int layer,
-                           Model::NeighbourPosition
-                           positionOfBoundary) {
-                if (layer > 0) {
-                    return;
-                }
-=======
 int buildNeighbourMap(NodeVector nodes, int numberOfTOPNodes, int layers, double ghbConduct,
                       Simulation::Options::BoundaryCondition boundaryCondition) {
     //Key is x-poModel::sition of node, value node ID
@@ -258,7 +96,6 @@
         if (layer > 0) {
             return;
         }
->>>>>>> dfdb8c33
 
         switch (boundaryCondition) {
             case Simulation::Options::GENERAL_HEAD_NEIGHBOUR: {
@@ -278,32 +115,6 @@
             }
                 break;
             case Simulation::Options::STATIC_HEAD_SEA_LEVEL: {
-<<<<<<< HEAD
-                        LOG(debug) << "UModel::sing static head boundary";
-                        //Add a constant head boundary
-                        auto staticID = id + numOfStaticHeads;
-                        Model::quantity<Model::SquareMeter> area = 1 * Model::si::square_meter;
-                        nodes->emplace_back(new Model::StaticHeadNode(nodes, staticID, area));
-
-                        switch (positionOfBoundary) {
-                            case Model::WEST:
-                                setNeighbouring(pos, staticID, Model::WEST, Model::EAST);
-                                break;
-                            case Model::EAST:
-                                setNeighbouring(pos, staticID, Model::EAST, Model::WEST);
-                                break;
-                            case Model::SOUTH:
-                                setNeighbouring(pos, staticID, Model::SOUTH, Model::NORTH);
-                                break;
-                            case Model::NORTH:
-                                setNeighbouring(pos, staticID, Model::NORTH, Model::SOUTH);
-                                break;
-                            default :
-                                break;
-                        }
-                        numOfStaticHeads++;
-                    }
-=======
                 LOG(debug) << "Model::Using static head boundary";
                 //Add a constant head boundary
                 auto staticID = id + numOfStaticHeads;
@@ -325,17 +136,10 @@
                         break;
                     case Model::FRONT:
                         setNeighbouring(pos, staticID, Model::FRONT, Model::BACK);
->>>>>>> dfdb8c33
-                        break;
-                    default:
-                        break;
-                }
-<<<<<<< HEAD
-            };
-
-            const double epsLon{0.01}; //allow a minimal deviation
-            const double epsLat{0.125}; //Allow 5' + 1/2 5', 5 arcmin = 0.08333 in decimal degree
-=======
+                        break;
+                    default :
+                        break;
+                }
                 numOfStaticHeads++;
             }
                 break;
@@ -385,109 +189,10 @@
                     //Nodes which were not asModel::signed asModel::sign GHB
                     addBoundary(node.second, j, Model::BACK);
                 }
->>>>>>> dfdb8c33
-
-            //FIXME Inifficient
-            //currently does the same work for all layers all over again
-            for (int j = 0; j < layers; ++j) {
-                previousRow.clear();
+
+                previousRow = currentRow;
                 currentRow.clear();
 
-<<<<<<< HEAD
-                //First node
-                //-> add left Ocean
-                addBoundary(0 + (j * numberOfTOPNodes), j, Model::WEST);
-
-                currentRow[getLat(0 + (j * numberOfTOPNodes))] = 0 + (j * numberOfTOPNodes);
-                //FrontN = TopRow
-                //BackN = BottomRow
-                for (int i = 1 + (j * numberOfTOPNodes); i < numberOfTOPNodes + (j * numberOfTOPNodes); ++i) {
-
-                    //Still in same row?
-                    //
-                    if (std::abs(getLon(i) - getLon(i - 1)) <= epsLon) {
-                        if (std::abs(getLat(i) - getLat(i - 1)) < epsLat) {
-                            //Previous node is direct neighbour in x-direction
-                            setNeighbouring(i, i - 1, Model::WEST, Model::EAST);
-                        } else {
-                            //Still in same row
-                            //But x diff > epModel::silon thus add ocean cell
-                            addBoundary(i, j, Model::EAST);
-                            addBoundary(i + 1, j, Model::WEST);
-                        }
-                    } else {
-                        //New row
-
-                        //AsModel::sign an ocean to last in row to the right
-                        addBoundary(i - 1, j, Model::EAST);
-
-                        //If there are nodes left with no back node asModel::signed -> asModel::sign an ocean
-                        for (const auto &node : previousRow) {
-                            //Nodes which were not asModel::signed asModel::sign ocean
-                            addBoundary(node.second, j, Model::SOUTH);
-                        }
-
-                        previousRow = currentRow;
-                        currentRow.clear();
-
-                        //First left is always ocean
-                        addBoundary(i, j, Model::WEST);
-                    }
-
-                    if (previousRow.empty()) {
-                        // Should only be at first row
-                        //. add top Ocean
-                        addBoundary(i, j, Model::NORTH);
-                    } else {
-                        //Not first Row
-                        //Set front and back
-                        auto val = getLat(i);
-                        std::unordered_map<double, int>::const_iterator item = std::find_if(previousRow.begin(),
-                                                                                            previousRow.end(), [val]
-                                                                                                           (std::pair<const double, int> item) {
-                                           return std::abs(val - item.first) < 0.001;
-                                       });
-                        if (item != previousRow.end()) {
-                            //Node at same x existed
-                            nodes->at(i)->setNeighbour(
-                                           nodes->at(item->second)->getProperties().get<large_num, Model::ID>(),
-                                           Model::NORTH);
-                            nodes->at(item->second)->setNeighbour(
-                                           nodes->at(i)->getProperties().get<large_num, Model::ID>(),
-                                           Model::SOUTH);
-                            //Delete already used member
-                            previousRow.erase(item->first);
-                        } else {
-                            //AsModel::sign ocean to others
-                            addBoundary(i, j, Model::NORTH);
-                        }
-                    }
-
-                    //Store current row
-                    currentRow[getLat(i)] = i;
-                }
-                //That was the last row add ocean nodes to all at SOUTH
-                for (const auto &item : currentRow) {
-                    addBoundary(item.second, j, Model::SOUTH);
-                }
-
-                //AsModel::sign a ocean to last in row to the right
-                addBoundary(id + j * id, j, Model::EAST);
-            }
-            return numOfStaticHeads;
-        };
-
-        /**
-         * @brief
-         * @param from is position in vector of top layer node
-         * @param to is position in vector of node that recieve neighbouring information
-         */
-        void copyNeighbour(size_t from, size_t to, NodeVector nodes, int layer_shift){
-            auto neighbours = nodes->at(from)->getListOfNeighbours();
-            for(const auto &n : neighbours){
-                if(n.first == Model::DOWN or n.first == Model::TOP){
-                    continue;
-=======
                 //First left is always GHB
                 addBoundary(i, j, Model::LEFT);
             }
@@ -516,31 +221,8 @@
                 } else {
                     //AsModel::sign GHB to others
                     addBoundary(i, j, Model::FRONT);
->>>>>>> dfdb8c33
-                }
-                nodes->at(to)->setNeighbour(n.second + layer_shift ,n.first);
-            }
-<<<<<<< HEAD
-        }
-
-        /**
-         * @brief Copies cardinal points of top layer to all bottom layers
-         * @param nodes
-         * @param layers
-         */
-        void copyNeighboursToBottomLayers(NodeVector nodes, int layers){
-            assert(layers && "AsModel::signing 0 layers does not make any sense");
-            if (layers == 1) {
-                return;
-            }
-            size_t top_layer_size = nodes->size() / layers;
-            for (int i = 0; i < top_layer_size; ++i) {
-                for (int j = 0; j < layers - 1; ++j) {
-                    copyNeighbour(i ,i + (top_layer_size * j), nodes, top_layer_size  * j);
-                }
-            }
-        }
-=======
+                }
+            }
 
             //Store current row
             currentRow[getLat(i)] = i;
@@ -555,7 +237,6 @@
     }
     return numOfStaticHeads;
 };
->>>>>>> dfdb8c33
 
 /**
  * Adds additional layers and connects nodes
@@ -564,90 +245,12 @@
  * @param conf
  * @param aquifer_thickness
  */
-        void
-        buildBottomLayers(NodeVector nodes, int layers, std::vector<bool> conf, std::vector<int> aquifer_thickness) {
-            assert(layers && "AsModel::signing 0 layers does not make any sense");
-            if (layers == 1) {
-                return;
-            }
-
-<<<<<<< HEAD
-            size_t layersize = nodes->size();
-            nodes->reserve(layers * layersize);
-
-            LOG(debug) << "Building additional layers with node count: " << layersize << " for " << layers << " layers";
-
-            size_t id = layersize;
-            large_num arcID;
-            double lat, lon;
-            int stepMod;
-            Model::quantity<Model::SquareMeter> area;
-            Model::quantity<Model::Velocity> K;
-            double aquiferDepth;
-            double anisotropy;
-            double specificYield;
-            double specificStorage;
-
-            for (int j = 0; j < layers - 1; ++j) {
-                //1) Add a Model::similar node in z direction for each layer
-                //TODO Parallell?
-                for (int i = 0; i < layersize; ++i) {
-                    //for each node in top layer
-
-                    arcID = nodes->at(i)->getProperties().get<large_num, Model::SpatID>();
-                    lat = nodes->at(i)->getProperties().get<double, Model::Lat>();
-                    lon = nodes->at(i)->getProperties().get<double, Model::Lon>();
-                    area = nodes->at(i)->getProperties().get<Model::quantity<Model::SquareMeter>, Model::Area>();
-                    K = nodes->at(i)->getK__pure();
-                    stepMod = nodes->at(i)->getProperties().get<Model::quantity<Model::Dimensionless>,
-                                   Model::StepModifier>();
-                    aquiferDepth = aquifer_thickness[j + 1];
-                    anisotropy = nodes->at(i)->getProperties().get<Model::quantity<Model::Dimensionless>,
-                                   Model::Anisotropy>().value();
-                    specificYield =
-                                   nodes->at(i)->getProperties().get<Model::quantity<Model::Dimensionless>,
-                                                  Model::SpecificYield>().value();
-                    specificStorage =
-                                   nodes->at(i)->getProperties().get<Model::quantity<Model::perUnit>, Model::SpecificStorage>
-                                                  ().value();
-
-                    if (nodes->at(i)->isStaticNode()) {
-                        //is taken care of by neighbouring algorithm
-                        continue;
-                    } else {
-                        if (id > layersize * layers) {
-                            LOG(critical) << "This is not possible!";
-                            exit(9);
-                        }
-                        nodes->emplace_back(new Model::StandardNode(nodes, lat, lon, area, arcID, id, K, stepMod,
-                                                                    aquiferDepth,
-                                                                    anisotropy,
-                                                                    specificYield,
-                                                                    specificStorage, conf[j + 1]));
-                        nodes->at(id)->getProperties().set<int, Model::Layer>(j + 1);
-                        nodes->at(id)->getProperties().set<Model::quantity<Model::Meter>, Model::Elevation>(
-                                       nodes->at(id)->getProperties().get<Model::quantity<Model::Meter>, Model::Elevation>()
-                                       -
-                                       (aquiferDepth *
-                                        Model::si::meter));
-                    }
-                    //2) Neighbouring for top and bottom
-
-                    if (j > 0) {
-                        //Layer above is not top layer
-                        nodes->at(id)->setNeighbour(i + (j * layersize), Model::TOP);
-                        nodes->at(i + (j * layersize))->setNeighbour(id, Model::DOWN);
-                    } else {
-                        //Layer above is top layer
-                        nodes->at(id)->setNeighbour(i, Model::TOP);
-                        nodes->at(i)->setNeighbour(id, Model::DOWN);
-                    }
-                    id++;
-                    if (id > (layersize * layers) - 1) {
-                        break;
-                    }
-                }
-=======
+void buildBottomLayers(NodeVector nodes, int layers, std::vector<bool> conf, std::vector<int> aquifer_thickness) {
+    assert(layers && "AsModel::signing 0 layers does not make any sense");
+    if (layers == 1) {
+        return;
+    }
+
     size_t layersize = nodes->size();
     nodes->reserve(layers * layersize);
 
@@ -715,10 +318,26 @@
                         -
                         (aquiferDepth *
                          Model::si::meter));
->>>>>>> dfdb8c33
-            }
-            LOG(debug) << "Last nodeID was " << id << " with max ID (with non static nodes) " << layersize * layers;
-        };
-
+            }
+            //2) Neighbouring for top and bottom
+
+            if (j > 0) {
+                //Layer above is not top layer
+                nodes->at(id)->setNeighbour(i + (j * layersize), Model::TOP);
+                nodes->at(i + (j * layersize))->setNeighbour(id, Model::DOWN);
+            } else {
+                //Layer above is top layer
+                nodes->at(id)->setNeighbour(i, Model::TOP);
+                nodes->at(i)->setNeighbour(id, Model::DOWN);
+            }
+            id++;
+            if (id > (layersize * layers) - 1) {
+                break;
+            }
+        }
     }
+    LOG(debug) << "Last nodeID was " << id << " with max ID (with non static nodes) " << layersize * layers;
+};
+
+}
 }//ns