{
  "config": {
    "model_config": {
<<<<<<< HEAD
      "nodes": "grid_nz.csv",
      "row_cols": "false",
      "number_of_nodes_per_layer": 4603,
      "number_of_rows": 0,
      "number_of_cols": 0,
      "edge_length_rows": 9000.0,
      "edge_length_cols": 9000.0,
      "threads": 20,
=======
      "stress_period_steady_state": [
        "true",
        "true",
        "true",
        "true"
      ],
      "stress_period_time_steps": [
        100,
        100,
        100,
        100000
      ],
      "stress_period_time_step_sizes": [
        "THOUSAND_YEARS",
        "HUNDRED_YEARS",
        "TEN_YEARS",
        "YEAR"
      ],
      "stress_period_variable_density": [
        "true",
        "true",
        "true",
        "true"
      ],
      "nodes": "grid.csv",
      "number_of_nodes_per_layer": 2161074,
      "x_range": 360,
      "y_range": 180,
      "is_global": "true",
      "resolution_in_degree": 0.08333,
      "edge_length_left_right": -0,
      "edge_length_front_back": -0,
>>>>>>> eecbc76d
      "layers": 1,
      "use_efolding": "true",
      "confinement": [
        "true"
      ],
<<<<<<< HEAD
      "density_variable": "false",
=======
      "grid_refined": "false",
      "max_refinement": 1,
      "default_boundary_condition": "GeneralHeadBoundary",
      "sensitivity": "false"
    },
    "vdf_config": {
>>>>>>> eecbc76d
      "density_zones": [
        999.5,
        1026.6
      ],
      "max_tip_slope": 0.0005,
      "max_toe_slope": 0.0001,
      "min_depth_factor": 0.1,
      "slope_adj_factor": 0.1,
      "vdf_lock": 0.01
    },
    "numerics": {
      "threads": 60,
      "solver": "PCG",
<<<<<<< HEAD
      "iterations": 10000,
      "inner_itter": 50,
      "closing_crit_head": 1e-100,
      "closing_crit_zeta": 1e-8,
=======
      "iterations": 10,
      "inner_itter": 10,
      "closing_crit_head": 1e-180,
      "closing_crit_zeta": 1e-7,
>>>>>>> eecbc76d
      "head_change": 1,
      "zeta_change": 1,
      "damping": "false",
      "min_damp": 0.3,
      "max_damp": 0.95
    },
    "input": {
      "data_config": {
        "aquifer_depth_from_file": "false",
        "effective_porosity_from_file": "true",
        "efold_as_array": "false",
        "eq_wtd_from_file": "false",
        "initial_head_from_file": "true",
        "initial_zetas_as_array": "true",
        "k_from_file": "true",
        "k_ghb_from_file": "true",
        "k_river_from_file": "false",
        "specific_storage_from_file": "false",
        "specific_yield_from_file": "false",
        "zones_sources_from_file": "false"
      },
      "default_data": {
        "effective_porosity": 0.002,
        "initial_head": 0,
        "K": [
          2
        ],
        "ghb_K": 10,
        "aquifer_thickness": [
          50
        ],
        "anisotropy": [
          20
        ],
        "river_conductivity": 10,
        "swb_elevation_factor": 0.8,
        "specific_yield": 0.15,
        "specific_storage": 0.000015,
        "source_zone_ghb": 1,
        "source_zone_recharge": 0
      },
      "data": {
        "elevation": "elevation.csv",
        "effective_porosity": "effective_porosity.csv",
        "equal_water_table_depth": "mean_wtd.csv",
        "global_lakes": "G_GLOLAK.csv",
        "global_wetlands": "G_GLOWET.csv",
        "ghb_conductance": "ghb_conductivity_continuous.csv",
        "initial_head": "head_t_1001.csv",
        "lithology": "conductivity_continuous.csv",
        "local_lakes": "G_LOCLAK.csv",
        "local_wetlands": "G_LOCWET.csv",
        "recharge": "recharge_mean.csv",
        "river_extent": "river_extent.csv",
        "river_elevation": "surface_water_elevation.csv",
        "e-folding": {
          "E-Folding": [
            "Africa_F.csv",
            "Australia_F.csv",
            "Eurasia_F.csv",
            "N_America_F.csv",
            "S_America_F.csv"
          ]
        },
        "zetas": {
          "Zetas": [
            "zeta1_t_1001.csv"
          ]
        }
      }
    }
  } 
}<|MERGE_RESOLUTION|>--- conflicted
+++ resolved
@@ -1,16 +1,6 @@
 {
   "config": {
     "model_config": {
-<<<<<<< HEAD
-      "nodes": "grid_nz.csv",
-      "row_cols": "false",
-      "number_of_nodes_per_layer": 4603,
-      "number_of_rows": 0,
-      "number_of_cols": 0,
-      "edge_length_rows": 9000.0,
-      "edge_length_cols": 9000.0,
-      "threads": 20,
-=======
       "stress_period_steady_state": [
         "true",
         "true",
@@ -43,22 +33,17 @@
       "resolution_in_degree": 0.08333,
       "edge_length_left_right": -0,
       "edge_length_front_back": -0,
->>>>>>> eecbc76d
       "layers": 1,
       "use_efolding": "true",
       "confinement": [
         "true"
       ],
-<<<<<<< HEAD
-      "density_variable": "false",
-=======
       "grid_refined": "false",
       "max_refinement": 1,
       "default_boundary_condition": "GeneralHeadBoundary",
       "sensitivity": "false"
     },
     "vdf_config": {
->>>>>>> eecbc76d
       "density_zones": [
         999.5,
         1026.6
@@ -72,17 +57,10 @@
     "numerics": {
       "threads": 60,
       "solver": "PCG",
-<<<<<<< HEAD
-      "iterations": 10000,
-      "inner_itter": 50,
-      "closing_crit_head": 1e-100,
-      "closing_crit_zeta": 1e-8,
-=======
       "iterations": 10,
       "inner_itter": 10,
       "closing_crit_head": 1e-180,
       "closing_crit_zeta": 1e-7,
->>>>>>> eecbc76d
       "head_change": 1,
       "zeta_change": 1,
       "damping": "false",
