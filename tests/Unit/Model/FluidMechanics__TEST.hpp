--- conflicted
+++ resolved
@@ -41,20 +41,12 @@
     quantity<Meter> deltaV_self = 1 * si::meter;
     bool confined = false;
 
-<<<<<<< HEAD
-	//TODO add complexer examples
-	ASSERT_DOUBLE_EQ(m.calculateHarmonicMeanConductance(
-		std::make_tuple(k_neig, k_self, edgeLength_neig, edgeLength_self,
-		head_neig, head_self, ele_neig, ele_self, deltaV_neig,
-		deltaV_self, confined)).value(), 0.1);
-=======
     FlowInputHor t = std::make_tuple(k_neig, k_self, edgeLength_neig, edgeLength_self,
                                      head_neig, head_self, ele_neig, ele_self, deltaV_neig,
                                      deltaV_self, confined);
 
-    //TODO add complexer examples
+    //TODO add more complex examples
     ASSERT_DOUBLE_EQ(m.calculateHarmonicMeanConductance(t).value(), 0.1);
->>>>>>> 3c8dc195
 }
 
 TEST(FluidMechanics, smoothFunction__NWT) {
@@ -89,20 +81,11 @@
     quantity<Meter> depth_neig = 1 * si::meter;
     quantity<Meter> head_neig = 1 * si::meter;
     bool confined = false;
-
-
-<<<<<<< HEAD
-	//TODO find more complexe examples
-	double out = m.calculateVerticalConductance(
-		std::make_tuple(k_vert_neig, k_vert_self, verticalSize_self, head_self, elevation_self, area_self, elevation_neig, depth_neig, head_neig,
-		confined)).value();
-	ASSERT_DOUBLE_EQ(out, 0.1);
-=======
+  
     FlowInputVert t = std::make_tuple(k_vert_neig, k_vert_self, verticalSize_self, head_self, elevation_self, area_self,
                                       elevation_neig, depth_neig, head_neig,
                                       confined);
     ASSERT_DOUBLE_EQ(m.calculateVerticalConductance(t).value(), 0.1);
->>>>>>> 3c8dc195
 }
 
 TEST(FluidMechanics, getDerivate__NWT) {
