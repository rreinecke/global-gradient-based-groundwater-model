--- conflicted
+++ resolved
@@ -12,11 +12,8 @@
     MockOptions options;
 
     void SetUp() {
-<<<<<<< HEAD
         NodeVector ptr(new vector<unique_ptr<GlobalFlow::Model::NodeInterface>>);
-=======
-        NodeVector ptr(new std::vector<unique_ptr<GlobalFlow::Model::NodeInterface>>);
->>>>>>> 4fbb8aaf
+
         nodes = std::move(ptr);
         nodes->emplace_back(new GlobalFlow::Model::StandardNode(
                 nodes, 0, 0, 1 * si::square_meter, 0, 0, 0.1 * si::meter / day, 1, 10, 1, 0.2, 0.1, true));
