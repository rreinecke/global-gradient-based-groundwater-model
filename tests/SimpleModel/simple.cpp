#include "simple.hpp"


namespace GlobalFlow {

using namespace std;

void StandaloneRunner::loadSettings() {
    op = Simulation::Options();
    op.load("data/config_simple.json");
}

void StandaloneRunner::setupSimulation() {
    reader = new DataProcessing::SimpleDataReader(op.getStepsizeModifier());
    sim = Simulation::Simulation(op, reader);
    //disabling e-folding
    for (int j = 0; j < sim.getNodes()->size(); ++j) {
        sim.getNodes()->at(j)->setSimpleK();
    }
    _eq = sim.getEquation();
}

void StandaloneRunner::simulate() {


    Simulation::Stepper stepper = Simulation::Stepper(_eq, Simulation::DAY, 1);
    for (Simulation::step step : stepper) {
        LOG(userinfo) << "Running a steady state step";
        step.first->toggleSteadyState();
        step.first->solve();
        sim.printMassBalances(debug);
        step.first->toggleSteadyState();
    }

    DataProcessing::DataOutput::OutputManager("data/out_simple.json", sim).write();

    LOG(userinfo) << "Running transient steps";
    Simulation::Stepper transientStepper = Simulation::Stepper(_eq, Simulation::DAY, 10);
    for (Simulation::step step : transientStepper) {
        step.first->solve();
        sim.printMassBalances(debug);
<<<<<<< HEAD
    }

    //Changing stresses
    std::vector<int> ids = {8,
            9,
            18,
            19,
            28,
            29,
            38,
            39,
            48,
            49,
            58,
            59,
            68,
            69,
            78,
            79,
            88,
            89,
            98,
            99};
    for (int j = 0; j < sim.getNodes()->size(); ++j) {
        if(std::find(ids.begin(), ids.end(), j) != ids.end())
            sim.getNodes()->at(j)->updateUniqueFlow(0.5, Model::RECHARGE, false);
    }

=======
    }

    //Changing stresses
    std::vector<int> ids = {8,
            9,
            18,
            19,
            28,
            29,
            38,
            39,
            48,
            49,
            58,
            59,
            68,
            69,
            78,
            79,
            88,
            89,
            98,
            99};
    for (int j = 0; j < sim.getNodes()->size(); ++j) {
        if(std::find(ids.begin(), ids.end(), j) != ids.end())
            sim.getNodes()->at(j)->updateUniqueFlow(0.5, Model::RECHARGE, false);
    }

>>>>>>> 3d208b34
    LOG(userinfo) << "Running transient steps with changing stresses";
    Simulation::Stepper transientStepper2 = Simulation::Stepper(_eq, Simulation::DAY, 10);
    for (Simulation::step step : transientStepper2) {
        step.first->solve();
        sim.printMassBalances(debug);
    }

    DataProcessing::DataOutput::OutputManager("data/out_simple.json", sim).write();
    delete reader;
}

void StandaloneRunner::getResults() {

}

void StandaloneRunner::writeData(std::string) {

}

StandaloneRunner::StandaloneRunner() {

}

}//ns

int main() {
    std::cout << FBLU("Starting Simulation") << std::endl;
    GlobalFlow::StandaloneRunner runner;
    runner.loadSettings();
    runner.setupSimulation();
    runner.simulate();
    return EXIT_SUCCESS;
}<|MERGE_RESOLUTION|>--- conflicted
+++ resolved
@@ -39,7 +39,6 @@
     for (Simulation::step step : transientStepper) {
         step.first->solve();
         sim.printMassBalances(debug);
-<<<<<<< HEAD
     }
 
     //Changing stresses
@@ -67,37 +66,7 @@
         if(std::find(ids.begin(), ids.end(), j) != ids.end())
             sim.getNodes()->at(j)->updateUniqueFlow(0.5, Model::RECHARGE, false);
     }
-
-=======
-    }
-
-    //Changing stresses
-    std::vector<int> ids = {8,
-            9,
-            18,
-            19,
-            28,
-            29,
-            38,
-            39,
-            48,
-            49,
-            58,
-            59,
-            68,
-            69,
-            78,
-            79,
-            88,
-            89,
-            98,
-            99};
-    for (int j = 0; j < sim.getNodes()->size(); ++j) {
-        if(std::find(ids.begin(), ids.end(), j) != ids.end())
-            sim.getNodes()->at(j)->updateUniqueFlow(0.5, Model::RECHARGE, false);
-    }
-
->>>>>>> 3d208b34
+  
     LOG(userinfo) << "Running transient steps with changing stresses";
     Simulation::Stepper transientStepper2 = Simulation::Stepper(_eq, Simulation::DAY, 10);
     for (Simulation::step step : transientStepper2) {
