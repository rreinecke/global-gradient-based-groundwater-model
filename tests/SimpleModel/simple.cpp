--- conflicted
+++ resolved
@@ -28,12 +28,8 @@
         LOG(userinfo) << "Running a steady state step";
         step.first->toggleSteadyState();
         step.first->solve();
-<<<<<<< HEAD
-        sim.printMassBalances(userinfo);
-=======
         sim.printMassBalances(debug);
         step.first->toggleSteadyState();
->>>>>>> dfdb8c33
     }
 
     DataProcessing::DataOutput::OutputManager("data/out_simple.json", sim).write();
@@ -86,11 +82,7 @@
 
 }
 
-<<<<<<< HEAD
-void StandaloneRunner::writeData(std::string s) {
-=======
 void StandaloneRunner::writeData(std::string) {
->>>>>>> dfdb8c33
 
 }
 
