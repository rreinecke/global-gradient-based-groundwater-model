<<<<<<< HEAD
---
layout: default
title: Home
nav_order: 1
description: "Documentation of the global groundwater modeling framework"
permalink: /
---


[![License: GPL v3](https://img.shields.io/badge/License-GPL%20v3-blue.svg)](https://www.gnu.org/licenses/gpl-3.0)

# Publications

[Global model description in GMD](https://www.geosci-model-dev.net/12/2401/2019/)

[Sensitivity Analysis in HESS](https://www.hydrol-earth-syst-sci.net/23/4561/2019/hess-23-4561-2019.html)


# Data and code dois
[![DOI](https://zenodo.org/badge/109667597.svg)](https://zenodo.org/badge/latestdoi/109667597)
[![DOI](https://zenodo.org/badge/DOI/10.5281/zenodo.1315471.svg)](https://doi.org/10.5281/zenodo.1315471)

# The global gradient-based groundwater model framework G³M-f
The global gradient-based groundwater model framework G³M-f is an extensible model framework.
Its main purpose is to be used as a main building block for the global groundwater mode G³M.
G³M is a newly developed gradient-based groundwater model which adapts MODFLOW [@harbaugh2005modflow] principles for the globalscale.
It is written in C++ and intended to be coupled to the global hydrology model WaterGAP (http://watergap.de), but can also be used for regional groundwater models and coupling to other hydrology models.
While it is intended to be used as a in memory coupled model it is also capable of running a standard standalone groundwater model.

TODO why this model is aswesome and which user groups.....

## Getting Started

These instructions will get you a copy of the project up and running on your local machine for development and testing purposes.

### Prerequisites

To compile the program, you will need:
```
clang >= 13 with openMP (currently gcc is not supported)
cmake >= 3.15.3
libboost >= 1.71
libGMP
libGtest
lcov
```
### How to compile
```
mkdir build
cd build
cmake ../
make
```

### Equations
The three dimensional flow of water through the porous material between the cells is solved as a partial differential equation.
Where K is the hydraulic conductivity [L/T] along the three axis, S the specific storage and W is the volumentric flux per unit volume in and out of the groundwater system.
The hydraulic conductivity between two cells is caluclated b yusing the harmonic mean.
The equation is solved using a conjugate gradient approach and an Incomplete LUT preconditioner.
![](https://latex.codecogs.com/gif.latex?\frac{\partial}{\partial&space;x}\left&space;(&space;K_{x}&space;\frac{\partial&space;h}{\partial&space;x}&space;\right&space;)&space;&plus;&space;\frac{\partial}{\partial&space;y}\left&space;(&space;K_{y}&space;\frac{\partial&space;h}{\partial&space;y}&space;\right&space;)&space;&plus;&space;\frac{\partial}{\partial&space;z}\left&space;(&space;K_{z}&space;\frac{\partial&space;h}{\partial&space;z}&space;\right&space;)&space;&plus;&space;W&space;=&space;S_{s}&space;\frac{\partial&space;h}{\partial&space;t} "Main equation")

Additonal information on the equations can be found in the very detailed MODFLOW documentation: [Modflow 2005](https://water.usgs.gov/ogw/modflow/MODFLOW.html)

### Boundary Conditions
G³M support multiple boundary condition types:
* No-flow boundary
* Static head boundary
* General head boundary
* Groundwater recharge
* Lakes
* Wetlands
* Different river approaches

New flows can be defined in Model/ExternalFlows.hpp.
The domain boundary is currently defined implicitly through the input grid as no-flow for grid files and as ocean boundary for irregual grids.
This behaviour can be changed in DataProcessing/Neighbouring.hpp.

## Built With

* [Eigen3](http://eigen.tuxfamily.org) - Doing the math magic
* [GTest](https://github.com/google/googletest) - Test framework
* [libboost](http://www.boost.org) - C++ magic
* [OpenMP](http://www.openmp.org) - Accelerator und Multi-Core support
* [GMP](https://gmplib.org) - Large numbers

## Contributing

Please read [CONTRIBUTING.md](CONTRIBUTING.md) for details on our code of conduct, and the process for submitting pull requests to us.

## Versioning

We use [SemVer](http://semver.org/) for versioning. For the versions available, see the [tags on this repository](https://github.com/your/project/tags). 

## Authors and Contributors


## Authors and Contributors

* **Robert Reinecke** <span id="badgeCont935"><script type="text/javascript" src="https://publons.com/mashlets?el=badgeCont935&rid=K-3693-2019&size=small"></script></span> - *Initial work* *Maintainer*
* **Daniel Kretschmer** - *Maintainer*
* **Sebastian Ackermann** - *Maintainer*

### Past Contributors

* **Alexander Wachholz** - *Documentation review*
* **Christoph Niemann** - *Spatial IDs* *Developer*

## License

This project is licensed under the GNU General Public License - see the [LICENSE](LICENSE) file for details.
Please note that the code contains a modified version of the Eigen3 library which is published under the [MPL 2.0](https://www.mozilla.org/en-US/MPL/2.0/).

## Acknowledgments

* [Modflow 2005](https://water.usgs.gov/ogw/modflow/MODFLOW.html) for their great documentation
* [Eigen3](http://eigen.tuxfamily.org) for their awesome framework
=======
﻿---
layout: default
title: Home
nav_order: 1
description: "Documentation of the global groundwater modeling framework."
permalink: /
---


[![License: GPL v3](https://img.shields.io/badge/License-GPL%20v3-blue.svg)](https://www.gnu.org/licenses/gpl-3.0)

# Publications

[Global model description in GMD](https://www.geosci-model-dev.net/12/2401/2019/)

[Sensitivity Analysis in HESS](https://www.hydrol-earth-syst-sci.net/23/4561/2019/hess-23-4561-2019.html)


# Data and code dois
Code publication in JOSS: [![DOI](https://zenodo.org/badge/109667597.svg)](https://zenodo.org/badge/latestdoi/109667597)

Outputs of Reinecke et al 2019 in GMD: [![DOI](https://zenodo.org/badge/DOI/10.5281/zenodo.1315471.svg)](https://doi.org/10.5281/zenodo.1315471)

# Check out the project on GitHub
[GitHub](https://github.com/rreinecke/global-gradient-based-groundwater-model)

# The framework G³M-f
The global gradient-based groundwater model framework (G³M-f) is an extensible program to build groundwater models.
Its primary purpose is to be used as a central building block for the global groundwater model G³M.
G³M is a global gradient-based groundwater model which adapts MODFLOW principles for the global scale.
It is written in C++ and intended to be coupled to the global hydrology model WaterGAP (http://watergap.de).
While it is intended to be used as a memory coupled model, it can also run a standard standalone groundwater model.

It is mainly intended to be used by developers of global hydrological models (including land surface models and others) who want to simulate groundwater in a gradient-based manner.
In principle, it can also implement any other, e.g., regional, groundwater model.
Its main feature compared to MODFLOW is its extensibility, speed, and in-memory coupling capability.

For collaboration on coupling this model to other hydrological models, please contact Dr. Robert Reinecke (rreinecke on github).


## Getting Started

These instructions will get you a copy of the project up and running on your local machine for development and testing purposes.

### Prerequisites

To compile the program, you will need:
```
clang >= 13 with openMP (currently gcc is not supported)
cmake >= 3.15.3
libboost >= 1.71
libGMP
libGtest
lcov
```
### Build
```
mkdir build
cd build
cmake ../
make
```

### Equations
The three-dimensional flow of water through the porous material between the cells is solved as a partial differential equation.
Where K is the hydraulic conductivity [L/T] along the three axis, S the specific storage, and W is the volumetric flux per unit volume in and out of the groundwater system.
The hydraulic conductivity between two cells is calculated by using the harmonic mean.
The equation is solved using a conjugate gradient approach and an Incomplete LUT preconditioner.
![](https://latex.codecogs.com/gif.latex?\frac{\partial}{\partial&space;x}\left&space;(&space;K_{x}&space;\frac{\partial&space;h}{\partial&space;x}&space;\right&space;)&space;&plus;&space;\frac{\partial}{\partial&space;y}\left&space;(&space;K_{y}&space;\frac{\partial&space;h}{\partial&space;y}&space;\right&space;)&space;&plus;&space;\frac{\partial}{\partial&space;z}\left&space;(&space;K_{z}&space;\frac{\partial&space;h}{\partial&space;z}&space;\right&space;)&space;&plus;&space;W&space;=&space;S_{s}&space;\frac{\partial&space;h}{\partial&space;t} "Main equation")

Additional information on the equations can be found in the very detailed MODFLOW documentation: [Modflow 2005](https://water.usgs.gov/ogw/modflow/MODFLOW.html)

### Boundary Conditions
G³M support multiple boundary condition types:
* No-flow boundary
* Static head boundary
* General head boundary
* Groundwater recharge
* Lakes
* Wetlands
* Different river approaches

New flows can be defined in Model/ExternalFlows.hpp.
The domain boundary is currently defined implicitly through the input grid as no-flow for grid files and as ocean boundary for irregular grids.
This behavior can be changed in DataProcessing/Neighbouring.hpp.

## Built With

* [Eigen3](http://eigen.tuxfamily.org) - Doing the math magic
* [GTest](https://github.com/google/googletest) - Test framework
* [libboost](http://www.boost.org) - C++ magic
* [OpenMP](http://www.openmp.org) - Accelerator und Multi-Core support
* [GMP](https://gmplib.org) - Large numbers

## Contributing

Please read [CONTRIBUTING.md](CONTRIBUTING.md) for details on our code of conduct, and the process for submitting pull requests to us.

## Versioning

We use [SemVer](http://semver.org/) for versioning. For the versions available, see the [tags on this repository](https://github.com/your/project/tags). 

## Authors and Contributors


## Authors and Contributors

* **Robert Reinecke** <span id="badgeCont935"><script type="text/javascript" src="https://publons.com/mashlets?el=badgeCont935&rid=K-3693-2019&size=small"></script></span> - *Initial work* *Maintainer*
* **Daniel Kretschmer** - *Variable density flow* *Maintainer*
* **Sebastian Ackermann** - *WaterGAP coupling* *Maintainer*

### Past Contributors

* **Alexander Wachholz** - *Documentation review and NZ model* *Developer*
* **Christoph Niemann** - *Spatial IDs* *Developer*

## License

This project is licensed under the GNU General Public License - see the [LICENSE](LICENSE) file for details.
Please note that the code contains a modified version of the Eigen3 library which is published under the [MPL 2.0](https://www.mozilla.org/en-US/MPL/2.0/).

## Acknowledgments

* [Modflow 2005](https://water.usgs.gov/ogw/modflow/MODFLOW.html) for their great documentation
* [Eigen3](http://eigen.tuxfamily.org) for their awesome framework

>>>>>>> 93bda504
<|MERGE_RESOLUTION|>--- conflicted
+++ resolved
@@ -1,122 +1,4 @@
-<<<<<<< HEAD
 ---
-layout: default
-title: Home
-nav_order: 1
-description: "Documentation of the global groundwater modeling framework"
-permalink: /
----
-
-
-[![License: GPL v3](https://img.shields.io/badge/License-GPL%20v3-blue.svg)](https://www.gnu.org/licenses/gpl-3.0)
-
-# Publications
-
-[Global model description in GMD](https://www.geosci-model-dev.net/12/2401/2019/)
-
-[Sensitivity Analysis in HESS](https://www.hydrol-earth-syst-sci.net/23/4561/2019/hess-23-4561-2019.html)
-
-
-# Data and code dois
-[![DOI](https://zenodo.org/badge/109667597.svg)](https://zenodo.org/badge/latestdoi/109667597)
-[![DOI](https://zenodo.org/badge/DOI/10.5281/zenodo.1315471.svg)](https://doi.org/10.5281/zenodo.1315471)
-
-# The global gradient-based groundwater model framework G³M-f
-The global gradient-based groundwater model framework G³M-f is an extensible model framework.
-Its main purpose is to be used as a main building block for the global groundwater mode G³M.
-G³M is a newly developed gradient-based groundwater model which adapts MODFLOW [@harbaugh2005modflow] principles for the globalscale.
-It is written in C++ and intended to be coupled to the global hydrology model WaterGAP (http://watergap.de), but can also be used for regional groundwater models and coupling to other hydrology models.
-While it is intended to be used as a in memory coupled model it is also capable of running a standard standalone groundwater model.
-
-TODO why this model is aswesome and which user groups.....
-
-## Getting Started
-
-These instructions will get you a copy of the project up and running on your local machine for development and testing purposes.
-
-### Prerequisites
-
-To compile the program, you will need:
-```
-clang >= 13 with openMP (currently gcc is not supported)
-cmake >= 3.15.3
-libboost >= 1.71
-libGMP
-libGtest
-lcov
-```
-### How to compile
-```
-mkdir build
-cd build
-cmake ../
-make
-```
-
-### Equations
-The three dimensional flow of water through the porous material between the cells is solved as a partial differential equation.
-Where K is the hydraulic conductivity [L/T] along the three axis, S the specific storage and W is the volumentric flux per unit volume in and out of the groundwater system.
-The hydraulic conductivity between two cells is caluclated b yusing the harmonic mean.
-The equation is solved using a conjugate gradient approach and an Incomplete LUT preconditioner.
-![](https://latex.codecogs.com/gif.latex?\frac{\partial}{\partial&space;x}\left&space;(&space;K_{x}&space;\frac{\partial&space;h}{\partial&space;x}&space;\right&space;)&space;&plus;&space;\frac{\partial}{\partial&space;y}\left&space;(&space;K_{y}&space;\frac{\partial&space;h}{\partial&space;y}&space;\right&space;)&space;&plus;&space;\frac{\partial}{\partial&space;z}\left&space;(&space;K_{z}&space;\frac{\partial&space;h}{\partial&space;z}&space;\right&space;)&space;&plus;&space;W&space;=&space;S_{s}&space;\frac{\partial&space;h}{\partial&space;t} "Main equation")
-
-Additonal information on the equations can be found in the very detailed MODFLOW documentation: [Modflow 2005](https://water.usgs.gov/ogw/modflow/MODFLOW.html)
-
-### Boundary Conditions
-G³M support multiple boundary condition types:
-* No-flow boundary
-* Static head boundary
-* General head boundary
-* Groundwater recharge
-* Lakes
-* Wetlands
-* Different river approaches
-
-New flows can be defined in Model/ExternalFlows.hpp.
-The domain boundary is currently defined implicitly through the input grid as no-flow for grid files and as ocean boundary for irregual grids.
-This behaviour can be changed in DataProcessing/Neighbouring.hpp.
-
-## Built With
-
-* [Eigen3](http://eigen.tuxfamily.org) - Doing the math magic
-* [GTest](https://github.com/google/googletest) - Test framework
-* [libboost](http://www.boost.org) - C++ magic
-* [OpenMP](http://www.openmp.org) - Accelerator und Multi-Core support
-* [GMP](https://gmplib.org) - Large numbers
-
-## Contributing
-
-Please read [CONTRIBUTING.md](CONTRIBUTING.md) for details on our code of conduct, and the process for submitting pull requests to us.
-
-## Versioning
-
-We use [SemVer](http://semver.org/) for versioning. For the versions available, see the [tags on this repository](https://github.com/your/project/tags). 
-
-## Authors and Contributors
-
-
-## Authors and Contributors
-
-* **Robert Reinecke** <span id="badgeCont935"><script type="text/javascript" src="https://publons.com/mashlets?el=badgeCont935&rid=K-3693-2019&size=small"></script></span> - *Initial work* *Maintainer*
-* **Daniel Kretschmer** - *Maintainer*
-* **Sebastian Ackermann** - *Maintainer*
-
-### Past Contributors
-
-* **Alexander Wachholz** - *Documentation review*
-* **Christoph Niemann** - *Spatial IDs* *Developer*
-
-## License
-
-This project is licensed under the GNU General Public License - see the [LICENSE](LICENSE) file for details.
-Please note that the code contains a modified version of the Eigen3 library which is published under the [MPL 2.0](https://www.mozilla.org/en-US/MPL/2.0/).
-
-## Acknowledgments
-
-* [Modflow 2005](https://water.usgs.gov/ogw/modflow/MODFLOW.html) for their great documentation
-* [Eigen3](http://eigen.tuxfamily.org) for their awesome framework
-=======
-﻿---
 layout: default
 title: Home
 nav_order: 1
@@ -240,6 +122,4 @@
 ## Acknowledgments
 
 * [Modflow 2005](https://water.usgs.gov/ogw/modflow/MODFLOW.html) for their great documentation
-* [Eigen3](http://eigen.tuxfamily.org) for their awesome framework
-
->>>>>>> 93bda504
+* [Eigen3](http://eigen.tuxfamily.org) for their awesome framework