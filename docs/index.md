<<<<<<< HEAD
# The global gradient-based groundwater model framework G³M
The global gradient-based groundwater model framework G³M-f is an extesible model framework.
Its main purpose is to be used as a main bilding block for the global groundwater mode G³M.
G³M is a newly developed gradient-based groundwater model which adapts MODFLOW [@harbaugh2005modflow] principles for the globalscale.
It is written in C++ and intended to be coupled to the global hydraulic model WaterGAP (http://watergap.de), but can also be used for regional groundwater models and coupling to other hydraulic models.
While it is intended to be used as a in memory coupled model it is also capable of running a standard standalone groundwater model.

## Getting Started

These instructions will get you a copy of the project up and running on your local machine for development and testing purposes.

### Prerequisites

What things you need to install the software and how to install them.

```
clang > 3.8 (gcc currently not supported)
libboost >= 1.56
OpenMP
libGMP
Gtest
```

### How to use
Center building stone for the framework is the GW_interface connecting any model with the groundwater code.

```
class GW_Interface {
    public:
        virtual ~GW_Interface() {}

        virtual void
        loadSettings() = 0;

        virtual void
        setupSimulation() = 0;

        virtual void
        writeData() = 0;

        virtual void
        simulate() = 0;
};
```

## Write out data
The framework provides a extensible factory to write out any internal data. The following example writes the resulting depth to watertable as a CSV file with Lat and Lon.
```
{
  "output": {
    "StaticResult": [
      {
        "name": "wtd",
        "type": "csv",
        "field": "DepthToWaterTable",
        "ID": "false",
        "position": "true"
      }
    ],
    "InnerIteration": {
    },
    "OuterIteration": {
    }
  }
}

```

## Config model
In order to configure the model variables you can simply change the .json file. Allowing you to change the convergence criteria and the location for your input files.
```
{
  "config": {
    "model_config": {
      "nodes": "grid_simple.csv",
      "row_cols": "true",
      "stadystate": "true",
      "numberofnodes": 100,
      "threads": 1,
      "layers": 2,
      "confinement": [
        "false",
        "true"
      ],
      "cache": "false",
      "adaptivestepsize": "false",
      "boundarycondition": "SeaLevel",
      "sensitivity": "false"
    },
    "numerics": {
      "solver": "PCG",
      "iterations": 500,
      "inner_itter": 10,
      "closingcrit": 1e-8,
      "headchange": 0.0001,
      "damping": "false",
      "min_damp": 0.01,
      "max_damp": 0.5,
      "stepsize": "daily"
    },
  "input": {
    "data_config": {
      "k_from_lith": "true",
      "k_ocean_from_file": "false",
      "specificstorage_from_file": "false",
      "specificyield_from_file": "false",
      "k_river_from_file": "true",
      "aquifer_depth_from_file": "false",
      "initial_head_from_file": "true",
      "data_as_array": "false"
    },
    "default_data": {
      "initial_head": 5,
      "K": 0.008,
      "oceanK": 800,
      "aquifer_thickness": [
        10,
        10
      ],
      "anisotropy": 10,
      "specificyield": 0.15,
      "specificstorage": 0.000015
    },
    "data": {
      "recharge": "recharge_simple.csv",
      "elevation": "elevation_simple.csv",
      "rivers": "rivers_simple.csv",
      "lithologie": "lithology_simple.csv",
      "river_conductance": "rivers_simple.csv",
      "initial_head": "heads_simple.csv"
    }
  }
  }
}
```

## Running a simple model
A simple two-layered groundwater model can be implemented rather quickly.
The following picture shows the conceptual example model:
![](simple_model.png)

After compilation run:
```
simple_model
```
It will yield a depth to water table CSV file called wtd.csv for a simple model descriped on the model main page: groundwatermodel.org

If you want to implement your own simple model:
The main simulation method (as implemented by the GW interface) provides a simple steady-state simulation step.
In addition you need to implement the [DataReader Interface](repo/blob/master/src/DataProcessing/DataReader.hpp).

```
void StandaloneRunner::simulate() {
    Simulation::Stepper stepper = Simulation::Stepper(_eq, Simulation::DAY, 1);
    for (Simulation::step step : stepper) {
        LOG(userinfo) << "Running a steady state step";
        step.first->toogleSteadyState();
        step.first->solve();
        sim.printMassBalances();
    }
    DataProcessing::DataOutput::OutputManager("data/out_simple.json", sim).write();
    //sim.save();
}
```

## Deployment in other models
Just implement the GW_interface and provide a DataReader.

## Running the tests

Automated tests consits of gunit test which are compiled automatically with the attached cmake file.
You can run them by executing the test executable.

```
runUnitTests
```
=======
---
layout: default
title: Home
nav_order: 1
description: "Documentation of the global groundwater modeling framework"
permalink: /
---


[![License: GPL v3](https://img.shields.io/badge/License-GPL%20v3-blue.svg)](https://www.gnu.org/licenses/gpl-3.0)

# Publications

[Global model description in GMD](https://www.geosci-model-dev.net/12/2401/2019/)

[Sensitivity Analysis in HESS](https://www.hydrol-earth-syst-sci.net/23/4561/2019/hess-23-4561-2019.html)


# Data and code dois
[![DOI](https://zenodo.org/badge/109667597.svg)](https://zenodo.org/badge/latestdoi/109667597)
[![DOI](https://zenodo.org/badge/DOI/10.5281/zenodo.1315471.svg)](https://doi.org/10.5281/zenodo.1315471)

# The global gradient-based groundwater model framework G³M-f
The global gradient-based groundwater model framework G³M-f is an extensible model framework.
Its main purpose is to be used as a main building block for the global groundwater mode G³M.
G³M is a newly developed gradient-based groundwater model which adapts MODFLOW [@harbaugh2005modflow] principles for the globalscale.
It is written in C++ and intended to be coupled to the global hydrology model WaterGAP (http://watergap.de), but can also be used for regional groundwater models and coupling to other hydrology models.
While it is intended to be used as a in memory coupled model it is also capable of running a standard standalone groundwater model.

## Getting Started

These instructions will get you a copy of the project up and running on your local machine for development and testing purposes.

### Prerequisites

```
clang >= 3.8 with openMP (currently gcc is not supported)
libboost >= 1.56
libGMP
libGtest
```
### Build
```
mkdir build
cd build
cmake ../
make
```

### Equations
The three dimensional flow of water through the porous material between the cells is solved as a partial differential equation.
Where K is the hydraulic conductivity [L/T] along the three axis, S the specific storage and W is the volumentric flux per unit volume in and out of the groundwater system.
The hydraulic conductivity between two cells is caluclated b yusing the harmonic mean.
The equation is solved using a conjugate gradient approach and an Incomplete LUT preconditioner.
![](https://latex.codecogs.com/gif.latex?\frac{\partial}{\partial&space;x}\left&space;(&space;K_{x}&space;\frac{\partial&space;h}{\partial&space;x}&space;\right&space;)&space;&plus;&space;\frac{\partial}{\partial&space;y}\left&space;(&space;K_{y}&space;\frac{\partial&space;h}{\partial&space;y}&space;\right&space;)&space;&plus;&space;\frac{\partial}{\partial&space;z}\left&space;(&space;K_{z}&space;\frac{\partial&space;h}{\partial&space;z}&space;\right&space;)&space;&plus;&space;W&space;=&space;S_{s}&space;\frac{\partial&space;h}{\partial&space;t} "Main equation")

Additonal information on the equations can be found in the very detailed MODFLOW documentation: [Modflow 2005](https://water.usgs.gov/ogw/modflow/MODFLOW.html)

### Boundary Conditions
G³M support multiple boundary condition types:
* No-flow boundary
* Static head boundary
* General head boundary
* Groundwater recharge
* Lakes
* Wetlands
* Different river approaches

New flows can be defined in Model/ExternalFlows.hpp.
The domain boundary is currently defined implicitly through the input grid as no-flow for grid files and as ocean boundary for irregual grids.
This behaviour can be changed in DataProcessing/Neighbouring.hpp.
>>>>>>> dfdb8c33

## Built With

* [Eigen3](http://eigen.tuxfamily.org) - Doing the math magic
* [GTest](https://github.com/google/googletest) - Test framework
* [libboost](http://www.boost.org) - C++ magic
* [OpenMP](http://www.openmp.org) - Accelerator und Multi-Core support
* [GMP](https://gmplib.org) - Large numbers

## Contributing

<<<<<<< HEAD
Please read [CONTRIBUTING.md]() for details on our code of conduct, and the process for submitting pull requests to us.
=======
Please read [CONTRIBUTING.md](CONTRIBUTING.md) for details on our code of conduct, and the process for submitting pull requests to us.
>>>>>>> dfdb8c33

## Versioning

We use [SemVer](http://semver.org/) for versioning. For the versions available, see the [tags on this repository](https://github.com/your/project/tags). 

<<<<<<< HEAD
## Authors

* **Robert Reinecke** - *Initial work*

See also the list of [contributors]() who participated in this project.

## License

This project is licensed under the GNU General Public License - see the [LICENSE.md](LICENSE.md) file for details
=======
## Authors and Contributors

* **Robert Reinecke** - *Initial work*
[ResearchGate](https://www.researchgate.net/profile/Robert_Reinecke2)
<span id="badgeCont935"><script type="text/javascript" src="https://publons.com/mashlets?el=badgeCont935&rid=K-3693-2019&size=small"></script></span>

## License

This project is licensed under the GNU General Public License - see the [LICENSE](LICENSE) file for details.
Please note that the code contains a modified version of the Eigen3 library which is published under the [MPL 2.0](https://www.mozilla.org/en-US/MPL/2.0/).
>>>>>>> dfdb8c33

## Acknowledgments

* [Modflow 2005](https://water.usgs.gov/ogw/modflow/MODFLOW.html) for their great documentation
* [Eigen3](http://eigen.tuxfamily.org) for their awesome framework<|MERGE_RESOLUTION|>--- conflicted
+++ resolved
@@ -1,181 +1,3 @@
-<<<<<<< HEAD
-# The global gradient-based groundwater model framework G³M
-The global gradient-based groundwater model framework G³M-f is an extesible model framework.
-Its main purpose is to be used as a main bilding block for the global groundwater mode G³M.
-G³M is a newly developed gradient-based groundwater model which adapts MODFLOW [@harbaugh2005modflow] principles for the globalscale.
-It is written in C++ and intended to be coupled to the global hydraulic model WaterGAP (http://watergap.de), but can also be used for regional groundwater models and coupling to other hydraulic models.
-While it is intended to be used as a in memory coupled model it is also capable of running a standard standalone groundwater model.
-
-## Getting Started
-
-These instructions will get you a copy of the project up and running on your local machine for development and testing purposes.
-
-### Prerequisites
-
-What things you need to install the software and how to install them.
-
-```
-clang > 3.8 (gcc currently not supported)
-libboost >= 1.56
-OpenMP
-libGMP
-Gtest
-```
-
-### How to use
-Center building stone for the framework is the GW_interface connecting any model with the groundwater code.
-
-```
-class GW_Interface {
-    public:
-        virtual ~GW_Interface() {}
-
-        virtual void
-        loadSettings() = 0;
-
-        virtual void
-        setupSimulation() = 0;
-
-        virtual void
-        writeData() = 0;
-
-        virtual void
-        simulate() = 0;
-};
-```
-
-## Write out data
-The framework provides a extensible factory to write out any internal data. The following example writes the resulting depth to watertable as a CSV file with Lat and Lon.
-```
-{
-  "output": {
-    "StaticResult": [
-      {
-        "name": "wtd",
-        "type": "csv",
-        "field": "DepthToWaterTable",
-        "ID": "false",
-        "position": "true"
-      }
-    ],
-    "InnerIteration": {
-    },
-    "OuterIteration": {
-    }
-  }
-}
-
-```
-
-## Config model
-In order to configure the model variables you can simply change the .json file. Allowing you to change the convergence criteria and the location for your input files.
-```
-{
-  "config": {
-    "model_config": {
-      "nodes": "grid_simple.csv",
-      "row_cols": "true",
-      "stadystate": "true",
-      "numberofnodes": 100,
-      "threads": 1,
-      "layers": 2,
-      "confinement": [
-        "false",
-        "true"
-      ],
-      "cache": "false",
-      "adaptivestepsize": "false",
-      "boundarycondition": "SeaLevel",
-      "sensitivity": "false"
-    },
-    "numerics": {
-      "solver": "PCG",
-      "iterations": 500,
-      "inner_itter": 10,
-      "closingcrit": 1e-8,
-      "headchange": 0.0001,
-      "damping": "false",
-      "min_damp": 0.01,
-      "max_damp": 0.5,
-      "stepsize": "daily"
-    },
-  "input": {
-    "data_config": {
-      "k_from_lith": "true",
-      "k_ocean_from_file": "false",
-      "specificstorage_from_file": "false",
-      "specificyield_from_file": "false",
-      "k_river_from_file": "true",
-      "aquifer_depth_from_file": "false",
-      "initial_head_from_file": "true",
-      "data_as_array": "false"
-    },
-    "default_data": {
-      "initial_head": 5,
-      "K": 0.008,
-      "oceanK": 800,
-      "aquifer_thickness": [
-        10,
-        10
-      ],
-      "anisotropy": 10,
-      "specificyield": 0.15,
-      "specificstorage": 0.000015
-    },
-    "data": {
-      "recharge": "recharge_simple.csv",
-      "elevation": "elevation_simple.csv",
-      "rivers": "rivers_simple.csv",
-      "lithologie": "lithology_simple.csv",
-      "river_conductance": "rivers_simple.csv",
-      "initial_head": "heads_simple.csv"
-    }
-  }
-  }
-}
-```
-
-## Running a simple model
-A simple two-layered groundwater model can be implemented rather quickly.
-The following picture shows the conceptual example model:
-![](simple_model.png)
-
-After compilation run:
-```
-simple_model
-```
-It will yield a depth to water table CSV file called wtd.csv for a simple model descriped on the model main page: groundwatermodel.org
-
-If you want to implement your own simple model:
-The main simulation method (as implemented by the GW interface) provides a simple steady-state simulation step.
-In addition you need to implement the [DataReader Interface](repo/blob/master/src/DataProcessing/DataReader.hpp).
-
-```
-void StandaloneRunner::simulate() {
-    Simulation::Stepper stepper = Simulation::Stepper(_eq, Simulation::DAY, 1);
-    for (Simulation::step step : stepper) {
-        LOG(userinfo) << "Running a steady state step";
-        step.first->toogleSteadyState();
-        step.first->solve();
-        sim.printMassBalances();
-    }
-    DataProcessing::DataOutput::OutputManager("data/out_simple.json", sim).write();
-    //sim.save();
-}
-```
-
-## Deployment in other models
-Just implement the GW_interface and provide a DataReader.
-
-## Running the tests
-
-Automated tests consits of gunit test which are compiled automatically with the attached cmake file.
-You can run them by executing the test executable.
-
-```
-runUnitTests
-```
-=======
 ---
 layout: default
 title: Home
@@ -247,7 +69,6 @@
 New flows can be defined in Model/ExternalFlows.hpp.
 The domain boundary is currently defined implicitly through the input grid as no-flow for grid files and as ocean boundary for irregual grids.
 This behaviour can be changed in DataProcessing/Neighbouring.hpp.
->>>>>>> dfdb8c33
 
 ## Built With
 
@@ -259,27 +80,12 @@
 
 ## Contributing
 
-<<<<<<< HEAD
-Please read [CONTRIBUTING.md]() for details on our code of conduct, and the process for submitting pull requests to us.
-=======
 Please read [CONTRIBUTING.md](CONTRIBUTING.md) for details on our code of conduct, and the process for submitting pull requests to us.
->>>>>>> dfdb8c33
 
 ## Versioning
 
 We use [SemVer](http://semver.org/) for versioning. For the versions available, see the [tags on this repository](https://github.com/your/project/tags). 
 
-<<<<<<< HEAD
-## Authors
-
-* **Robert Reinecke** - *Initial work*
-
-See also the list of [contributors]() who participated in this project.
-
-## License
-
-This project is licensed under the GNU General Public License - see the [LICENSE.md](LICENSE.md) file for details
-=======
 ## Authors and Contributors
 
 * **Robert Reinecke** - *Initial work*
@@ -290,7 +96,6 @@
 
 This project is licensed under the GNU General Public License - see the [LICENSE](LICENSE) file for details.
 Please note that the code contains a modified version of the Eigen3 library which is published under the [MPL 2.0](https://www.mozilla.org/en-US/MPL/2.0/).
->>>>>>> dfdb8c33
 
 ## Acknowledgments
 
